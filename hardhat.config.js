--- conflicted
+++ resolved
@@ -36,10 +36,7 @@
     // Obtain one at https://etherscan.io/
     apiKey: { 
       mainnet: process.env.ETHERSCAN_API_KEY,
-<<<<<<< HEAD
       sepolia: process.env.ETHERSCAN_API_KEY,
-      goerli: process.env.ETHERSCAN_API_KEY
-=======
       goerli: process.env.ETHERSCAN_API_KEY,
       optimisticEthereum: process.env.OPTIMISM_ETHERSCAN_API_KEY,
       optimisticGoerli: process.env.OPTIMISM_ETHERSCAN_API_KEY,
@@ -48,7 +45,6 @@
       bnb: process.env.BNB_ETHERSCAN_API_KEY,
       base: process.env.BASE_ETHERSCAN_API_KEY,
       gnosis: process.env.GNOSIS_ETHERSCAN_API_KEY
->>>>>>> 0778e533
     }
   },
   gasReporter: {
