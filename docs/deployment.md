--- conflicted
+++ resolved
@@ -55,11 +55,8 @@
 npx hardhat deploy --network sepolia --tags HATVaultsNFT
 ```
 
-<<<<<<< HEAD
 ## Verifying the deployment
-=======
-## Verifying the deploymnet
->>>>>>> 2d87c8f1
+
 
 The following command will run a number of sanity checks on the deployment:
 
