# Security Analysis HATVaults 2.0


The contracts in this repository define a number of different roles that have the power to change the way the contracts work. We list them here, with a short description of what an account with this role can do, and to which account this role will be assigned on deployment

## Publicly avilable functions

- `registry.createVault`

## `HATVaultsRegistry.owner`

- `swapAndSend` and swap and send the vauit's token that are earmarked for payout (after approveClaim)

The registry owner controls a number of global settings, including a number of defautl settings that can be overridden per vault. These are listed here: [parameters](./parameters.md) 

<<<<<<< HEAD
=======

## `regstry.feeSetter`
>>>>>>> 816629e7

The `feeSetter` controls the withdrawal fee. 
See here: [parameters](./parameters.md) 



## `vault.owner`

The owner of the hat vault manages vault-specific parameters that are not essential to the protocol. 

See [parameters](./parameters.md) for the list of parameters managed by the owner of the vault. 


## `vault.committee` (committee of each vault, set on creation)

See [parameters](./parameters.md) for the list of parameters managed by the owner of the committee.

- `submitClaim` - submit a claim for a bounty payout


## `vault.arbitrator | registry.defaultArbitrator`

- `challengeClaim` to challenge a claim for a bounty payout that was previously submitted by a vault's committee
- `approveClaim` to approve a claim for a bounty payout that was previously challenged and change the bounty percentage (in case the claim was not challenged and the challengePeriod had ended - anyone can approve the claim without changing the bounty percentage)
- `dismissClaim` to dismiss a claim for a bounty payout that was previously challenged (in case the claim was challenged and the challengeTimeOutPeriod had ended - anyone can dismiss the claim)
(see [arbitrator](./arbitrator.md))



## `RewardController.owner`

See [parameters](./parameters.md) for the list of parameters managed by the owner of the rewardcontroller


## `HATTimelockController.TIMELOCK_ADMIN_ROLE`

- set to governance multisig
- can manage all other roles (subject to timelock)

## `HATTimelockController.PROPOSER_ROLE`

- set to governance multisig
- can call `schedule` and `scheduleBatch` to schedule any contract call

## `HATTimelockController.EXECUTOR_ROLE`

- set to "anyone"
- can call `execute` and `executeBatch` to execute a scheduled operation

## `HATTimelockController.CANCELLER_ROLE`

- set to governance multisig
- can call `cancel` and cancel any pending operation


## The following functions in HATVaults are **not** subject to a timelock:
  - `approveClaim`
  - `setVaultVisibility`
  - `setVaultDescription`
  - `setDepositPause`
  - `setAllocPoints`
  - `swapAndSend`<|MERGE_RESOLUTION|>--- conflicted
+++ resolved
@@ -13,11 +13,7 @@
 
 The registry owner controls a number of global settings, including a number of defautl settings that can be overridden per vault. These are listed here: [parameters](./parameters.md) 
 
-<<<<<<< HEAD
-=======
-
 ## `regstry.feeSetter`
->>>>>>> 816629e7
 
 The `feeSetter` controls the withdrawal fee. 
 See here: [parameters](./parameters.md) 
