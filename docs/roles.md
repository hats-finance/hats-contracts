--- conflicted
+++ resolved
@@ -55,10 +55,6 @@
 ## `HATVault.committee` (committee of each vault, set on creation)
 
 - a specific address for each vault, typically a multisig
-<<<<<<< HEAD
-=======
-- can call `committeeCheckIn` to claim it's role - only after the committee has checked in, deposits to the vault are enabled
->>>>>>> 8d844d62
 - can call `setCommittee` - set new committee address. Can be called by existing committee if it had checked in, or by the governance otherwise.
 - can call `submitClaim` - submit a claim for a bounty payout
 - can call `setPendingMaxBounty` - set a pending request for the maximum percentage of the vault that can be paid out as a bounty
