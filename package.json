--- conflicted
+++ resolved
@@ -19,12 +19,7 @@
   },
   "devDependencies": {
     "@babel/cli": "^7.2.3",
-<<<<<<< HEAD
-    "@kleros/erc-792": "^8.0.0",
-    "@nomiclabs/hardhat-ethers": "^2.0.0",
-=======
     "@nomiclabs/hardhat-ethers": "^2.0.6",
->>>>>>> ba1d2e13
     "@nomiclabs/hardhat-etherscan": "^2.1.1",
     "@nomiclabs/hardhat-solhint": "2.0.0",
     "@nomiclabs/hardhat-truffle5": "2.0.0",
