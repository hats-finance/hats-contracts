--- conflicted
+++ resolved
@@ -38,12 +38,8 @@
     "eslint-plugin-standard": "^4.0.1",
     "ethereumjs-abi": "^0.6.5",
     "ethers": "^5.0.21",
-<<<<<<< HEAD
     "hardhat": "^2.4.3",
-=======
-    "hardhat": "2.4.3",
     "hardhat-gas-reporter": "^1.0.7",
->>>>>>> 66a11f9a
     "highlight.js": ">=10.4.1",
     "mocha": "^7.1.1",
     "pac-resolver": ">=5.0.0",
