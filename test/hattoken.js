--- conflicted
+++ resolved
@@ -223,19 +223,16 @@
     assert.equal(currentVote, 100);
 
     // Move block
-<<<<<<< HEAD
-=======
     await token.setMinter(accounts[0], 2000);
     await token.setMinter(accounts[0], 2000);
     await token.setMinter(accounts[0], 2000);
->>>>>>> bd807387
     await token.burn(1, { from: accounts[1] });
     // Check old votes count
     currentVote = await token.getPastVotes(accounts[1], currentBlockNumber);
     assert.equal(currentVote.toString(), "50");
     currentVote = await token.getPastVotes(
       accounts[1],
-      currentBlockNumber + 1
+      currentBlockNumber + 2
     );
     assert.equal(currentVote.toString(), "50");
   });
