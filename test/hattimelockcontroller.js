const HATVaultsRegistry = artifacts.require("./HATVaultsRegistry.sol");
const HATVault = artifacts.require("./HATVault.sol");
const HATClaimsManager = artifacts.require("./HATClaimsManager.sol");
const HATTimelockController = artifacts.require("./HATTimelockController.sol");
const HATTokenMock = artifacts.require("./HATTokenMock.sol");
const ERC20Mock = artifacts.require("./ERC20Mock.sol");
const UniSwapV3RouterMock = artifacts.require("./UniSwapV3RouterMock.sol");
const TokenLockFactory = artifacts.require("./TokenLockFactory.sol");
const HATTokenLock = artifacts.require("./HATTokenLock.sol");
const RewardController = artifacts.require("./RewardController.sol");
const HATGovernanceArbitrator = artifacts.require("./HATGovernanceArbitrator.sol");
const utils = require("./utils.js");

const { deployHATVaults } = require("../scripts/deployments/hatvaultsregistry-deploy");

var hatVaultsRegistry;
var vault;
var claimsManager;
var rewardController;
var hatTimelockController;
var hatToken;
var router;
var stakingToken;
var tokenLockFactory;
var arbitratorContract;
var hatGovernanceDelay = 60 * 60 * 24 * 7;
const {
  assertVMException,
  epochRewardPerBlock,
  advanceToSafetyPeriod,
  advanceToNonSafetyPeriod,
  submitClaim,
  assertFunctionRaisesException,
} = require("./common.js");

const setup = async function(
  accounts,
  challengePeriod=60 * 60 * 24,
  startBlock = 0,
  maxBounty = 8000,
  bountySplit = [7000, 2500, 500],
  hatBountySplit = [1000, 500],
  halvingAfterBlock = 10,
  routerReturnType = 0,
  allocPoint = 100,
  weth = true,
  rewardInVaults = 2500000
) {
  hatToken = await HATTokenMock.new(accounts[0]);
  await hatToken.setTransferable({from: accounts[0]});
  stakingToken = await ERC20Mock.new("Staking", "STK");
  var wethAddress = utils.NULL_ADDRESS;
  if (weth) {
    wethAddress = stakingToken.address;
  }
  router = await UniSwapV3RouterMock.new(routerReturnType, wethAddress);
  var tokenLock = await HATTokenLock.new();
  tokenLockFactory = await TokenLockFactory.new(tokenLock.address, accounts[0]);
  let deployment = await deployHATVaults({
    governance: accounts[0],
    hatToken: hatToken.address,
    tokenLockFactory: tokenLockFactory.address,
    rewardControllersConf: [{
      startBlock,
      epochLength: halvingAfterBlock,
      epochRewardPerBlock
    }],
    hatVaultsRegistryConf: {
      bountyGovernanceHAT: hatBountySplit[0],
      bountyHackerHATVested: hatBountySplit[1]
    },
    silent: true
  });
  arbitratorContract = await HATGovernanceArbitrator.at(deployment.arbitrator);
  hatVaultsRegistry = await HATVaultsRegistry.at(deployment.hatVaultsRegistry.address);
  rewardController = await RewardController.at(
    deployment.rewardControllers[0].address
  );
  hatTimelockController = await HATTimelockController.new(
    hatGovernanceDelay,
    [accounts[0]],
    [accounts[0]]
  );

  await hatToken.setMinter(
    accounts[0],
    web3.utils.toWei((2500000 + rewardInVaults).toString())
  );
  await hatToken.mint(router.address, web3.utils.toWei("2500000"));
  await hatToken.mint(accounts[0], web3.utils.toWei(rewardInVaults.toString()));
  await hatToken.transfer(
    rewardController.address,
    web3.utils.toWei(rewardInVaults.toString())
  );

  let tx = await hatVaultsRegistry.createVault(
    {
      asset: stakingToken.address,
      name: "VAULT",
      symbol: "VLT",
      rewardControllers: [rewardController.address],
      owner: hatTimelockController.address,
      isPaused: false,
      descriptionHash: "_descriptionHash",
    },
    {
    owner: hatTimelockController.address,
    committee: accounts[1],
    arbitrator: "0xFFfFfFffFFfffFFfFFfFFFFFffFFFffffFfFFFfF",
    arbitratorCanChangeBounty: true,
    arbitratorCanChangeBeneficiary: false,
<<<<<<< HEAD
    arbitratorCanSubmitIssues: false,
=======
    arbitratorCanSubmitClaims: false,
    isTokenLockRevocable: false,
    name: "VAULT",
    symbol: "VLT",
    rewardControllers: [rewardController.address],
>>>>>>> 383341c3
    maxBounty: maxBounty,
    bountySplit: bountySplit,
    vestingDuration: 86400,
    vestingPeriods: 10
    }
  );

  vault = await HATVault.at(tx.logs[2].args._vault);
  claimsManager = await HATClaimsManager.at(tx.logs[2].args._claimsManager);

  await advanceToNonSafetyPeriod(hatVaultsRegistry);

  await hatVaultsRegistry.setDefaultChallengePeriod(challengePeriod);

  await hatVaultsRegistry.transferOwnership(hatTimelockController.address);
  await rewardController.transferOwnership(hatTimelockController.address);
  await arbitratorContract.transferOwnership(hatTimelockController.address);

  await hatTimelockController.setAllocPoint(
    vault.address,
    rewardController.address,
    allocPoint
  );

  await claimsManager.committeeCheckIn({ from: accounts[1] });
};

contract("HatTimelockController", (accounts) => {
  async function calculateExpectedReward(staker, operationBlocksIncrement = 0) {
    let currentBlockNumber = (await web3.eth.getBlock("latest")).number;
    let lastRewardBlock = (await rewardController.vaultInfo(vault.address)).lastRewardBlock;
    let allocPoint = (await rewardController.vaultInfo(vault.address)).allocPoint;
    let rewardPerShare = new web3.utils.BN(
      (await rewardController.vaultInfo(vault.address)).rewardPerShare
    );
    let onee12 = new web3.utils.BN("1000000000000");
    let stakerAmount = await vault.balanceOf(staker);
    let globalUpdatesLen = await rewardController.getGlobalVaultsUpdatesLength();
    let totalAllocPoint = (
      await rewardController.globalVaultsUpdates(globalUpdatesLen - 1)
    ).totalAllocPoint;
    let vaultReward = await rewardController.getRewardForBlocksRange(
      lastRewardBlock,
      currentBlockNumber + 1 + operationBlocksIncrement,
      allocPoint,
      totalAllocPoint
    );
    let lpSupply = await stakingToken.balanceOf(vault.address);
    rewardPerShare = rewardPerShare.add(vaultReward.mul(onee12).div(lpSupply));
    let rewardDebt = await rewardController.rewardDebt(vault.address, staker);
    return stakerAmount
      .mul(rewardPerShare)
      .div(onee12)
      .sub(rewardDebt);
  }

  it("constructor and initialize", async () => {
    await setup(accounts);
    assert.equal(await stakingToken.name(), "Staking");
    assert.equal(await hatVaultsRegistry.owner(), hatTimelockController.address);
    assert.equal(await vault.owner(), hatTimelockController.address);
    assert.equal(
      await hatTimelockController.hasRole(
        await hatTimelockController.PROPOSER_ROLE(),
        accounts[0]
      ),
      true
    );
    assert.equal(
      await hatTimelockController.hasRole(
        await hatTimelockController.EXECUTOR_ROLE(),
        accounts[0]
      ),
      true
    );
  });

  it("Update vault visibility", async () => {
    await setup(accounts);
    try {
      await hatTimelockController.setVaultVisibility(vault.address, true, {
        from: accounts[1],
      });
      assert(false, "only governance");
    } catch (ex) {
      assertVMException(ex);
    }

    try {
      await hatVaultsRegistry.setVaultVisibility(vault.address, true);
      assert(false, "only governance");
    } catch (ex) {
      assertVMException(ex);
    }
    assert.equal(await hatVaultsRegistry.isVaultVisible(vault.address), false);
    await hatTimelockController.setVaultVisibility(vault.address, true);
    assert.equal(await hatVaultsRegistry.isVaultVisible(vault.address), true);
    await hatTimelockController.setAllocPoint(vault.address, rewardController.address, 200);

    var staker = accounts[4];
    await stakingToken.approve(vault.address, web3.utils.toWei("1"), {
      from: staker,
    });
    await stakingToken.mint(staker, web3.utils.toWei("1"));
    await vault.deposit(web3.utils.toWei("1"), staker, { from: staker });
    assert.equal(await hatToken.balanceOf(staker), 0);
    await hatTimelockController.setVaultVisibility(vault.address, true);
    await hatTimelockController.setVaultVisibility(vault.address, true);
    await hatTimelockController.setAllocPoint(vault.address, rewardController.address, 200);
    let expectedReward = await calculateExpectedReward(staker);
    assert.equal(await stakingToken.balanceOf(staker), 0);
    await rewardController.claimReward(vault.address, staker, { from: staker });
    assert.equal(
      (await hatToken.balanceOf(staker)).toString(),
      expectedReward.toString()
    );
    assert.equal(await stakingToken.balanceOf(staker), 0);
    assert.equal(
      await stakingToken.balanceOf(vault.address),
      web3.utils.toWei("1")
    );
  });

  it("Update vault description", async () => {
    await setup(accounts);
    try {
      await hatTimelockController.setVaultDescription(vault.address, "descHash", {
        from: accounts[1],
      });
      assert(false, "only governance");
    } catch (ex) {
      assertVMException(ex);
    }

    try {
      await vault.setVaultDescription("descHash");
      assert(false, "only governance");
    } catch (ex) {
      assertVMException(ex);
    }
    await hatTimelockController.setVaultDescription(vault.address, "descHash");
  });

  it("Pause vault deposits", async () => {
    await setup(accounts);
    try {
      await hatTimelockController.setDepositPause(vault.address, true, {
        from: accounts[1],
      });
      assert(false, "only governance");
    } catch (ex) {
      assertVMException(ex);
    }

    try {
      await vault.setDepositPause(true);
      assert(false, "only governance");
    } catch (ex) {
      assertVMException(ex);
    }
    await hatTimelockController.setDepositPause(vault.address, true);
    await hatTimelockController.setAllocPoint(vault.address, rewardController.address, 200);

    var staker = accounts[4];
    await stakingToken.approve(vault.address, web3.utils.toWei("1"), {
      from: staker,
    });
    await stakingToken.mint(staker, web3.utils.toWei("1"));

    try {
      await vault.deposit(web3.utils.toWei("1"), staker, { from: staker });
      assert(false, "cannot deposit when vault deposits are paused");
    } catch (ex) {
      assertVMException(ex);
    }

    await hatTimelockController.setDepositPause(vault.address, false);
    await vault.deposit(web3.utils.toWei("1"), staker, { from: staker });
  });

  it("swapAndSend", async () => {
    await setup(accounts);
    var staker = accounts[4];
    var staker2 = accounts[3];

    await stakingToken.approve(vault.address, web3.utils.toWei("1"), {
      from: staker,
    });
    await stakingToken.approve(vault.address, web3.utils.toWei("1"), {
      from: staker2,
    });
    await stakingToken.mint(staker, web3.utils.toWei("1"));
    await stakingToken.mint(staker2, web3.utils.toWei("1"));

    await vault.deposit(web3.utils.toWei("1"), staker, { from: staker });

    assert.equal(await hatToken.balanceOf(staker), 0);
    await utils.increaseTime(7 * 24 * 3600);
    await advanceToSafetyPeriod(hatVaultsRegistry);
    const bountyPercentage = 300;
    let tx = await claimsManager.submitClaim(
      accounts[2],
      bountyPercentage,
      "description hash",
      {
        from: accounts[1],
      }
    );

    let claimId = tx.logs[0].args._claimId;

    try {
      await arbitratorContract.approveClaim(claimsManager.address, claimId);
      assert(false, "only governance");
    } catch (ex) {
      assertVMException(ex);
    }

    try {
      await hatTimelockController.approveClaim(arbitratorContract.address, claimsManager.address, claimId, {
        from: accounts[3],
      });
      assert(false, "only gov");
    } catch (ex) {
      assertVMException(ex);
    }

    await hatTimelockController.approveClaim(arbitratorContract.address, claimsManager.address, claimId);

    let path = ethers.utils.solidityPack(
      ["address", "uint24", "address"],
      [stakingToken.address, 0, hatToken.address]
    );
    let amountForHackersHatRewards = await hatVaultsRegistry.hackersHatReward(
      stakingToken.address,
      accounts[1]
    );
    let amount = amountForHackersHatRewards.add(await hatVaultsRegistry.governanceHatReward(stakingToken.address));
    let ISwapRouter = new ethers.utils.Interface(UniSwapV3RouterMock.abi);
    let payload = ISwapRouter.encodeFunctionData("exactInput", [
      [path, hatVaultsRegistry.address, 0, amount.toString(), 0],
    ]);

    try {
      await hatTimelockController.swapAndSend(
        hatVaultsRegistry.address,
        stakingToken.address,
        [accounts[1]],
        0,
        router.address,
        payload,
        {
          from: accounts[3],
        }
      );
      assert(false, "only gov");
    } catch (ex) {
      assertVMException(ex);
    }

    try {
      await hatVaultsRegistry.swapAndSend(stakingToken.address, [accounts[1]], 0, router.address, payload);
      assert(false, "only gov");
    } catch (ex) {
      assertVMException(ex);
    }

    tx = await hatTimelockController.swapAndSend(
      hatVaultsRegistry.address,
      stakingToken.address,
      [accounts[1]],
      0,
      router.address,
      payload,
      { from: accounts[0] }
    );

    let log = (
      await hatVaultsRegistry.getPastEvents("SwapAndSend", {
        fromBlock: tx.blockNumber,
        toBlock: "latest",
      })
    )[0];
    assert.equal(log.event, "SwapAndSend");
    assert.equal(log.args._amountSent.toString(), "0");
  });

  it("challenge - approve Claim ", async () => {
    await setup(accounts);
    const staker = accounts[1];
    await advanceToSafetyPeriod(hatVaultsRegistry);

    // we send some funds to the vault so we can pay out later when approveClaim is called
    await stakingToken.mint(staker, web3.utils.toWei("2"));
    await stakingToken.approve(vault.address, web3.utils.toWei("1"), {
      from: staker,
    });
    await vault.deposit(web3.utils.toWei("1"), staker, { from: staker });
    await rewardController.updateVault(vault.address);

    let claimId = await submitClaim(claimsManager, { accounts });

    await assertFunctionRaisesException(
      claimsManager.challengeClaim(claimId),
      "OnlyArbitratorOrRegistryOwner"
    );

    await hatTimelockController.approveClaim(arbitratorContract.address, claimsManager.address, claimId);
  });

  it("challenge - dismiss claim", async () => {
    await setup(accounts);
    // set challenge period to 1000
    await advanceToSafetyPeriod(hatVaultsRegistry);
    let claimId = await submitClaim(claimsManager, { accounts });
    // now that the claim is challenged, only arbitrator can accept or dismiss
    await assertFunctionRaisesException(
      claimsManager.dismissClaim(claimId),
      "OnlyCallableIfChallenged"
    );

    try {
      await arbitratorContract.dismissClaim(claimsManager.address, claimId);
      assert(false, "only governance");
    } catch (ex) {
      assertVMException(ex);
    }

    try {
      await hatTimelockController.dismissClaim(arbitratorContract.address, claimsManager.address, claimId, {
        from: accounts[1],
      });
      assert(false, "only governance");
    } catch (ex) {
      assertVMException(ex);
    }

    await hatTimelockController.dismissClaim(arbitratorContract.address, claimsManager.address, claimId);
  });

  it("setCommittee", async () => {
    await setup(accounts);

    //creat another vault with a different committee
    let maxBounty = 8000;
    let bountySplit = [7000, 2500, 500];
    var stakingToken2 = await ERC20Mock.new("Staking", "STK");
    let tx = await hatVaultsRegistry.createVault(
      {
        asset: stakingToken2.address,
<<<<<<< HEAD
=======
        owner: await hatVaultsRegistry.owner(),
        committee: accounts[3],
        arbitrator: "0xFFfFfFffFFfffFFfFFfFFFFFffFFFffffFfFFFfF",
        arbitratorCanChangeBounty: true,
        arbitratorCanChangeBeneficiary: false,
        arbitratorCanSubmitClaims: false,
        isTokenLockRevocable: false,
>>>>>>> 383341c3
        name: "VAULT",
        symbol: "VLT",
        rewardControllers: [rewardController.address],
        owner: await hatVaultsRegistry.owner(),
        isPaused: false,
        descriptionHash: "_descriptionHash",
      },
      {
      owner: await hatVaultsRegistry.owner(),
      committee: accounts[3],
      arbitrator: "0xFFfFfFffFFfffFFfFFfFFFFFffFFFffffFfFFFfF",
      arbitratorCanChangeBounty: true,
      arbitratorCanChangeBeneficiary: false,
      arbitratorCanSubmitIssues: false,
      maxBounty: maxBounty,
      bountySplit: bountySplit,
      vestingDuration: 86400,
      vestingPeriods: 10
      }
    );
  
    let newVault = await HATVault.at(tx.logs[2].args._vault);
    let newClaimsManager = await HATClaimsManager.at(tx.logs[2].args._claimsManager);

    try {
      await hatTimelockController.setAllocPoint(newVault.address, rewardController.address, 100, {
        from: accounts[1],
      });
      assert(false, "only governance");
    } catch (ex) {
      assertVMException(ex);
    }

    await hatTimelockController.setAllocPoint(
      newVault.address,
      rewardController.address,
      100
    );

    assert.equal(await newClaimsManager.committee(), accounts[3]);

    try {
      await hatTimelockController.setCommittee(newClaimsManager.address, accounts[1], {
        from: accounts[1],
      });
      assert(false, "only governance");
    } catch (ex) {
      assertVMException(ex);
    }

    try {
      await newClaimsManager.setCommittee(accounts[2]);
      assert(false, "only governance");
    } catch (ex) {
      assertVMException(ex);
    }

    await hatTimelockController.setCommittee(newClaimsManager.address, accounts[1]);

    assert.equal(await newClaimsManager.committee(), accounts[1]);

    tx = await newClaimsManager.committeeCheckIn({ from: accounts[1] });
    assert.equal(tx.logs[0].event, "CommitteeCheckedIn");

    try {
      await hatTimelockController.setCommittee(newClaimsManager.address, accounts[2]);
      assert(false, "committee already checked in");
    } catch (ex) {
      assertVMException(ex, "CommitteeAlreadyCheckedIn");
    }
    await newClaimsManager.setCommittee(accounts[2], { from: accounts[1] });
    await newClaimsManager.setCommittee(accounts[1], { from: accounts[2] });
  });

  it("setEmergencyPaused", async () => {
    await setup(accounts);

    var staker = accounts[1];

    await stakingToken.approve(vault.address, web3.utils.toWei("1"), {
      from: staker,
    });

    await stakingToken.mint(staker, web3.utils.toWei("1"));

    try {
      await hatTimelockController.setEmergencyPaused(hatVaultsRegistry.address, true, {
        from: accounts[1],
      });
      assert(false, "only governance");
    } catch (ex) {
      assertVMException(ex);
    }

    try {
      await hatVaultsRegistry.setEmergencyPaused(true);
      assert(false, "only governance");
    } catch (ex) {
      assertVMException(ex);
    }

    await hatTimelockController.setEmergencyPaused(hatVaultsRegistry.address, true);

    await assertFunctionRaisesException(
      vault.deposit(web3.utils.toWei("1"), staker, { from: staker }),
      "SystemInEmergencyPause"
    );

    await hatTimelockController.setEmergencyPaused(hatVaultsRegistry.address, false);
    
    await vault.deposit(web3.utils.toWei("1"), staker, { from: staker });
  });
});<|MERGE_RESOLUTION|>--- conflicted
+++ resolved
@@ -109,15 +109,8 @@
     arbitrator: "0xFFfFfFffFFfffFFfFFfFFFFFffFFFffffFfFFFfF",
     arbitratorCanChangeBounty: true,
     arbitratorCanChangeBeneficiary: false,
-<<<<<<< HEAD
     arbitratorCanSubmitIssues: false,
-=======
-    arbitratorCanSubmitClaims: false,
     isTokenLockRevocable: false,
-    name: "VAULT",
-    symbol: "VLT",
-    rewardControllers: [rewardController.address],
->>>>>>> 383341c3
     maxBounty: maxBounty,
     bountySplit: bountySplit,
     vestingDuration: 86400,
@@ -468,16 +461,6 @@
     let tx = await hatVaultsRegistry.createVault(
       {
         asset: stakingToken2.address,
-<<<<<<< HEAD
-=======
-        owner: await hatVaultsRegistry.owner(),
-        committee: accounts[3],
-        arbitrator: "0xFFfFfFffFFfffFFfFFfFFFFFffFFFffffFfFFFfF",
-        arbitratorCanChangeBounty: true,
-        arbitratorCanChangeBeneficiary: false,
-        arbitratorCanSubmitClaims: false,
-        isTokenLockRevocable: false,
->>>>>>> 383341c3
         name: "VAULT",
         symbol: "VLT",
         rewardControllers: [rewardController.address],
@@ -492,6 +475,7 @@
       arbitratorCanChangeBounty: true,
       arbitratorCanChangeBeneficiary: false,
       arbitratorCanSubmitIssues: false,
+      isTokenLockRevocable: false,
       maxBounty: maxBounty,
       bountySplit: bountySplit,
       vestingDuration: 86400,
