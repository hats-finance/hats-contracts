const HATVaultsRegistry = artifacts.require("./HATVaultsRegistry.sol");
const HATVault = artifacts.require("./HATVault.sol");
const HATTimelockController = artifacts.require("./HATTimelockController.sol");
const HATTokenMock = artifacts.require("./HATTokenMock.sol");
const ERC20Mock = artifacts.require("./ERC20Mock.sol");
const UniSwapV3RouterMock = artifacts.require("./UniSwapV3RouterMock.sol");
const TokenLockFactory = artifacts.require("./TokenLockFactory.sol");
const HATTokenLock = artifacts.require("./HATTokenLock.sol");
const RewardController = artifacts.require("./RewardController.sol");
const HATGovernanceArbitrator = artifacts.require("./HATGovernanceArbitrator.sol");
const utils = require("./utils.js");

const { deployHATVaults } = require("../scripts/deployments/hatvaultsregistry-deploy");

var hatVaultsRegistry;
var vault;
var rewardController;
var hatTimelockController;
var hatToken;
var router;
var stakingToken;
var tokenLockFactory;
var arbitratorContract;
var hatGovernanceDelay = 60 * 60 * 24 * 7;
const {
  assertVMException,
  epochRewardPerBlock,
  advanceToSafetyPeriod,
  advanceToNonSafetyPeriod,
} = require("./common.js");
const {
  submitClaim,
  assertFunctionRaisesException,
} = require("./common.js");

const setup = async function(
  accounts,
  challengePeriod=60 * 60 * 24,
  startBlock = 0,
  maxBounty = 8000,
  bountySplit = [7000, 2500, 500],
  hatBountySplit = [1000, 500],
  halvingAfterBlock = 10,
  routerReturnType = 0,
  allocPoint = 100,
  weth = true,
  rewardInVaults = 2500000
) {
  hatToken = await HATTokenMock.new(accounts[0]);
  stakingToken = await ERC20Mock.new("Staking", "STK");
  var wethAddress = utils.NULL_ADDRESS;
  if (weth) {
    wethAddress = stakingToken.address;
  }
  router = await UniSwapV3RouterMock.new(routerReturnType, wethAddress);
  var tokenLock = await HATTokenLock.new();
<<<<<<< HEAD
  tokenLockFactory = await TokenLockFactory.new(tokenLock.address, accounts[0]);
  let deployment = await deployHATVaults({
    governance: accounts[0],
    hatToken: hatToken.address,
    tokenLockFactory: tokenLockFactory.address,
    rewardController: {
      startBlock,
      epochLength: halvingAfterBlock,
      epochRewardPerBlock
    },
    hatVaultsRegistry: {
      bountyGovernanceHAT: hatBountySplit[0],
      bountyHackerHATVested: hatBountySplit[1]
    },
    silent: true
  });
=======
  tokenLockFactory = await TokenLockFactory.new(tokenLock.address);
  arbitratorContract = await HATGovernanceArbitrator.new();
  let deployment = await deployHatVaults(
    hatToken.address,
    startBlock,
    epochRewardPerBlock,
    halvingAfterBlock,
    accounts[0],
    hatToken.address,
    ...hatBountySplit,
    tokenLockFactory.address,
    arbitratorContract.address,
    true
  );
>>>>>>> 9c7239cf
  hatVaultsRegistry = await HATVaultsRegistry.at(deployment.hatVaultsRegistry.address);
  rewardController = await RewardController.at(
    deployment.rewardController.address
  );
  hatTimelockController = await HATTimelockController.new(
    hatGovernanceDelay,
    [accounts[0]],
    [accounts[0]]
  );

  await hatToken.setMinter(
    accounts[0],
    web3.utils.toWei((2500000 + rewardInVaults).toString())
  );
  await hatToken.mint(router.address, web3.utils.toWei("2500000"));
  await hatToken.mint(accounts[0], web3.utils.toWei(rewardInVaults.toString()));
  await hatToken.transfer(
    rewardController.address,
    web3.utils.toWei(rewardInVaults.toString())
  );
  vault = await HATVault.at((await hatVaultsRegistry.createVault(
    stakingToken.address,
    await hatVaultsRegistry.owner(),
    accounts[1],
    rewardController.address,
    maxBounty,
    bountySplit,
    "_descriptionHash",
    86400,
    10,
    false
  )).receipt.rawLogs[0].address);
  await advanceToNonSafetyPeriod(hatVaultsRegistry);

  await hatVaultsRegistry.setDefaultChallengePeriod(challengePeriod);

  await vault.transferOwnership(hatTimelockController.address);
  await hatVaultsRegistry.transferOwnership(hatTimelockController.address);
  await rewardController.transferOwnership(hatTimelockController.address);
  await arbitratorContract.transferOwnership(hatTimelockController.address);

  await hatTimelockController.setAllocPoint(
    vault.address,
    allocPoint
  );

  await vault.committeeCheckIn({ from: accounts[1] });
};

contract("HatTimelockController", (accounts) => {
  async function calculateExpectedReward(staker, operationBlocksIncrement = 0) {
    let currentBlockNumber = (await web3.eth.getBlock("latest")).number;
    let lastRewardBlock = (await rewardController.vaultInfo(vault.address)).lastRewardBlock;
    let allocPoint = (await rewardController.vaultInfo(vault.address)).allocPoint;
    let rewardPerShare = new web3.utils.BN(
      (await rewardController.vaultInfo(vault.address)).rewardPerShare
    );
    let onee12 = new web3.utils.BN("1000000000000");
    let stakerAmount = await vault.balanceOf(staker);
    let globalUpdatesLen = await rewardController.getGlobalVaultsUpdatesLength();
    let totalAllocPoint = (
      await rewardController.globalVaultsUpdates(globalUpdatesLen - 1)
    ).totalAllocPoint;
    let vaultReward = await rewardController.getRewardForBlocksRange(
      lastRewardBlock,
      currentBlockNumber + 1 + operationBlocksIncrement,
      allocPoint,
      totalAllocPoint
    );
    let lpSupply = await stakingToken.balanceOf(vault.address);
    rewardPerShare = rewardPerShare.add(vaultReward.mul(onee12).div(lpSupply));
    let rewardDebt = await rewardController.rewardDebt(vault.address, staker);
    return stakerAmount
      .mul(rewardPerShare)
      .div(onee12)
      .sub(rewardDebt);
  }

  it("constructor and initialize", async () => {
    await setup(accounts);
    assert.equal(await stakingToken.name(), "Staking");
    assert.equal(await hatVaultsRegistry.owner(), hatTimelockController.address);
    assert.equal(await vault.owner(), hatTimelockController.address);
    assert.equal(
      await hatTimelockController.hasRole(
        await hatTimelockController.PROPOSER_ROLE(),
        accounts[0]
      ),
      true
    );
    assert.equal(
      await hatTimelockController.hasRole(
        await hatTimelockController.EXECUTOR_ROLE(),
        accounts[0]
      ),
      true
    );
  });

  it("Update vault visibility", async () => {
    await setup(accounts);
    try {
      await hatTimelockController.setVaultVisibility(vault.address, true, {
        from: accounts[1],
      });
      assert(false, "only governance");
    } catch (ex) {
      assertVMException(ex);
    }

    try {
      await hatVaultsRegistry.setVaultVisibility(vault.address, true);
      assert(false, "only governance");
    } catch (ex) {
      assertVMException(ex);
    }
    assert.equal(await hatVaultsRegistry.isVaultVisible(vault.address), false);
    await hatTimelockController.setVaultVisibility(vault.address, true);
    assert.equal(await hatVaultsRegistry.isVaultVisible(vault.address), true);
    await hatTimelockController.setAllocPoint(vault.address, 200);

    var staker = accounts[4];
    await stakingToken.approve(vault.address, web3.utils.toWei("1"), {
      from: staker,
    });
    await stakingToken.mint(staker, web3.utils.toWei("1"));
    await vault.deposit(web3.utils.toWei("1"), staker, { from: staker });
    assert.equal(await hatToken.balanceOf(staker), 0);
    await hatTimelockController.setVaultVisibility(vault.address, true);
    await hatTimelockController.setVaultVisibility(vault.address, true);
    await hatTimelockController.setAllocPoint(vault.address, 200);
    let expectedReward = await calculateExpectedReward(staker);
    assert.equal(await stakingToken.balanceOf(staker), 0);
    await rewardController.claimReward(vault.address, staker, { from: staker });
    assert.equal(
      (await hatToken.balanceOf(staker)).toString(),
      expectedReward.toString()
    );
    assert.equal(await stakingToken.balanceOf(staker), 0);
    assert.equal(
      await stakingToken.balanceOf(vault.address),
      web3.utils.toWei("1")
    );
  });

  it("Update vault description", async () => {
    await setup(accounts);
    try {
      await hatTimelockController.setVaultDescription(vault.address, "descHash", {
        from: accounts[1],
      });
      assert(false, "only governance");
    } catch (ex) {
      assertVMException(ex);
    }

    try {
      await vault.setVaultDescription("descHash");
      assert(false, "only governance");
    } catch (ex) {
      assertVMException(ex);
    }
    await hatTimelockController.setVaultDescription(vault.address, "descHash");
  });

  it("Pause vault deposits", async () => {
    await setup(accounts);
    try {
      await hatTimelockController.setDepositPause(vault.address, true, {
        from: accounts[1],
      });
      assert(false, "only governance");
    } catch (ex) {
      assertVMException(ex);
    }

    try {
      await vault.setDepositPause(true);
      assert(false, "only governance");
    } catch (ex) {
      assertVMException(ex);
    }
    await hatTimelockController.setDepositPause(vault.address, true);
    await hatTimelockController.setAllocPoint(vault.address, 200);

    var staker = accounts[4];
    await stakingToken.approve(vault.address, web3.utils.toWei("1"), {
      from: staker,
    });
    await stakingToken.mint(staker, web3.utils.toWei("1"));

    try {
      await vault.deposit(web3.utils.toWei("1"), staker, { from: staker });
      assert(false, "cannot deposit when vault deposits are paused");
    } catch (ex) {
      assertVMException(ex);
    }

    await hatTimelockController.setDepositPause(vault.address, false);
    await vault.deposit(web3.utils.toWei("1"), staker, { from: staker });
  });

  it("swapAndSend", async () => {
    await setup(accounts);
    var staker = accounts[4];
    var staker2 = accounts[3];

    await stakingToken.approve(vault.address, web3.utils.toWei("1"), {
      from: staker,
    });
    await stakingToken.approve(vault.address, web3.utils.toWei("1"), {
      from: staker2,
    });
    await stakingToken.mint(staker, web3.utils.toWei("1"));
    await stakingToken.mint(staker2, web3.utils.toWei("1"));

    await vault.deposit(web3.utils.toWei("1"), staker, { from: staker });

    assert.equal(await hatToken.balanceOf(staker), 0);
    await utils.increaseTime(7 * 24 * 3600);
    await advanceToSafetyPeriod(hatVaultsRegistry);
    const bountyPercentage = 300;
    let tx = await vault.submitClaim(
      accounts[2],
      bountyPercentage,
      "description hash",
      {
        from: accounts[1],
      }
    );

    let claimId = tx.logs[0].args._claimId;

    try {
      await hatTimelockController.approveClaim(arbitratorContract.address, vault.address, claimId, {
        from: accounts[3],
      });
      assert(false, "only gov");
    } catch (ex) {
      assertVMException(ex);
    }

    await hatTimelockController.approveClaim(arbitratorContract.address, vault.address, claimId);

    let path = ethers.utils.solidityPack(
      ["address", "uint24", "address"],
      [stakingToken.address, 0, hatToken.address]
    );
    let amountForHackersHatRewards = await hatVaultsRegistry.hackersHatReward(
      stakingToken.address,
      accounts[1]
    );
    let amount = amountForHackersHatRewards.add(await hatVaultsRegistry.governanceHatReward(stakingToken.address));
    let ISwapRouter = new ethers.utils.Interface(UniSwapV3RouterMock.abi);
    let payload = ISwapRouter.encodeFunctionData("exactInput", [
      [path, hatVaultsRegistry.address, 0, amount.toString(), 0],
    ]);

    try {
      await hatTimelockController.swapAndSend(
        hatVaultsRegistry.address,
        stakingToken.address,
        [accounts[1]],
        0,
        router.address,
        payload,
        {
          from: accounts[3],
        }
      );
      assert(false, "only gov");
    } catch (ex) {
      assertVMException(ex);
    }

    try {
      await hatVaultsRegistry.swapAndSend(stakingToken.address, [accounts[1]], 0, router.address, payload);
      assert(false, "only gov");
    } catch (ex) {
      assertVMException(ex);
    }

    tx = await hatTimelockController.swapAndSend(
      hatVaultsRegistry.address,
      stakingToken.address,
      [accounts[1]],
      0,
      router.address,
      payload,
      { from: accounts[0] }
    );

    let log = (
      await hatVaultsRegistry.getPastEvents("SwapAndSend", {
        fromBlock: tx.blockNumber,
        toBlock: "latest",
      })
    )[0];
    assert.equal(log.event, "SwapAndSend");
    assert.equal(log.args._amountSent.toString(), "0");
  });

  it("challenge - approve Claim ", async () => {
    await setup(accounts);
    const staker = accounts[1];
    await advanceToSafetyPeriod(hatVaultsRegistry);

    // we send some funds to the vault so we can pay out later when approveClaim is called
    await stakingToken.mint(staker, web3.utils.toWei("2"));
    await stakingToken.approve(vault.address, web3.utils.toWei("1"), {
      from: staker,
    });
    await vault.deposit(web3.utils.toWei("1"), staker, { from: staker });
    await rewardController.updateVault(vault.address);

    let claimId = await submitClaim(vault, { accounts });

    assertFunctionRaisesException(
      vault.challengeClaim(claimId),
      "OnlyArbitratorOrRegistryOwner"
    );

    await hatTimelockController.approveClaim(arbitratorContract.address, vault.address, claimId);
  });

  it("challenge - dismiss claim", async () => {
    await setup(accounts);
    // set challenge period to 1000
    await advanceToSafetyPeriod(hatVaultsRegistry);
    let claimId = await submitClaim(vault, { accounts });
    // now that the claim is challenged, only arbitrator can accept or dismiss
    await assertFunctionRaisesException(
      vault.dismissClaim(claimId),
      "OnlyCallableIfChallenged"
    );
    await hatTimelockController.dismissClaim(arbitratorContract.address, vault.address, claimId);
  });

  it("setCommittee", async () => {
    await setup(accounts);

    //creat another vault with a different committee
    let maxBounty = 8000;
    let bountySplit = [7000, 2500, 500];
    var stakingToken2 = await ERC20Mock.new("Staking", "STK");
    let newVault = await HATVault.at((await hatVaultsRegistry.createVault(
      stakingToken2.address,
      await hatVaultsRegistry.owner(),
      accounts[3],
      rewardController.address,
      maxBounty,
      bountySplit,
      "_descriptionHash",
      86400,
      10,
      false
    )).receipt.rawLogs[0].address);

    await hatTimelockController.setAllocPoint(
      newVault.address,
      100
    );

    assert.equal(await newVault.committee(), accounts[3]);

    try {
      await newVault.setCommittee(accounts[2]);
      assert(false, "only governance");
    } catch (ex) {
      assertVMException(ex);
    }

    await hatTimelockController.setCommittee(newVault.address, accounts[1]);

    assert.equal(await newVault.committee(), accounts[1]);

    let tx = await newVault.committeeCheckIn({ from: accounts[1] });
    assert.equal(tx.logs[0].event, "CommitteeCheckedIn");

    try {
      await hatTimelockController.setCommittee(newVault.address, accounts[2]);
      assert(false, "committee already checked in");
    } catch (ex) {
      assertVMException(ex, "CommitteeAlreadyCheckedIn");
    }
    await newVault.setCommittee(accounts[2], { from: accounts[1] });
    await newVault.setCommittee(accounts[1], { from: accounts[2] });
  });

  it("setEmergencyPaused", async () => {
    await setup(accounts);

    var staker = accounts[1];

    await stakingToken.approve(vault.address, web3.utils.toWei("1"), {
      from: staker,
    });

    await stakingToken.mint(staker, web3.utils.toWei("1"));

    try {
      await hatVaultsRegistry.setEmergencyPaused(true);
      assert(false, "only governance");
    } catch (ex) {
      assertVMException(ex);
    }

    await hatTimelockController.setEmergencyPaused(hatVaultsRegistry.address, true);

    await assertFunctionRaisesException(
      vault.deposit(web3.utils.toWei("1"), staker, { from: staker }),
      "SystemInEmergencyPause"
    );

    await hatTimelockController.setEmergencyPaused(hatVaultsRegistry.address, false);
    
    await vault.deposit(web3.utils.toWei("1"), staker, { from: staker });
  });
});<|MERGE_RESOLUTION|>--- conflicted
+++ resolved
@@ -54,7 +54,6 @@
   }
   router = await UniSwapV3RouterMock.new(routerReturnType, wethAddress);
   var tokenLock = await HATTokenLock.new();
-<<<<<<< HEAD
   tokenLockFactory = await TokenLockFactory.new(tokenLock.address, accounts[0]);
   let deployment = await deployHATVaults({
     governance: accounts[0],
@@ -71,22 +70,6 @@
     },
     silent: true
   });
-=======
-  tokenLockFactory = await TokenLockFactory.new(tokenLock.address);
-  arbitratorContract = await HATGovernanceArbitrator.new();
-  let deployment = await deployHatVaults(
-    hatToken.address,
-    startBlock,
-    epochRewardPerBlock,
-    halvingAfterBlock,
-    accounts[0],
-    hatToken.address,
-    ...hatBountySplit,
-    tokenLockFactory.address,
-    arbitratorContract.address,
-    true
-  );
->>>>>>> 9c7239cf
   hatVaultsRegistry = await HATVaultsRegistry.at(deployment.hatVaultsRegistry.address);
   rewardController = await RewardController.at(
     deployment.rewardController.address
