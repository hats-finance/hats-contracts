const HATVaults = artifacts.require("./HATVaults.sol");
const HATTimelockController = artifacts.require("./HATTimelockController.sol");
const HATTokenMock = artifacts.require("./HATTokenMock.sol");
const ERC20Mock = artifacts.require("./ERC20Mock.sol");
const UniSwapV3RouterMock = artifacts.require("./UniSwapV3RouterMock.sol");
const TokenLockFactory = artifacts.require("./TokenLockFactory.sol");
const HATTokenLock = artifacts.require("./HATTokenLock.sol");
const utils = require("./utils.js");

const { deployHatVaults } = require("../scripts/hatvaultsdeploy.js");

var hatVaults;
var hatTimelockController;
var hatToken;
var router;
var stakingToken;
var tokenLockFactory;
var hatGovernanceDelay = 60 * 60 * 24 * 7;
const {
  assertVMException,
  rewardPerEpoch,
  advanceToSafetyPeriod,
} = require("./hatvaults.js");
const {
  submitClaim,
  assertFunctionRaisesException,
} = require("./common.js");

const setup = async function(
  accounts,
  challengePeriod=0,
  startBlock = 0,
  maxBounty = 8000,
  bountySplit = [6000, 2000, 500, 0, 1000, 500],
  halvingAfterBlock = 10,
  routerReturnType = 0,
  allocPoint = 100,
  weth = true,
  rewardInVaults = 2500000
) {
  hatToken = await HATTokenMock.new(accounts[0], utils.TIME_LOCK_DELAY);
  stakingToken = await ERC20Mock.new("Staking", "STK");
  var wethAddress = utils.NULL_ADDRESS;
  if (weth) {
    wethAddress = stakingToken.address;
  }
  router = await UniSwapV3RouterMock.new(routerReturnType, wethAddress);
  var tokenLock = await HATTokenLock.new();
  tokenLockFactory = await TokenLockFactory.new(tokenLock.address);
  let deployment = await deployHatVaults(
    hatToken.address,
    startBlock,
    rewardPerEpoch,
    halvingAfterBlock,
    accounts[0],
    hatToken.address,
    [router.address],
    tokenLockFactory.address,
    true
  );
  hatVaults = await HATVaults.at(deployment.hatVaults.address);
<<<<<<< HEAD
  await hatVaults.setChallengePeriod(0);
=======
  await hatVaults.setChallengePeriod(challengePeriod);
  rewardController = await RewardController.at(
    deployment.rewardController.address
  );
>>>>>>> 90a0eaf6
  hatTimelockController = await HATTimelockController.new(
    hatVaults.address,
    hatGovernanceDelay,
    [accounts[0]],
    [accounts[0]]
  );
  await hatVaults.setArbitrator(hatTimelockController.address);
  tx = await hatVaults.transferOwnership(hatTimelockController.address);
  await utils.setMinter(
    hatToken,
    hatVaults.address,
    web3.utils.toWei("2500000")
  );
  await utils.setMinter(
    hatToken,
    accounts[0],
    web3.utils.toWei((2500000 + rewardInVaults).toString())
  );
  await hatToken.mint(router.address, web3.utils.toWei("2500000"));
  await hatToken.mint(accounts[0], web3.utils.toWei(rewardInVaults.toString()));
  await hatToken.approve(
    hatVaults.address,
    web3.utils.toWei(rewardInVaults.toString())
  );
  await hatVaults.depositReward(web3.utils.toWei(rewardInVaults.toString()));
  await hatTimelockController.addPool(
    allocPoint,
    stakingToken.address,
    accounts[1],
    maxBounty,
    bountySplit,
    "_descriptionHash",
    [86400, 10],
    false,
    true
  );
  await hatVaults.committeeCheckIn(0, { from: accounts[1] });
};

contract("HatTimelockController", (accounts) => {
  async function calculateExpectedReward(staker, operationBlocksIncrement = 0) {
    let currentBlockNumber = (await web3.eth.getBlock("latest")).number;
    let lastRewardBlock = (await hatVaults.poolInfos(0)).lastRewardBlock;
    let allocPoint = (await hatVaults.poolInfos(0)).allocPoint;
    let rewardPerShare = new web3.utils.BN(
      (await hatVaults.poolInfos(0)).rewardPerShare
    );
    let onee12 = new web3.utils.BN("1000000000000");
    let stakerAmount = (await hatVaults.userInfo(0, staker)).shares;
    let globalUpdatesLen = await hatVaults.getGlobalPoolUpdatesLength();
    let totalAllocPoint = (
      await hatVaults.globalPoolUpdates(globalUpdatesLen - 1)
    ).totalAllocPoint;
    let poolReward = await hatVaults.getRewardForBlocksRange(
      lastRewardBlock,
      currentBlockNumber + 1 + operationBlocksIncrement,
      allocPoint,
      totalAllocPoint
    );
    let lpSupply = await stakingToken.balanceOf(hatVaults.address);
    rewardPerShare = rewardPerShare.add(poolReward.mul(onee12).div(lpSupply));
    let rewardDebt = (await hatVaults.userInfo(0, staker)).rewardDebt;
    return stakerAmount
      .mul(rewardPerShare)
      .div(onee12)
      .sub(rewardDebt);
  }

  it("constructor and initialize", async () => {
    try {
      hatTimelockController = await HATTimelockController.new(
        "0x0000000000000000000000000000000000000000",
        hatGovernanceDelay,
        [accounts[0]],
        [accounts[0]]
      );
      assert(false, "hats vaults cannot be the 0 address");
    } catch (ex) {
      assertVMException(ex);
    }
    await setup(accounts);
    assert.equal(await stakingToken.name(), "Staking");
    assert.equal(await hatVaults.owner(), hatTimelockController.address);
    assert.equal(await hatTimelockController.hatVaults(), hatVaults.address);
    assert.equal(
      await hatTimelockController.hasRole(
        await hatTimelockController.PROPOSER_ROLE(),
        accounts[0]
      ),
      true
    );
    assert.equal(
      await hatTimelockController.hasRole(
        await hatTimelockController.EXECUTOR_ROLE(),
        accounts[0]
      ),
      true
    );
  });

  it("addPool", async () => {
    await setup(accounts);
    try {
      await hatVaults.addPool(
        100,
        hatToken.address,
        accounts[1],
        8000,
        [6000, 2000, 500, 0, 1000, 500],
        "_descriptionHash",
        [86400, 10],
        false,
        true
      );
      assert(false, "only governance");
    } catch (ex) {
      assertVMException(ex);
    }

    try {
      await hatTimelockController.addPool(
        100,
        hatToken.address,
        accounts[1],
        8000,
        [6000, 2000, 500, 0, 1000, 500],
        "_descriptionHash",
        [86400, 10],
        false,
        true,
        { from: accounts[1] }
      );
      assert(false, "only governance");
    } catch (ex) {
      assertVMException(ex);
    }

    await hatTimelockController.addPool(
      100,
      hatToken.address,
      accounts[1],
      8000,
      [6000, 2000, 500, 0, 1000, 500],
      "_descriptionHash",
      [86400, 10],
      false,
      true
    );
  });

  it("setPool", async () => {
    await setup(accounts);
    try {
      await hatTimelockController.setPool(1, 200, true, false, "_descriptionHash");
      assert(false, "no pool exist");
    } catch (ex) {
      assertVMException(ex);
    }

    try {
      await hatTimelockController.setPool(0, 200, true, false, "_descriptionHash", {
        from: accounts[1],
      });
      assert(false, "only governance");
    } catch (ex) {
      assertVMException(ex);
    }

    try {
      await hatVaults.setPool(0, 200, true, false, "_descriptionHash");
      assert(false, "only governance");
    } catch (ex) {
      assertVMException(ex);
    }
    await hatTimelockController.setPool(0, 200, true, false, "_descriptionHash");

    var staker = accounts[4];
    await stakingToken.approve(hatVaults.address, web3.utils.toWei("1"), {
      from: staker,
    });
    await stakingToken.mint(staker, web3.utils.toWei("1"));
    await hatVaults.deposit(0, web3.utils.toWei("1"), { from: staker });
    assert.equal(await hatToken.balanceOf(staker), 0);
    await hatTimelockController.setPool(0, 200, true, false, "_descriptionHash");
    let expectedReward = await calculateExpectedReward(staker);
    assert.equal(await stakingToken.balanceOf(staker), 0);
    await hatVaults.claimReward(0, { from: staker });
    assert.equal(
      (await hatToken.balanceOf(staker)).toString(),
      expectedReward.toString()
    );
    assert.equal(await stakingToken.balanceOf(staker), 0);
    assert.equal(
      await stakingToken.balanceOf(hatVaults.address),
      web3.utils.toWei("1")
    );
  });

  it("swapBurnSend", async () => {
    await setup(accounts);
    var staker = accounts[4];
    var staker2 = accounts[3];

    await stakingToken.approve(hatVaults.address, web3.utils.toWei("1"), {
      from: staker,
    });
    await stakingToken.approve(hatVaults.address, web3.utils.toWei("1"), {
      from: staker2,
    });
    await stakingToken.mint(staker, web3.utils.toWei("1"));
    await stakingToken.mint(staker2, web3.utils.toWei("1"));

    await hatVaults.deposit(0, web3.utils.toWei("1"), { from: staker });

    assert.equal(await hatToken.balanceOf(staker), 0);
    await utils.increaseTime(7 * 24 * 3600);
    await advanceToSafetyPeriod(hatVaults);
    const bountyPercentage = 300;
    let tx = await hatVaults.submitClaim(
      0,
      accounts[2],
      bountyPercentage,
      "description hash",
      {
        from: accounts[1],
      }
    );
    let claimId = tx.logs[0].args._claimId;
    try {
      await hatTimelockController.approveClaim(claimId, bountyPercentage, {
        from: accounts[3],
      });
      assert(false, "only gov");
    } catch (ex) {
      assertVMException(ex);
    }

    // try {
    //   await hatVaults.approveClaim(claimId, bountyPercentage);
    //   assert(false, "only gov");
    // } catch (ex) {
    //   assertVMException(ex);
    // }

    await hatTimelockController.approveClaim(claimId, bountyPercentage);

    let path = ethers.utils.solidityPack(
      ["address", "uint24", "address"],
      [stakingToken.address, 0, hatToken.address]
    );
    let amountToSwapAndBurn = await hatVaults.swapAndBurns(0);
    let amountForHackersHatRewards = await hatVaults.hackersHatRewards(
      accounts[1],
      0
    );
    let amount = amountToSwapAndBurn
      .add(amountForHackersHatRewards)
      .add(await hatVaults.governanceHatRewards(0));
    let ISwapRouter = new ethers.utils.Interface(UniSwapV3RouterMock.abi);
    let payload = ISwapRouter.encodeFunctionData("exactInput", [
      [path, hatVaults.address, 0, amount.toString(), 0],
    ]);

    try {
      await hatTimelockController.swapBurnSend(
        0,
        accounts[1],
        0,
        router.address,
        payload,
        {
          from: accounts[3],
        }
      );
      assert(false, "only gov");
    } catch (ex) {
      assertVMException(ex);
    }

    try {
      await hatVaults.swapBurnSend(0, accounts[1], 0, router.address, payload);
      assert(false, "only gov");
    } catch (ex) {
      assertVMException(ex);
    }

    tx = await hatTimelockController.swapBurnSend(
      0,
      accounts[1],
      0,
      router.address,
      payload,
      { from: accounts[0] }
    );
    let log = (
      await hatVaults.getPastEvents("SwapAndBurn", {
        fromBlock: tx.blockNumber,
        toBlock: "latest",
      })
    )[0];
    assert.equal(log.event, "SwapAndBurn");
    assert.equal(
      log.args._amountSwapped.toString(),
      new web3.utils.BN(web3.utils.toWei(bountyPercentage.toString()))
        .mul(
          new web3.utils.BN(
            (await hatVaults.bountyInfos(0)).bountySplit.swapAndBurn
          ).add(
            new web3.utils.BN(
              (await hatVaults.bountyInfos(0)).bountySplit.governanceHat
            )
          )
        )
        .div(new web3.utils.BN("10000"))
        .div(new web3.utils.BN("10000"))
        .toString()
    );
    assert.equal(
      log.args._amountBurned.toString(),
      new web3.utils.BN(web3.utils.toWei(bountyPercentage.toString()))
        .mul(
          new web3.utils.BN(
            (await hatVaults.bountyInfos(0)).bountySplit.swapAndBurn
          )
        )
        .div(new web3.utils.BN("10000"))
        .div(new web3.utils.BN("10000"))
        .toString()
    );
    log = (
      await hatVaults.getPastEvents("SwapAndSend", {
        fromBlock: tx.blockNumber,
        toBlock: "latest",
      })
    )[0];
    assert.equal(log.event, "SwapAndSend");
    assert.equal(log.args._amountReceived.toString(), "0");
  });

  it("challenge - approve Claim ", async () => {
    await setup(accounts, 1000);
    const staker = accounts[1];
    // set challenge period to 1000
    // hatVaults.setChallengePeriod(1000);
    await advanceToSafetyPeriod(hatVaults);

    // we send some funds to the vault so we can pay out later when approveClaim is called
    await stakingToken.mint(staker, web3.utils.toWei("2"));
    await stakingToken.approve(hatVaults.address, web3.utils.toWei("1"), {
      from: staker,
    });
    await hatVaults.deposit(0, web3.utils.toWei("1"), { from: staker });
    await hatVaults.updatePool(0);

    const claimId = await submitClaim(hatVaults, { accounts });

    assertFunctionRaisesException(
      hatVaults.challengeClaim(claimId),
      "OnlyArbitrator"
    );
    await hatTimelockController.challengeClaim(claimId);

    await hatTimelockController.approveClaim(claimId, 8000);
  });

  it("challenge - dismiss claim", async () => {
    await setup(accounts, 1000);
    // set challenge period to 1000
    await advanceToSafetyPeriod(hatVaults);
    const claimId = await submitClaim(hatVaults, { accounts });
    await hatTimelockController.challengeClaim(claimId);
    // now that the claim is challenged, only arbitrator can accept or dismiss
    await assertFunctionRaisesException(
      hatVaults.dismissClaim(claimId),
      "OnlyCallableByArbitratorOrAfterChallengeTimeOutPeriod"
    );
    await hatTimelockController.dismissClaim(claimId);
  });

  it("setCommittee", async () => {
    await setup(accounts);

    //set other pool with different committee
    let maxBounty = 8000;
    let bountySplit = [6000, 2000, 500, 0, 1000, 500];
    var stakingToken2 = await ERC20Mock.new("Staking", "STK");
    await hatTimelockController.addPool(
      100,
      stakingToken2.address,
      accounts[3],
      maxBounty,
      bountySplit,
      "_descriptionHash",
      [86400, 10],
      false,
      true
    );

    assert.equal(await hatVaults.committees(1), accounts[3]);

    try {
      await hatVaults.setCommittee(1, accounts[2]);
      assert(false, "only governance");
    } catch (ex) {
      assertVMException(ex);
    }

    await hatTimelockController.setCommittee(1, accounts[1]);

    assert.equal(await hatVaults.committees(1), accounts[1]);

    let tx = await hatVaults.committeeCheckIn(1, { from: accounts[1] });
    assert.equal(tx.logs[0].event, "CommitteeCheckedIn");
    assert.equal(tx.logs[0].args._pid, 1);

    try {
      await hatTimelockController.setCommittee(1, accounts[2]);
      assert(false, "committee already checked in");
    } catch (ex) {
      assertVMException(ex, "CommitteeAlreadyCheckedIn");
    }
    await hatVaults.setCommittee(1, accounts[2], { from: accounts[1] });
    await hatVaults.setCommittee(1, accounts[1], { from: accounts[2] });
  });
});<|MERGE_RESOLUTION|>--- conflicted
+++ resolved
@@ -59,14 +59,7 @@
     true
   );
   hatVaults = await HATVaults.at(deployment.hatVaults.address);
-<<<<<<< HEAD
-  await hatVaults.setChallengePeriod(0);
-=======
   await hatVaults.setChallengePeriod(challengePeriod);
-  rewardController = await RewardController.at(
-    deployment.rewardController.address
-  );
->>>>>>> 90a0eaf6
   hatTimelockController = await HATTimelockController.new(
     hatVaults.address,
     hatGovernanceDelay,
