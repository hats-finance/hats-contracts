const HATVault = artifacts.require("./HATVault.sol");
const HATVaultsRegistry = artifacts.require("./HATVaultsRegistry.sol");
const HATTokenMock = artifacts.require("./HATTokenMock.sol");
const ERC20Mock = artifacts.require("./ERC20Mock.sol");
const UniSwapV3RouterMock = artifacts.require("./UniSwapV3RouterMock.sol");
const TokenLockFactory = artifacts.require("./TokenLockFactory.sol");
const HATTokenLock = artifacts.require("./HATTokenLock.sol");
const VaultsManagerMock = artifacts.require("./VaultsManagerMock.sol");
const RewardController = artifacts.require("./RewardController.sol");
const utils = require("./utils.js");
const ISwapRouter = new ethers.utils.Interface(UniSwapV3RouterMock.abi);

const { deployHATVaults } = require("../scripts/deployments/hatvaultsregistry-deploy");
const {
  assertFunctionRaisesException,
  assertVMException,
  advanceToSafetyPeriod: advanceToSafetyPeriod_,
  advanceToNonSafetyPeriod: advanceToNonSafetyPeriod_,
  epochRewardPerBlock,
  setup,
  submitClaim,
  ZERO_ADDRESS
} = require("./common.js");
const { assert } = require("chai");
const { web3 } = require("hardhat");

let hatVaultImplementation;
let tokenLockFactory;
let hatVaultsRegistry;
let vault;
let rewardController;
let hatToken;
let router;
let stakingToken;
let safeWithdrawBlocksIncrement = 3;
let rewardControllerExpectedHatsBalance;


async function advanceToSafetyPeriod(registry) {
  if (!registry) registry = hatVaultsRegistry;
  return advanceToSafetyPeriod_(registry);
}

async function advanceToNonSafetyPeriod(registry) {
  if (!registry) registry = hatVaultsRegistry;
  return advanceToNonSafetyPeriod_(registry);
}

/*
  setup will:
  - deploy a registry
  - create a new vault
  - set accounts[1] to be the committee of the vault
  - ...
*/
const setUpGlobalVars = async function(
  accounts,
  startBlock = 0,
  maxBounty = 8000,
  bountySplit = [7500, 2000, 500],
  hatBountySplit = [1500, 500],
  halvingAfterBlock = 10,
  routerReturnType = 0,
  allocPoint = 100,
  weth = false,
  rewardInVaults = 2500000,
  challengePeriod = 60 * 60 * 24
) {
  if (startBlock === 0) {
    startBlock = (await web3.eth.getBlock("latest")).number;
  }
  const setupVars = await setup(accounts, {
    startBlock,
    maxBounty,
    bountySplit,
    hatBountySplit,
    halvingAfterBlock,
    routerReturnType,
    allocPoint,
    weth,
    rewardInVaults,
    challengePeriod,
    setDefaultArbitrator: false
  });

  // copy global variables
  hatVaultImplementation = setupVars.hatVaultImplementation;
  tokenLockFactory = setupVars.tokenLockFactory;
  hatVaultsRegistry = setupVars.registry;
  vault = setupVars.vault;
  stakingToken = setupVars.stakingToken;
  hatToken = setupVars.hatToken;
  router = setupVars.router;
  rewardController = setupVars.rewardController;
  hatVaultsExpectedHatsBalance = setupVars.hatVaultsExpectedHatsBalance;
  rewardControllerExpectedHatsBalance = setupVars.rewardControllerExpectedHatsBalance;
  await advanceToNonSafetyPeriod(hatVaultsRegistry);
  return setupVars;
};

contract("HatVaults", (accounts) => {
  //this function will increment 4 blocks in local testnet
  async function safeRedeem(vault, amount, staker, redeemFrom=staker) {
    let withdrawPeriod = (
      await hatVaultsRegistry.generalParameters()
    ).withdrawPeriod.toNumber();
    let safetyPeriod = (
      await hatVaultsRegistry.generalParameters()
    ).safetyPeriod.toNumber();

    //increase time for the case there is already pending request ..so make sure start a new one..
    await utils.increaseTime(7 * 24 * 3600);
    await vault.withdrawRequest({ from: staker });
    if (redeemFrom !== staker) {
      await vault.withdrawRequest({ from: redeemFrom });
    }
    //increase time for pending period
    await utils.increaseTime(7 * 24 * 3600);
    let currentTimeStamp = (await web3.eth.getBlock("latest")).timestamp;
    if (currentTimeStamp % (withdrawPeriod + safetyPeriod) >= withdrawPeriod) {
      await utils.increaseTime(
        (currentTimeStamp % (withdrawPeriod + safetyPeriod)) +
          safetyPeriod -
          withdrawPeriod
      );
    }
    return await vault.redeem(amount, staker, redeemFrom, { from: staker });
  }

  async function safeWithdraw(vault, amount, staker, withdrawFrom=staker) {
    let withdrawPeriod = (
      await hatVaultsRegistry.generalParameters()
    ).withdrawPeriod.toNumber();
    let safetyPeriod = (
      await hatVaultsRegistry.generalParameters()
    ).safetyPeriod.toNumber();

    //increase time for the case there is already pending request ..so make sure start a new one..
    await utils.increaseTime(7 * 24 * 3600);
    await vault.withdrawRequest({ from: staker });
    if (withdrawFrom !== staker) {
      await vault.withdrawRequest({ from: withdrawFrom });
    }
    //increase time for pending period
    await utils.increaseTime(7 * 24 * 3600);
    let currentTimeStamp = (await web3.eth.getBlock("latest")).timestamp;
    if (currentTimeStamp % (withdrawPeriod + safetyPeriod) >= withdrawPeriod) {
      await utils.increaseTime(
        (currentTimeStamp % (withdrawPeriod + safetyPeriod)) +
          safetyPeriod -
          withdrawPeriod
      );
    }
    return await vault.withdraw(amount, staker, withdrawFrom, { from: staker });
  }

  async function calculateExpectedReward(staker, operationBlocksIncrement = 0, currentVault=vault) {
    let currentBlockNumber = (await web3.eth.getBlock("latest")).number;
    let lastRewardBlock = (await rewardController.vaultInfo(currentVault.address)).lastRewardBlock;
    let allocPoint = (await rewardController.vaultInfo(currentVault.address)).allocPoint;
    let rewardPerShare = new web3.utils.BN(
      (await rewardController.vaultInfo(currentVault.address)).rewardPerShare
    );
    let onee12 = new web3.utils.BN("1000000000000");
    let balanceOf = await currentVault.balanceOf(staker);
    let stakerAmount = balanceOf;
    let globalUpdatesLen = await rewardController.getGlobalVaultsUpdatesLength();
    let totalAllocPoint = (
      await rewardController.globalVaultsUpdates(globalUpdatesLen - 1)
    ).totalAllocPoint;
    let vaultReward = await rewardController.getRewardForBlocksRange(
      lastRewardBlock,
      currentBlockNumber + 1 + operationBlocksIncrement,
      allocPoint,
      totalAllocPoint
    );
    let lpSupply = await currentVault.totalSupply();
    let rewardDebt = await rewardController.rewardDebt(currentVault.address, staker);
    let unclaimedReward = await rewardController.unclaimedReward(currentVault.address, staker);
    rewardPerShare = rewardPerShare.add(vaultReward.mul(onee12).div(lpSupply));
    return stakerAmount
      .mul(rewardPerShare)
      .div(onee12)
      .add(unclaimedReward)
      .sub(rewardDebt);
  }

  async function unsafeRedeem(vault, amount, staker) {
    let currentTimeStamp = (await web3.eth.getBlock("latest")).timestamp;
    let withdrawPeriod = (
      await hatVaultsRegistry.generalParameters()
    ).withdrawPeriod.toNumber();
    let safetyPeriod = (
      await hatVaultsRegistry.generalParameters()
    ).safetyPeriod.toNumber();
    if (currentTimeStamp % (withdrawPeriod + safetyPeriod) >= withdrawPeriod) {
      await utils.increaseTime(
        (currentTimeStamp % (withdrawPeriod + safetyPeriod)) +
          safetyPeriod -
          withdrawPeriod
      );
    }
    return await vault.redeem(amount, staker, staker, { from: staker });
  }

  async function unsafeWithdraw(vault, amount, staker) {
    let currentTimeStamp = (await web3.eth.getBlock("latest")).timestamp;
    let withdrawPeriod = (
      await hatVaultsRegistry.generalParameters()
    ).withdrawPeriod.toNumber();
    let safetyPeriod = (
      await hatVaultsRegistry.generalParameters()
    ).safetyPeriod.toNumber();
    if (currentTimeStamp % (withdrawPeriod + safetyPeriod) >= withdrawPeriod) {
      await utils.increaseTime(
        (currentTimeStamp % (withdrawPeriod + safetyPeriod)) +
          safetyPeriod -
          withdrawPeriod
      );
    }
    return await vault.withdraw(amount, staker, staker, { from: staker });
  }

  it("constructor", async () => {
    await setUpGlobalVars(accounts,
      50,
      8000,
      [7500, 2000, 500],
      [1500, 500],
      20,
      0,
      100,
      false,
      2500000,
      false
    );
    assert.equal(await stakingToken.name(), "Staking");
    assert.equal(await hatVaultsRegistry.owner(), accounts[0]);
    assert.equal(await vault.owner(), accounts[0]);

    let logs = await hatVaultsRegistry.getPastEvents('RegistryCreated', {
      fromBlock: 0,
      toBlock: (await web3.eth.getBlock("latest")).number
    });

    assert.equal(logs[0].event, "RegistryCreated");
    assert.equal(logs[0].args._hatVaultImplementation, hatVaultImplementation.address);
    assert.equal(logs[0].args._HAT, hatToken.address);
    assert.equal(logs[0].args._tokenLockFactory, tokenLockFactory.address);
    let generalParameters = await hatVaultsRegistry.generalParameters();
    assert.equal(logs[0].args._generalParameters.hatVestingDuration, generalParameters.hatVestingDuration.toString());
    assert.equal(logs[0].args._generalParameters.hatVestingPeriods, generalParameters.hatVestingPeriods.toString());
    assert.equal(logs[0].args._generalParameters.withdrawPeriod, generalParameters.withdrawPeriod.toString());
    assert.equal(logs[0].args._generalParameters.safetyPeriod, generalParameters.safetyPeriod.toString());
    assert.equal(logs[0].args._generalParameters.withdrawRequestEnablePeriod, generalParameters.withdrawRequestEnablePeriod.toString());
    assert.equal(logs[0].args._generalParameters.withdrawRequestPendingPeriod, generalParameters.withdrawRequestPendingPeriod.toString());
    assert.equal(logs[0].args._generalParameters.setMaxBountyDelay, generalParameters.setMaxBountyDelay.toString());
    assert.equal(logs[0].args._generalParameters.claimFee, generalParameters.claimFee.toString());
    assert.equal(logs[0].args._bountyGovernanceHAT, "1500");
    assert.equal(logs[0].args._bountyHackerHATVested, "500");
    assert.equal(logs[0].args._hatGovernance, accounts[0]);
    assert.equal(logs[0].args._hatGovernance, await hatVaultsRegistry.defaultArbitrator());
    assert.equal(logs[0].args._defaultChallengePeriod.toString(), (await hatVaultsRegistry.defaultChallengePeriod()).toString());
    assert.equal(logs[0].args._defaultChallengeTimeOutPeriod.toString(), (await hatVaultsRegistry.defaultChallengeTimeOutPeriod()).toString());
    assert.equal(logs[0].args._defaultArbitratorCanChangeBounty, await hatVaultsRegistry.defaultArbitratorCanChangeBounty());

    logs = await rewardController.getPastEvents('RewardControllerCreated', {
      fromBlock: 0,
      toBlock: (await web3.eth.getBlock("latest")).number
    });

    assert.equal(logs[0].event, "RewardControllerCreated");
    assert.equal(logs[0].args._rewardToken, hatToken.address);
    assert.equal(logs[0].args._governance, accounts[0]);
    assert.equal(logs[0].args._startBlock.toString(), "50");
    assert.equal(logs[0].args._epochLength.toString(), "20");
    for (let i in epochRewardPerBlock) {
      assert.equal(logs[0].args._epochRewardPerBlock[i].toString(), epochRewardPerBlock[i].toString());
    }
  });

  it("Set reward controller", async () => {
    await setUpGlobalVars(accounts);

    var staker = accounts[1];
    await stakingToken.approve(vault.address, web3.utils.toWei("4"), {
      from: staker,
    });
    await stakingToken.mint(staker, web3.utils.toWei("1"));
    await vault.deposit(web3.utils.toWei("1"), staker, { from: staker });

    assert.equal((await vault.rewardController()), rewardController.address);

    try {
      await vault.setRewardController(accounts[2], { from: accounts[1] });
      assert(false, "only governance");
    } catch (ex) {
      assertVMException(ex, "OnlyRegistryOwner");
    }

    await advanceToSafetyPeriod();
    let tx = await vault.submitClaim(
      accounts[2],
      8000,
      "description hash",
      {
        from: accounts[1],
      }
    );

    let claimId = tx.logs[0].args._claimId;

    await vault.challengeClaim(claimId);

    try {
      await vault.setRewardController(accounts[2]);
      assert(false, "cannot propose new reward controller while active claim exists");
    } catch (ex) {
      assertVMException(ex, "ActiveClaimExists");
    }

    await vault.dismissClaim(claimId);

    tx = await vault.setRewardController(accounts[2]);
    assert.equal(tx.logs[0].event, "SetRewardController");
    assert.equal(tx.logs[0].args._newRewardController, accounts[2]);

    assert.equal((await vault.rewardController()), accounts[2]);

    tx = await rewardController.claimReward(vault.address, staker, { from: staker });
    assert.equal(tx.logs[0].event, "ClaimReward");
    assert.equal(tx.logs[0].args._vault, vault.address);
    assert.equal(tx.logs[0].args._amount.toString(), "0");
    assert.equal(
      (await hatToken.balanceOf(staker)).toString(),
      "0"
    );
    assert.equal((await rewardController.getPendingReward(vault.address, staker)).toNumber(), 0);

    try {
      await vault.setRewardController(rewardController.address);
      assert(false, "cannot set to a previous reward controller");
    } catch (ex) {
      assertVMException(ex, "CannotSetToPerviousRewardController");
    }
  });

  it("Emergency withdraw", async () => {
    await setUpGlobalVars(accounts);

    var staker = accounts[1];
    await stakingToken.approve(vault.address, web3.utils.toWei("3"), {
      from: staker,
    });
    await stakingToken.mint(staker, web3.utils.toWei("3"));
    await vault.deposit(web3.utils.toWei("1"), staker, { from: staker });

    assert.equal((await vault.rewardController()), rewardController.address);

    let expectedReward = await calculateExpectedReward(staker);

    tx = await rewardController.claimReward(vault.address, staker, { from: staker });
    assert.equal(tx.logs[2].event, "ClaimReward");
    assert.equal(tx.logs[2].args._vault, vault.address);
    assert.equal(tx.logs[2].args._amount.toString(), expectedReward.toString());
    assert.isFalse(tx.logs[2].args._amount.eq(0));
    assert.equal(
      (await hatToken.balanceOf(staker)).toString(),
      expectedReward.toString()
    );

    lastBlockNumber = (await web3.eth.getBlock("latest")).number - 1;
    assert.isFalse((await rewardController.getVaultReward(vault.address, lastBlockNumber)).eq(0));
    assert.equal(
      (await rewardController.vaultInfo(vault.address)).allocPoint.toString(),
      "100"
    );

    let withdrawPeriod = (
      await hatVaultsRegistry.generalParameters()
    ).withdrawPeriod.toNumber();
    let safetyPeriod = (
      await hatVaultsRegistry.generalParameters()
    ).safetyPeriod.toNumber();

    //increase time for the case there is already pending request ..so make sure start a new one..
    await utils.increaseTime(7 * 24 * 3600);
    await vault.withdrawRequest({ from: staker });

    //increase time for pending period
    await utils.increaseTime(7 * 24 * 3600);
    let currentTimeStamp = (await web3.eth.getBlock("latest")).timestamp;
    if (currentTimeStamp % (withdrawPeriod + safetyPeriod) >= withdrawPeriod) {
      await utils.increaseTime(
        (currentTimeStamp % (withdrawPeriod + safetyPeriod)) +
          safetyPeriod -
          withdrawPeriod
      );
    }
    await vault.emergencyWithdraw(staker, { from: staker });

    tx = await rewardController.claimReward(vault.address, staker, { from: staker });
    assert.equal(tx.logs[2].event, "ClaimReward");
    assert.equal(tx.logs[2].args._vault, vault.address);
    assert.equal(tx.logs[2].args._amount, 0);
    assert.equal(
      (await hatToken.balanceOf(staker)).toString(),
      expectedReward.toString()
    );
    assert.equal(await rewardController.getPendingReward(vault.address, accounts[0]), 0);

    await vault.deposit(web3.utils.toWei("1"), staker, { from: staker });
    let prevExpectedReward = expectedReward;
    expectedReward = await calculateExpectedReward(staker);

    tx = await rewardController.claimReward(vault.address, staker, { from: staker });

    let globalUpdatesLen = await rewardController.getGlobalVaultsUpdatesLength();
    let rewardPerShare = new web3.utils.BN(
      (await rewardController.vaultInfo(vault.address)).rewardPerShare
    );

    assert.equal(tx.logs[0].event, "VaultUpdated");
    assert.equal(tx.logs[0].args._vault, vault.address);
    assert.equal(tx.logs[0].args._rewardPerShare.toString(), rewardPerShare.toString());
    assert.equal(tx.logs[0].args._lastProcessedVaultUpdate, globalUpdatesLen - 1);

    assert.equal(tx.logs[1].event, "UserBalanceCommitted");
    assert.equal(tx.logs[1].args._vault, vault.address);
    assert.equal(tx.logs[1].args._user, staker);
    assert.equal(tx.logs[1].args._unclaimedReward.toString(), expectedReward.toString());
    assert.equal(tx.logs[1].args._rewardDebt.toString(), expectedReward.add(prevExpectedReward).toString());

    assert.equal(tx.logs[2].event, "ClaimReward");
    assert.equal(tx.logs[2].args._vault, vault.address);
    assert.equal(tx.logs[2].args._amount.toString(), expectedReward.toString());
    assert.isFalse(tx.logs[2].args._amount.eq(0));
    assert.equal(
      (await hatToken.balanceOf(staker)).toString(),
      expectedReward.add(prevExpectedReward).toString()
    );

    tx = await vault.setRewardController(accounts[2]);
    assert.equal(tx.logs[0].event, "SetRewardController");
    assert.equal(tx.logs[0].args._newRewardController, accounts[2]);

    assert.equal((await vault.rewardController()), accounts[2]);

    try {
      await vault.deposit(web3.utils.toWei("1"), staker, { from: staker });
      assert(false, "deposit fails with bad reward controller");
    } catch (ex) {
      assertVMException(ex);
    }

    try {
      await safeRedeem(vault, web3.utils.toWei("2"), staker);
      assert(false, "withdraw fails with bad reward controller");
    } catch (ex) {
      assertVMException(ex);
    }

    await vault.emergencyWithdraw(staker, { from: staker });
  });

  it("Reward controller sweep token", async () => {
    await setUpGlobalVars(accounts);

    var staker = accounts[1];
    await stakingToken.approve(vault.address, web3.utils.toWei("3"), {
      from: staker,
    });
    await stakingToken.mint(staker, web3.utils.toWei("3"));
    await vault.deposit(web3.utils.toWei("1"), staker, { from: staker });

    assert.equal((await vault.rewardController()), rewardController.address);

    let expectedReward = await calculateExpectedReward(staker);

    tx = await rewardController.claimReward(vault.address, staker, { from: staker });
    assert.equal(tx.logs[2].event, "ClaimReward");
    assert.equal(tx.logs[2].args._vault, vault.address);
    assert.equal(tx.logs[2].args._amount.toString(), expectedReward.toString());
    assert.isFalse(tx.logs[2].args._amount.eq(0));
    assert.equal(
      (await hatToken.balanceOf(staker)).toString(),
      expectedReward.toString()
    );

    lastBlockNumber = (await web3.eth.getBlock("latest")).number - 1;
    assert.isFalse((await rewardController.getVaultReward(vault.address, lastBlockNumber)).eq(0));
    assert.equal(
      (await rewardController.vaultInfo(vault.address)).allocPoint.toString(),
      "100"
    );

    try {
      await rewardController.sweepToken(
        hatToken.address,
        await hatToken.balanceOf(rewardController.address),
        { from: accounts[1] }
      );
      assert(false, "only owner");
    } catch (ex) {
      assertVMException(ex, "Ownable: caller is not the owner");
    }

    let amountToSweep = await hatToken.balanceOf(rewardController.address);
    await rewardController.sweepToken(hatToken.address, amountToSweep);
    assert.equal(
      (await hatToken.balanceOf(rewardController.address)).toString(),
      "0"
    );
    assert.equal(
      (await hatToken.balanceOf(accounts[0])).toString(),
      amountToSweep.toString()
    );

    try {
      await rewardController.claimReward(vault.address, staker, { from: staker });
      assert(false, "can't claim reward when there are not enough rewards");
    } catch (ex) {
      assertVMException(ex, "ERC20: transfer amount exceeds balance");
    }
  });

  it("Set reward controller for vault with no alloc point", async () => {
    await setUpGlobalVars(accounts);

    var staker = accounts[1];
    await stakingToken.approve(vault.address, web3.utils.toWei("4"), {
      from: staker,
    });
    await stakingToken.mint(staker, web3.utils.toWei("1"));
    await vault.deposit(web3.utils.toWei("1"), staker, { from: staker });

    assert.equal((await vault.rewardController()), rewardController.address);
    tx = await rewardController.setAllocPoint(vault.address, 0);

    assert.equal(tx.logs[1].event, "SetAllocPoint");
    assert.equal(tx.logs[1].args._vault, vault.address);
    assert.equal(tx.logs[1].args._allocPoint, 0);

    tx = await vault.setRewardController(accounts[2]);
    assert.equal(tx.logs[0].event, "SetRewardController");
    assert.equal(tx.logs[0].args._newRewardController, accounts[2]);

    assert.equal((await vault.rewardController()), accounts[2]);

    let lastBlockNumber = (await web3.eth.getBlock("latest")).number - 1;
    assert.equal(
      (await rewardController.getVaultReward(vault.address, lastBlockNumber)).toString(),
      "0"
    );
    assert.equal(
      (await rewardController.vaultInfo(vault.address)).allocPoint.toString(),
      "0"
    );
  });

  it("create vault", async () => {
    await setUpGlobalVars(accounts);

    let maxBounty = 8000;
    let bountySplit = [7000, 2500, 500];
    let stakingToken2 = await ERC20Mock.new("Staking", "STK");
    let tx = await hatVaultsRegistry.createVault(
      stakingToken2.address,
      await hatVaultsRegistry.owner(),
      accounts[3],
      rewardController.address,
      maxBounty,
      bountySplit,
      "_descriptionHash1",
      86400,
      10,
      false
    );
    assert.equal(tx.logs[1].event, "VaultCreated");
    assert.equal(
      tx.logs[1].args._vault,
      await hatVaultsRegistry.hatVaults((await hatVaultsRegistry.getNumberOfVaults()).sub(new web3.utils.BN("1")))
    );

    assert.equal(tx.logs[1].args._asset, stakingToken2.address);
    assert.equal(tx.logs[1].args._owner, await hatVaultsRegistry.owner());
    assert.equal(tx.logs[1].args._committee, accounts[3]);
    assert.equal(tx.logs[1].args._rewardController, rewardController.address);
    assert.equal(tx.logs[1].args._maxBounty, maxBounty);
    assert.equal(tx.logs[1].args._bountySplit.hackerVested, "7000");
    assert.equal(tx.logs[1].args._bountySplit.hacker, "2500");
    assert.equal(tx.logs[1].args._bountySplit.committee, "500");
    assert.equal(tx.logs[1].args._descriptionHash, "_descriptionHash1");
    assert.equal(tx.logs[1].args._bountyVestingDuration, 86400);
    assert.equal(tx.logs[1].args._bountyVestingPeriods, 10);
    assert.equal(tx.logs[1].args._isPaused, false);
    let newVault = await HATVault.at((tx).logs[1].args._vault);
    let logs = await newVault.getPastEvents('SetVaultDescription', {
        fromBlock: 0,
        toBlock: (await web3.eth.getBlock("latest")).number
    });
    assert.equal(logs[0].event, "SetVaultDescription");
    assert.equal(logs[0].args._descriptionHash, "_descriptionHash1");
  });

  it("setCommittee", async () => {
    await setUpGlobalVars(accounts);
    assert.equal(await vault.committee(), accounts[1]);

    await vault.setCommittee(accounts[2], { from: accounts[1] });

    assert.equal(await vault.committee(), accounts[2]);

    try {
      await vault.setCommittee(accounts[2], { from: accounts[1] });
      assert(false, "cannot set committee from non committee account");
    } catch (ex) {
      assertVMException(ex, "OnlyCommittee");
    }

    //create another vault with a different committee
    let maxBounty = 8000;
    let bountySplit = [7000, 2500, 500];
    var stakingToken2 = await ERC20Mock.new("Staking", "STK");
    let newVault = await HATVault.at((await hatVaultsRegistry.createVault(
      stakingToken2.address,
      await hatVaultsRegistry.owner(),
      accounts[3],
      rewardController.address,
      maxBounty,
      bountySplit,
      "_descriptionHash",
      86400,
      10,
      false
    )).logs[1].args._vault);

    let tx = await rewardController.setAllocPoint(
      newVault.address,
      100
    );

    assert.equal(tx.logs[0].event, "SetAllocPoint");
    assert.equal(tx.logs[0].args._vault, newVault.address);
    assert.equal(tx.logs[0].args._allocPoint, 100);

    assert.equal(await newVault.committee(), accounts[3]);

    await newVault.setCommittee(accounts[1]);

    assert.equal(await newVault.committee(), accounts[1]);
    var staker = accounts[1];
    await stakingToken2.approve(newVault.address, web3.utils.toWei("4"), {
      from: staker,
    });
    await stakingToken2.mint(staker, web3.utils.toWei("1"));
    try {
      await newVault.deposit(web3.utils.toWei("1"), staker, { from: staker });
      assert(false, "cannot deposit before committee check in");
    } catch (ex) {
      assertVMException(ex, "CommitteeNotCheckedInYet");
    }

    try {
      await newVault.committeeCheckIn({ from: accounts[0] });
      assert(false, "only committee can check in");
    } catch (ex) {
      assertVMException(ex, "OnlyCommittee");
    }
    tx = await newVault.committeeCheckIn({ from: accounts[1] });
    assert.equal(tx.logs[0].event, "CommitteeCheckedIn");

    try {
      await newVault.setCommittee(accounts[2]);
      assert(false, "committee already checked in");
    } catch (ex) {
      assertVMException(ex, "CommitteeAlreadyCheckedIn");
    }
    await newVault.setCommittee(accounts[2], { from: accounts[1] });
    await newVault.setCommittee(accounts[1], { from: accounts[2] });
  });

  it("dismiss can be called by anyone after 5 weeks delay", async () => {
    var staker = accounts[1];
    await setUpGlobalVars(accounts, 0, 9000, [9000, 0, 1000], [1000, 500], 10, 0, 100, false, 2500000, 60 * 60 * 24 * 3);

    await advanceToSafetyPeriod();
    await stakingToken.approve(vault.address, web3.utils.toWei("1"), {
      from: staker,
    });
    await stakingToken.mint(staker, web3.utils.toWei("1"));
    await vault.deposit(web3.utils.toWei("1"), staker, { from: staker });
    let tx = await vault.submitClaim(
      accounts[2],
      8000,
      "description hash",
      {
        from: accounts[1],
      }
    );

    let claimId = tx.logs[0].args._claimId;

    await vault.challengeClaim(claimId);
    try {
      await vault.dismissClaim(claimId, { from: accounts[1] });
      assert(false, "only arbitrator can dismiss before delay");
    } catch (ex) {
      assertVMException(
        ex,
        "OnlyCallableByArbitratorOrAfterChallengeTimeOutPeriod"
      );
    }
    await utils.increaseTime(1);
    await utils.increaseTime(5 * 7 * 24 * 60 * 60);
    tx = await vault.dismissClaim(claimId, { from: accounts[1] });
    assert.equal(tx.logs[0].event, "DismissClaim");
  });

  it("custom bountySplit, hatBountySplit, and max bounty", async () => {
    try {
      await setUpGlobalVars(accounts, 0, 9000, [9000, 0, 1000], [5000, 5000]);
      assert(false, "cannot init with hat bounty split <= 10000");
    } catch (ex) {
      assertVMException(ex);
    }

    try {
      await setUpGlobalVars(accounts, 0, 9000, [9000, 0, 1000], [5000, 5001]);
      assert(false, "cannot init with hat bounty split <= 10000");
    } catch (ex) {
      assertVMException(ex);
    }

    try {
      await setUpGlobalVars(accounts, 0, 9000, [9000, 1, 1000], [100, 800]);
      assert(false, "cannot init with rewardSplit > 10000");
    } catch (ex) {
      assertVMException(ex, "TotalSplitPercentageShouldBeHundredPercent");
    }

    try {
      await setUpGlobalVars(accounts, 0, 9000, [9000, 0, 999], [100, 800]);
      assert(false, "cannot init with rewardSplit < 10000");
    } catch (ex) {
      assertVMException(ex, "TotalSplitPercentageShouldBeHundredPercent");
    }

    try {
      await setUpGlobalVars(accounts, 0, 9901, [8000, 1000, 1000], [100, 800]);
      assert(false, "cannot init with max bounty > 10000");
    } catch (ex) {
      assertVMException(ex, "MaxBountyCannotBeMoreThanMaxBountyLimit");
    }

    await setUpGlobalVars(accounts, 0, 9000, [8000, 1500, 500], [200, 700], 10, 0, 100, false, 2500000, 60 * 60 * 24 * 3);
    assert.equal((await vault.maxBounty()).toString(), "9000");
    assert.equal(
      (await vault.bountySplit()).hacker.toString(),
      "1500"
    );
    assert.equal(
      (await vault.bountySplit()).hackerVested.toString(),
      "8000"
    );
    assert.equal(
      (await vault.bountySplit()).committee.toString(),
      "500"
    );
    assert.equal(
      (await vault.getBountyGovernanceHAT()).toString(),
      "200"
    );
    assert.equal(
      (await vault.getBountyHackerHATVested()).toString(),
      "700"
    );

    try {
      await vault.setPendingMaxBounty(9001);
      assert(false, "max bounty can't be more than 9000");
    } catch (ex) {
      assertVMException(ex, "MaxBountyCannotBeMoreThanMaxBountyLimit");
    }
    try {
      await vault.setPendingMaxBounty(9000, { from: accounts[1] });
      assert(false, "only owner");
    } catch (ex) {
      assertVMException(ex, "Ownable: caller is not the owner");
    }
    try {
      await vault.setMaxBounty();
      assert(false, "no pending");
    } catch (ex) {
      assertVMException(ex, "NoPendingMaxBounty");
    }

    try {
      await vault.setPendingMaxBounty(9001);
      assert(false, "bounty level should be less than or equal to 9000");
    } catch (ex) {
      assertVMException(ex, "MaxBountyCannotBeMoreThanMaxBountyLimit");
    }

    // bountylevel can be 9000 without throwing an error
    let tx = await vault.setPendingMaxBounty(9000);
    assert.equal(tx.logs[0].event, "SetPendingMaxBounty");
    assert.equal(tx.logs[0].args._maxBounty, 9000);

    await utils.increaseTime(1);
    try {
      await vault.setMaxBounty();
      assert(false, "no delay yet");
    } catch (ex) {
      assertVMException(ex, "DelayPeriodForSettingMaxBountyHadNotPassed");
    }
    await utils.increaseTime(3600 * 24 * 2);
    try {
      await vault.setMaxBounty({ from: accounts[1] });
      assert(false, "only owner");
    } catch (ex) {
      assertVMException(ex, "Ownable: caller is not the owner");
    }
    tx = await vault.setMaxBounty();
    assert.equal(tx.logs[0].event, "SetMaxBounty");
    assert.equal(tx.logs[0].args._maxBounty, 9000);

    await advanceToNonSafetyPeriod();

    try {
      await vault.setBountySplit([8000, 1100, 1000]);
      assert(false, "cannot init with bountySplit > 10000");
    } catch (ex) {
      assertVMException(ex, "TotalSplitPercentageShouldBeHundredPercent");
    }
    
    try {
      await vault.setBountySplit([8000, 999, 1001]);
      assert(false, "cannot init with committte bounty > 1000");
    } catch (ex) {
      assertVMException(ex, "CommitteeBountyCannotBeMoreThanMax");
    }

    try {
      await vault.setHATBountySplit(1000, 1001);
      assert(false, "cannot set hat bounty split to more than 2000");
    } catch (ex) {
      assertVMException(ex, "TotalHatsSplitPercentageShouldBeUpToMaxHATSplit");
    }

    try {
      await vault.setHATBountySplit(2001, 0);
      assert(false, "cannot set hat bounty split to more than 2000");
    } catch (ex) {
      assertVMException(ex, "TotalHatsSplitPercentageShouldBeUpToMaxHATSplit");
    }

    try {
      await vault.setHATBountySplit(0, 2001);
      assert(false, "cannot set hat bounty split to more than 2000");
    } catch (ex) {
      assertVMException(ex, "TotalHatsSplitPercentageShouldBeUpToMaxHATSplit");
    }

    try {
      await vault.setBountySplit([6800, 2200, 1000], { from: accounts[1] });
      assert(false, "only owner");
    } catch (ex) {
      assertVMException(ex, "Ownable: caller is not the owner");
    }

    try {
      await vault.setHATBountySplit(0, 800, { from: accounts[1] });
      assert(false, "only registry owner");
    } catch (ex) {
      assertVMException(ex, "OnlyRegistryOwner");
    }


    await vault.setBountySplit([6800, 2200, 1000]);
    tx = await vault.setHATBountySplit(0, 800);
    assert.equal(tx.logs[0].event, "SetHATBountySplit");
    assert.equal(tx.logs[0].args._bountyGovernanceHAT, "0");
    assert.equal(tx.logs[0].args._bountyHackerHATVested, "800");

    assert.equal(
      (await vault.maxBounty()).toString(),
      "9000"
    );
    assert.equal(
      (await vault.bountySplit()).hacker.toString(),
      "2200"
    );
    assert.equal(
      (await vault.bountySplit()).hackerVested.toString(),
      "6800"
    );

    assert.equal(
      (await vault.bountySplit()).committee.toString(),
      "1000"
    );
    assert.equal(
      (await vault.getBountyGovernanceHAT()).toString(),
      "0"
    );
    assert.equal(
      (await vault.getBountyHackerHATVested()).toString(),
      "800"
    );
    await advanceToSafetyPeriod();
    tx = await vault.submitClaim(
      accounts[2],
      9000,
      "description hash",
      {
        from: accounts[1],
      }
    );

    let claimId = tx.logs[0].args._claimId;

    await vault.challengeClaim(claimId);

    await assertFunctionRaisesException(
      vault.setPendingMaxBounty(8000),
      "ActiveClaimExists"
    );
    await assertFunctionRaisesException(
      vault.setBountySplit([6000, 3000, 1000]),
      "ActiveClaimExists"
    );

    tx = await vault.dismissClaim(claimId);
    assert.equal(tx.logs[0].event, "DismissClaim");
    assert.equal(tx.logs[0].args._claimId, claimId);

    try {
      await vault.setBountySplit([6000, 3000, 1000]);
      assert(false, "cannot set split while in safety period");
    } catch (ex) {
      assertVMException(ex, "SafetyPeriod");
    }

    await advanceToNonSafetyPeriod();

    await vault.setBountySplit([6000, 3000, 1000]);

    tx = await vault.setHATBountySplit(1, 800);
    assert.equal(tx.logs[0].event, "SetHATBountySplit");
    assert.equal(tx.logs[0].args._bountyGovernanceHAT, "1");
    assert.equal(tx.logs[0].args._bountyHackerHATVested, "800");

    await vault.setPendingMaxBounty(8000);

    await utils.increaseTime(24 * 3600 * 2);
    await vault.setMaxBounty();
    assert.equal((await vault.maxBounty()).toString(), "8000");
  });

  it("update default hatBountySplit", async () => {
    await setUpGlobalVars(accounts);

    assert.equal(
      (await vault.getBountyGovernanceHAT()).toString(),
      "1500"
    );
    assert.equal(
      (await vault.getBountyHackerHATVested()).toString(),
      "500"
    );

    assert.equal(
      (await hatVaultsRegistry.defaultBountyGovernanceHAT()).toString(),
      "1500"
    );
    assert.equal(
      (await hatVaultsRegistry.defaultBountyHackerHATVested()).toString(),
      "500"
    );

    try {
      await hatVaultsRegistry.setDefaultHATBountySplit(2001, 0);
      assert(false, "cannot set hat bounty split to more than 2000");
    } catch (ex) {
      assertVMException(ex, "TotalHatsSplitPercentageShouldBeUpToMaxHATSplit");
    }

    try {
      await hatVaultsRegistry.setDefaultHATBountySplit(0, 2001);
      assert(false, "cannot set hat bounty split to more than 2000");
    } catch (ex) {
      assertVMException(ex, "TotalHatsSplitPercentageShouldBeUpToMaxHATSplit");
    }

    try {
      await hatVaultsRegistry.setDefaultHATBountySplit(1001, 1000);
      assert(false, "cannot set hat bounty split to more than 2000");
    } catch (ex) {
      assertVMException(ex, "TotalHatsSplitPercentageShouldBeUpToMaxHATSplit");
    }

    try {
      await hatVaultsRegistry.setDefaultHATBountySplit(200, 800, { from: accounts[1] });
      assert(false, "only owner");
    } catch (ex) {
      assertVMException(ex, "Ownable: caller is not the owner");
    }

    await vault.setHATBountySplit(1500, 500);

    let tx = await hatVaultsRegistry.setDefaultHATBountySplit(200, 800);
    assert.equal(tx.logs[0].event, "SetDefaultHATBountySplit");
    assert.equal(tx.logs[0].args._defaultBountyGovernanceHAT.toString(), "200");
    assert.equal(tx.logs[0].args._defaultBountyHackerHATVested.toString(), "800");

    assert.equal(
      (await hatVaultsRegistry.defaultBountyGovernanceHAT()).toString(),
      "200"
    );
    assert.equal(
      (await hatVaultsRegistry.defaultBountyHackerHATVested()).toString(),
      "800"
    );

    let newVault = await HATVault.at((await hatVaultsRegistry.createVault(
      stakingToken.address,
      await hatVaultsRegistry.owner(),
      accounts[1],
      rewardController.address,
      8000,
      [7000, 2500, 500],
      "_descriptionHash",
      86400,
      10,
      false,
      { from: accounts[1] }
    )).logs[1].args._vault);

    assert.equal(
      (await newVault.getBountyGovernanceHAT()).toString(),
      "200"
    );
    assert.equal(
      (await newVault.getBountyHackerHATVested()).toString(),
      "800"
    );

    assert.equal(
      (await vault.getBountyGovernanceHAT()).toString(),
      "1500"
    );
    assert.equal(
      (await vault.getBountyHackerHATVested()).toString(),
      "500"
    );

    tx = await vault.setHATBountySplit(await vault.NULL_UINT(), await vault.NULL_UINT());
    assert.equal(tx.logs[0].event, "SetHATBountySplit");
    assert.equal(tx.logs[0].args._bountyGovernanceHAT.toString(), (await vault.NULL_UINT()).toString());
    assert.equal(tx.logs[0].args._bountyHackerHATVested.toString(), (await vault.NULL_UINT()).toString());

    assert.equal(
      (await vault.getBountyGovernanceHAT()).toString(),
      "200"
    );
    assert.equal(
      (await vault.getBountyHackerHATVested()).toString(),
      "800"
    );

    tx = await hatVaultsRegistry.setDefaultHATBountySplit(300, 700);
    assert.equal(tx.logs[0].event, "SetDefaultHATBountySplit");
    assert.equal(tx.logs[0].args._defaultBountyGovernanceHAT.toString(), "300");
    assert.equal(tx.logs[0].args._defaultBountyHackerHATVested.toString(), "700");

    assert.equal(
      (await newVault.getBountyGovernanceHAT()).toString(),
      "300"
    );
    assert.equal(
      (await newVault.getBountyHackerHATVested()).toString(),
      "700"
    );

    assert.equal(
      (await vault.getBountyGovernanceHAT()).toString(),
      "300"
    );
    assert.equal(
      (await vault.getBountyHackerHATVested()).toString(),
      "700"
    );
  });

  it("zero totalAllocPoints", async () => {
    await setUpGlobalVars(accounts, 0, 9000, [8000, 1000, 1000], [1000, 500], 10, 0, 0);

    var staker = accounts[1];

    await stakingToken.approve(vault.address, web3.utils.toWei("1"), {
      from: staker,
    });

    await stakingToken.mint(staker, web3.utils.toWei("1"));
    assert.equal(await stakingToken.balanceOf(staker), web3.utils.toWei("1"));
    assert.equal(
      await hatToken.balanceOf(rewardController.address),
      web3.utils.toWei(rewardControllerExpectedHatsBalance.toString())
    );

    await vault.deposit(web3.utils.toWei("1"), staker, { from: staker });
    let tx = await rewardController.updateVault(vault.address);
    assert.equal(tx.logs[0].event, "VaultUpdated");
    assert.equal(tx.logs[0].args._vault, vault.address);
    assert.equal(tx.logs[0].args._rewardPerShare, 0);
    assert.equal(tx.logs[0].args._lastProcessedVaultUpdate, 0);
  });

  it("anyone can create a vault", async () => {
    await setUpGlobalVars(accounts);

    assert.equal((await hatVaultsRegistry.getNumberOfVaults()).toString(), "1");

    let newVault = await HATVault.at((await hatVaultsRegistry.createVault(
      stakingToken.address,
      await hatVaultsRegistry.owner(),
      accounts[1],
      rewardController.address,
      8000,
      [7000, 2500, 500],
      "_descriptionHash",
      86400,
      10,
      false,
      { from: accounts[1] }
    )).logs[1].args._vault);

    assert.equal((await hatVaultsRegistry.getNumberOfVaults()).toString(), "2");
    await newVault.committeeCheckIn({ from: accounts[1] });

    var staker = accounts[4];
    await stakingToken.approve(newVault.address, web3.utils.toWei("1"), {
      from: staker,
    });
    await stakingToken.mint(staker, web3.utils.toWei("1"));
    await newVault.deposit(web3.utils.toWei("1"), staker, { from: staker });

    await rewardController.updateVault(newVault.address);

    await rewardController.claimReward(newVault.address, staker, { from: staker });
    assert.equal(
      (await hatToken.balanceOf(staker)).toString(),
      web3.utils.toWei("0").toString()
    );
    await safeRedeem(newVault, web3.utils.toWei("1"), staker);

    await rewardController.setAllocPoint(
      newVault.address,
      100
    );
    await stakingToken.approve(newVault.address, web3.utils.toWei("1"), {
      from: staker,
    });
    await newVault.deposit(web3.utils.toWei("1"), staker, { from: staker });

    let expectedReward = await calculateExpectedReward(staker, 0, newVault);

    await rewardController.claimReward(newVault.address, staker, { from: staker });
    assert.equal(
      (await hatToken.balanceOf(staker)).toString(),
      expectedReward.toString()
    );

    await safeRedeem(newVault, web3.utils.toWei("1"), staker);
    await rewardController.setAllocPoint(
      newVault.address,
      0
    );
    await stakingToken.approve(newVault.address, web3.utils.toWei("1"), {
      from: staker,
    });
    await newVault.deposit(web3.utils.toWei("1"), staker, { from: staker });
    let expectedBalance = (await hatToken.balanceOf(staker));
    expectedReward = await calculateExpectedReward(staker, 0, newVault);
    await rewardController.claimReward(newVault.address, staker, { from: staker });
    assert.equal(
      (await hatToken.balanceOf(staker)).toString(),
      expectedBalance.add(expectedReward).toString()
    );
  });

  it("deposit cannot be 0", async () => {
    await setUpGlobalVars(accounts);
    var staker = accounts[1];

    await stakingToken.approve(vault.address, web3.utils.toWei("1"), {
      from: staker,
    });

    await stakingToken.mint(staker, web3.utils.toWei("1"));
    assert.equal(await stakingToken.balanceOf(staker), web3.utils.toWei("1"));
    assert.equal(
      await hatToken.balanceOf(rewardController.address),
      web3.utils.toWei(rewardControllerExpectedHatsBalance.toString())
    );
    try {
      await vault.mint(0, staker, { from: staker });
      assert(false, "cannot deposit 0");
    } catch (ex) {
      assertVMException(ex, "AmountCannotBeZero");
    }

    await vault.deposit(1, staker, { from: staker });

    await stakingToken.mint(vault.address, web3.utils.toWei("10"));

    try {
      await vault.deposit(1, staker, { from: staker });
      assert(false, "cannot deposit amount too low for 1 share");
    } catch (ex) {
      assertVMException(ex, "AmountCannotBeZero");
    }
  });

  it("withdraw procedure is sane", async () => {
    await setUpGlobalVars(accounts, 0, 8000, [7000, 2500, 500], [1000, 500], 10, 0, 100, false, 2500000, 60 * 60 * 24 * 3);
    var staker = accounts[1];

    await stakingToken.approve(vault.address, web3.utils.toWei("1"), {
      from: staker,
    });

    await stakingToken.mint(staker, web3.utils.toWei("1"));
    assert.equal(await stakingToken.balanceOf(staker), web3.utils.toWei("1"));
    assert.equal(
      await hatToken.balanceOf(rewardController.address),
      web3.utils.toWei(rewardControllerExpectedHatsBalance.toString())
    );

    try {
      await vault.setDepositPause(true, { from: accounts[1] });
      assert(false, "only gov");
    } catch (ex) {
      assertVMException(ex, "Ownable: caller is not the owner");
    }

    let tx = await vault.setDepositPause(true);
    assert.equal(tx.logs[0].event, "SetDepositPause");
    assert.equal(tx.logs[0].args._depositPause, true);

    try {
      await vault.deposit(web3.utils.toWei("1"), staker, { from: staker });
      assert(false, "cannot deposit to a paused vault");
    } catch (ex) {
      assertVMException(ex, "ERC4626: deposit more than max");
    }

    try {
      await vault.mint(web3.utils.toWei("1"), staker, { from: staker });
      assert(false, "cannot mint to a paused vault");
    } catch (ex) {
      assertVMException(ex, "ERC4626: mint more than max");
    }
    await vault.setDepositPause(false);

    tx = await hatVaultsRegistry.setEmergencyPaused(true);
    assert.equal(tx.logs[0].event, "SetEmergencyPaused");
    assert.equal(tx.logs[0].args._isEmergencyPaused, true);

    // can not deposit during emergeny pause
    await assertFunctionRaisesException(
      vault.deposit(web3.utils.toWei("1"), staker, { from: staker }),
      "SystemInEmergencyPause"
    );
    await hatVaultsRegistry.setEmergencyPaused(false);

    await vault.deposit(web3.utils.toWei("1"), staker, { from: staker });
    await utils.increaseTime(7 * 24 * 3600);
    await advanceToSafetyPeriod();

    await hatVaultsRegistry.setEmergencyPaused(true);
    
    // can not submit a claim during emergency pause
    const committee = accounts[1];
    await assertFunctionRaisesException(
      vault.submitClaim(
        accounts[2],
        8000,
        "description hash",
        {
          from: committee,
        }
      ),
      "SystemInEmergencyPause"
    );
    tx = await hatVaultsRegistry.setEmergencyPaused(false);
    assert.equal(tx.logs[0].event, "SetEmergencyPaused");
    assert.equal(tx.logs[0].args._isEmergencyPaused, false);

    tx = await vault.submitClaim(
      accounts[2],
      8000,
      "description hash",
      {
        from: accounts[1],
      }
    );

    // can challenge and dismiss claims and withdraw during emergency pause
    await hatVaultsRegistry.setEmergencyPaused(true);

    let claimId = tx.logs[0].args._claimId;
    await vault.challengeClaim(claimId);

    try {
      await safeRedeem(vault, web3.utils.toWei("1"), staker);
      assert(false, "cannot withdraw while pending approval exists");
    } catch (ex) {
      assertVMException(ex, "RedeemMoreThanMax");
    }

    tx = await vault.dismissClaim(claimId);
    assert.equal(tx.logs[0].event, "DismissClaim");

    let currentBlockNumber = (await web3.eth.getBlock("latest")).number;

    let lastRewardBlock = (await rewardController.vaultInfo(vault.address)).lastRewardBlock;
    let rewardPerShare = new web3.utils.BN(
      (await rewardController.vaultInfo(vault.address)).rewardPerShare
    );
    let onee12 = new web3.utils.BN("1000000000000");
    let stakeVaule = new web3.utils.BN(web3.utils.toWei("1"));
    let totalAllocPoint = 100;
    let vaultReward = await rewardController.getRewardForBlocksRange(
      lastRewardBlock,
      currentBlockNumber + 1 + safeWithdrawBlocksIncrement,
      100,
      totalAllocPoint
    );
    rewardPerShare = rewardPerShare.add(vaultReward.mul(onee12).div(stakeVaule));
    let expectedReward = stakeVaule.mul(rewardPerShare).div(onee12);
    await safeRedeem(vault, web3.utils.toWei("1"), staker);
    await rewardController.claimReward(vault.address, staker, { from: staker });

    //staker get stake back
    assert.equal(await stakingToken.balanceOf(staker), web3.utils.toWei("1"));
    assert.equal(
      (await hatToken.balanceOf(staker)).toString(),
      expectedReward.toString()
    );
    try {
      await safeRedeem(vault, 0, staker);
      assert(false, "cannot withdraw 0");
    } catch (ex) {
      assertVMException(ex, "WithdrawMustBeGreaterThanZero");
    }
  });

  it("cannot withdraw if there is an active claim", async () => {
    const { committee, someAccount }= await setUpGlobalVars(accounts, 0, 8000, [7000, 2500, 500], [1000, 500], 10, 0, 100, false, 2500000, 60 * 60 * 24 * 3);
    const staker = accounts[1];
    let claimId;

    await stakingToken.approve(vault.address, web3.utils.toWei("1"), {
      from: staker,
    });

    await stakingToken.mint(staker, web3.utils.toWei("1"));
    await vault.deposit(web3.utils.toWei("1"), staker, { from: staker });
    
    // withdrawal is possible
    await safeRedeem(vault, web3.utils.toWei(".01"), staker);

    // submit a claim
    await advanceToSafetyPeriod();
    tx = await vault.submitClaim(someAccount, 8000, "", { from: committee });
    claimId = tx.logs[0].args._claimId;

    await vault.challengeClaim(claimId);

    // cannot withdraw while active claim exists
    assertFunctionRaisesException(
      safeRedeem(vault, web3.utils.toWei(".01"), staker),
      "RedeemMoreThanMax"
    );

    await vault.dismissClaim(claimId);

    await advanceToNonSafetyPeriod();
    // withdrawal is possible again now claim is dismissed
    // await safeRedeem(vault, web3.utils.toWei(".01"), staker);

  });
  it("withdraw cannot be 0", async () => {
    await setUpGlobalVars(accounts);
    var staker = accounts[1];

    await stakingToken.approve(vault.address, web3.utils.toWei("1"), {
      from: staker,
    });

    await stakingToken.mint(staker, web3.utils.toWei("1"));
    assert.equal(await stakingToken.balanceOf(staker), web3.utils.toWei("1"));
    assert.equal(
      await hatToken.balanceOf(rewardController.address),
      web3.utils.toWei(rewardControllerExpectedHatsBalance.toString())
    );

    await vault.deposit(web3.utils.toWei("1"), staker, { from: staker });

    await advanceToSafetyPeriod();
    let tx = await vault.submitClaim(accounts[2], 8000, "description hash", {
      from: accounts[1],
    });
    
    await utils.increaseTime(60 * 60 * 24);

    let claimId = tx.logs[0].args._claimId;
    await vault.approveClaim(claimId, 8000);

    try {
      await safeRedeem(vault, 1, staker);
      assert(false, "cannot redeem amount too low for 1 asset");
    } catch (ex) {
      assertVMException(ex, "WithdrawMustBeGreaterThanZero");
    }      
  });

  it("setWithdrawSafetyPeriod", async () => {
    await setUpGlobalVars(accounts, 0, 8000, [7000, 2500, 500], [1000, 500], 10, 0, 100, false, 2500000, 60 * 60 * 24 * 3);
    try {
      await hatVaultsRegistry.setWithdrawSafetyPeriod(60 * 60, 60 * 30, {
        from: accounts[1],
      });
      assert(false, "only gov");
    } catch (ex) {
      assertVMException(ex, "Ownable: caller is not the owner");
    }

    try {
      await hatVaultsRegistry.setWithdrawSafetyPeriod(60 * 60 - 1, 60 * 30);
      assert(false, "withdraw period must be >= 1 hour");
    } catch (ex) {
      assertVMException(ex, "WithdrawPeriodTooShort");
    }

    try {
      await hatVaultsRegistry.setWithdrawSafetyPeriod(60 * 60, 60 * 60 * 6 + 1);
      assert(false, "safety period must be <= 6 hours");
    } catch (ex) {
      assertVMException(ex, "SafetyPeriodTooLong");
    }

    var tx = await hatVaultsRegistry.setWithdrawSafetyPeriod(60 * 60, 60 * 30);

    assert.equal((await hatVaultsRegistry.generalParameters()).withdrawPeriod, 60 * 60);
    assert.equal((await hatVaultsRegistry.generalParameters()).safetyPeriod, 60 * 30);
    assert.equal(tx.logs[0].event, "SetWithdrawSafetyPeriod");
    assert.equal(tx.logs[0].args._withdrawPeriod, 60 * 60);
    assert.equal(tx.logs[0].args._safetyPeriod, 60 * 30);

    var staker = accounts[1];

    await stakingToken.approve(vault.address, web3.utils.toWei("1"), {
      from: staker,
    });

    await stakingToken.mint(staker, web3.utils.toWei("1"));
    assert.equal(await stakingToken.balanceOf(staker), web3.utils.toWei("1"));
    assert.equal(
      await hatToken.balanceOf(rewardController.address),
      web3.utils.toWei(rewardControllerExpectedHatsBalance.toString())
    );
    await vault.deposit(web3.utils.toWei("1"), staker, { from: staker });
    await utils.increaseTime(7 * 24 * 3600);

    let withdrawPeriod = 60 * 60;
    let safetyPeriod = 60 * 30;

    let currentTimeStamp = (await web3.eth.getBlock("latest")).timestamp;

    if (currentTimeStamp % (withdrawPeriod + safetyPeriod) < withdrawPeriod) {
      await utils.increaseTime(
        withdrawPeriod - (currentTimeStamp % (withdrawPeriod + safetyPeriod))
      );
    }

    tx = await vault.submitClaim(accounts[2], 8000, "description hash", {
      from: accounts[1],
    });

    let claimId = tx.logs[0].args._claimId;

    await vault.challengeClaim(claimId);

    try {
      await safeRedeem(vault, web3.utils.toWei("1"), staker);
      assert(false, "cannot withdraw while pending approval exists");
    } catch (ex) {
      assertVMException(ex, "RedeemMoreThanMax");
    }

    tx = await vault.dismissClaim(claimId);
    assert.equal(tx.logs[0].event, "DismissClaim");

    let currentBlockNumber = (await web3.eth.getBlock("latest")).number;

    let lastRewardBlock = (await rewardController.vaultInfo(vault.address)).lastRewardBlock;
    let rewardPerShare = new web3.utils.BN(
      (await rewardController.vaultInfo(vault.address)).rewardPerShare
    );
    let onee12 = new web3.utils.BN("1000000000000");
    let stakeVaule = new web3.utils.BN(web3.utils.toWei("1"));
    let totalAllocPoint = 100;
    let vaultReward = await rewardController.getRewardForBlocksRange(
      lastRewardBlock,
      currentBlockNumber + 1 + safeWithdrawBlocksIncrement,
      100,
      totalAllocPoint
    );
    rewardPerShare = rewardPerShare.add(vaultReward.mul(onee12).div(stakeVaule));
    let expectedReward = stakeVaule.mul(rewardPerShare).div(onee12);
    await safeRedeem(vault, web3.utils.toWei("1"), staker);
    await rewardController.claimReward(vault.address, staker, { from: staker});
    //staker  get stake back
    assert.equal(await stakingToken.balanceOf(staker), web3.utils.toWei("1"));
    assert.equal(
      (await hatToken.balanceOf(staker)).toString(),
      expectedReward.toString()
    );
    try {
      await safeRedeem(vault, 0, staker);
      assert(false, "cannot withdraw 0");
    } catch (ex) {
      assertVMException(ex, "WithdrawMustBeGreaterThanZero");
    }
  });

  it("set withdrawn request params", async () => {
    await setUpGlobalVars(accounts);
    assert.equal(
      (await hatVaultsRegistry.generalParameters()).withdrawRequestEnablePeriod,
      7 * 24 * 3600
    );
    assert.equal(
      (await hatVaultsRegistry.generalParameters()).withdrawRequestPendingPeriod,
      7 * 24 * 3600
    );
    try {
      await hatVaultsRegistry.setWithdrawRequestParams(
        90 * 24 * 3600 + 1,
        7 * 24 * 3600
      );
      assert(false, "pending period must be <= 90 days");
    } catch (ex) {
      assertVMException(ex, "WithdrawRequestPendingPeriodTooLong");
    }

    try {
      await hatVaultsRegistry.setWithdrawRequestParams(1, 6 * 60 * 60 - 1);
      assert(false, "enable period must be >= 6 hour");
    } catch (ex) {
      assertVMException(ex, "WithdrawRequestEnabledPeriodTooShort");
    }

    try {
      await hatVaultsRegistry.setWithdrawRequestParams(1, 24 * 60 * 60 * 100 + 1);
      assert(false, "enable period must be <= 100 days");
    } catch (ex) {
      assertVMException(ex, "WithdrawRequestEnabledPeriodTooLong");
    }

    try {
      await hatVaultsRegistry.setWithdrawRequestParams(1, 60 * 24 * 3600, {
        from: accounts[4],
      });
      assert(false, "only gov");
    } catch (ex) {
      assertVMException(ex, "Ownable: caller is not the owner");
    }
    var tx = await hatVaultsRegistry.setWithdrawRequestParams(1, 60 * 24 * 3600, {
      from: accounts[0],
    });
    assert.equal(
      (await hatVaultsRegistry.generalParameters()).withdrawRequestPendingPeriod,
      1
    );
    assert.equal(tx.logs[0].event, "SetWithdrawRequestParams");
    assert.equal(tx.logs[0].args._withdrawRequestPendingPeriod, 1);
    assert.equal(tx.logs[0].args._withdrawRequestEnablePeriod, 60 * 24 * 3600);
    assert.equal(
      (await hatVaultsRegistry.generalParameters()).withdrawRequestEnablePeriod,
      60 * 24 * 3600
    );
  });

  it("deposit should cancel withdraw request ", async () => {
    await setUpGlobalVars(accounts);
    var staker = accounts[1];

    await stakingToken.approve(vault.address, web3.utils.toWei("2"), {
      from: staker,
    });

    await stakingToken.mint(staker, web3.utils.toWei("2"));
    assert.equal(await stakingToken.balanceOf(staker), web3.utils.toWei("2"));
    assert.equal(
      await hatToken.balanceOf(rewardController.address),
      web3.utils.toWei(rewardControllerExpectedHatsBalance.toString())
    );
    await vault.deposit(web3.utils.toWei("1"), staker, { from: staker });
    await utils.increaseTime(7 * 24 * 3600);
    await advanceToNonSafetyPeriod();

    // no withdraw request exists
    assert.equal(await vault.withdrawEnableStartTime(staker), web3.utils.toWei("0"));
    await vault.withdrawRequest({ from: staker });
    // there is a withdraw request:
    assert.notEqual(await vault.withdrawEnableStartTime(staker), web3.utils.toWei("0"));

    await vault.deposit(web3.utils.toWei("1"), staker, { from: staker });
    // dpeosit cancels the withdraw request:
    assert.equal(await vault.withdrawEnableStartTime(staker), web3.utils.toWei("0"));
    
    // check that we indeed cannot redeem
    await utils.increaseTime(7 * 24 * 3600);
    try {
      await vault.redeem(web3.utils.toWei("0.5"), staker, staker, { from: staker });
      assert(false, "deposit should cancel withdrawRequest");
    } catch (ex) {
      assertVMException(ex, "RedeemMoreThanMax");
    }
  });

  it("withdraw request ", async () => {
    await setUpGlobalVars(accounts);
    var staker = accounts[1];

    await stakingToken.approve(vault.address, web3.utils.toWei("2"), {
      from: staker,
    });

    await stakingToken.mint(staker, web3.utils.toWei("2"));
    assert.equal(await stakingToken.balanceOf(staker), web3.utils.toWei("2"));
    assert.equal(
      await hatToken.balanceOf(rewardController.address),
      web3.utils.toWei(rewardControllerExpectedHatsBalance.toString())
    );
    await vault.deposit(web3.utils.toWei("1"), staker, { from: staker });
    await utils.increaseTime(7 * 24 * 3600);
    await advanceToNonSafetyPeriod();
    try {
      await vault.redeem(web3.utils.toWei("1"), staker, staker, { from: staker });
      assert(false, "cannot withdraw without request");
    } catch (ex) {
      assertVMException(ex, "RedeemMoreThanMax");
    }

    await vault.withdrawRequest({ from: staker });
    assert.equal(
      await vault.withdrawEnableStartTime(staker),
      (await web3.eth.getBlock("latest")).timestamp + 7 * 24 * 3600
    );

    try {
      await vault.redeem(web3.utils.toWei("1"), staker, staker, { from: staker });
      assert(false, "request is pending");
    } catch (ex) {
      assertVMException(ex, "RedeemMoreThanMax");
    }

    await utils.increaseTime(7 * 24 * 3600);

    await vault.redeem(web3.utils.toWei("0.5"), staker, staker, { from: staker });
    assert.equal(await vault.withdrawEnableStartTime(staker), 0);
    try {
      await vault.redeem(web3.utils.toWei("0.5"), staker, staker, { from: staker });
      assert(false, "no pending request");
    } catch (ex) {
      assertVMException(ex, "RedeemMoreThanMax");
    }
    await vault.withdrawRequest({ from: staker });
    await utils.increaseTime(7 * 24 * 3600);
    await vault.redeem(await vault.balanceOf(staker), staker, staker, { from: staker });
    assert.equal(await vault.withdrawEnableStartTime(staker), 0);
    await vault.deposit(web3.utils.toWei("1"), staker, { from: staker });
    await vault.withdrawRequest({ from: staker });

    await utils.increaseTime(14 * 24 * 3600);

    //request is now expired so can request again.
    await vault.withdrawRequest({ from: staker });
  });

  it("Set feeSetter", async () => {
    let tx;
    const {vault, registry}= await setUpGlobalVars(accounts);
    
    assert.equal(await registry.feeSetter(), ZERO_ADDRESS);
    
    await assertFunctionRaisesException(
      registry.setFeeSetter(accounts[1],  { from: accounts[1]}),
        "Ownable: caller is not the owner"
    );

    await registry.setFeeSetter(accounts[0]);
    
    // the default account can set the withdrawal fee no problem
    await vault.setWithdrawalFee(100);

    tx = await registry.setFeeSetter(accounts[1]);

    assert.equal(await registry.feeSetter(), accounts[1]);
    assert.equal(tx.logs[0].event, "SetFeeSetter");
    assert.equal(tx.logs[0].args._feeSetter, accounts[1]);

    await assertFunctionRaisesException(
      vault.setWithdrawalFee(100),
      "OnlyFeeSetter"
  );

    await assertFunctionRaisesException(
      vault.setWithdrawalFee(201, { from: accounts[1]}),
      "WithdrawalFeeTooBig"
    );

    tx = await vault.setWithdrawalFee(200, {
      from: accounts[1],
    });

    assert.equal(tx.logs[0].event, "SetWithdrawalFee");
    assert.equal(tx.logs[0].args._newFee, 200);
    assert.equal(await vault.withdrawalFee(), 200);
  });

  it("Withdrawal fee is paid correctly", async () => {
    const { registry, owner }= await setUpGlobalVars(accounts);
    await registry.setFeeSetter(owner);
    await vault.setWithdrawalFee(200, { from: owner });

    var staker = accounts[2];
    var staker2 = accounts[3];
    await stakingToken.approve(vault.address, web3.utils.toWei("2"), {
      from: staker,
    });
    await stakingToken.approve(vault.address, web3.utils.toWei("2"), {
      from: staker2,
    });
    await stakingToken.mint(staker, web3.utils.toWei("1"));
    await stakingToken.mint(staker2, web3.utils.toWei("1"));
    await vault.deposit(web3.utils.toWei("1"), staker, { from: staker });
    await utils.increaseTime(7 * 24 * 3600);

    let vaultBalance = await stakingToken.balanceOf(vault.address);
    let governanceBalance = await stakingToken.balanceOf(owner);

    await safeRedeem(vault, web3.utils.toWei("1"), staker);
    // Staker got back the reward minus the 2% fee
    assert.equal(
      await stakingToken.balanceOf(staker),
      web3.utils.toWei("0.98")
    );
    // Governance received the fee of 2%
    assert.equal(
      (await stakingToken.balanceOf(owner)).toString(),
      governanceBalance
        .add(new web3.utils.BN(web3.utils.toWei("0.02"))).toString()
    );
    // and the vault paid out 1 token
    assert.equal(
      (vaultBalance - (await stakingToken.balanceOf(vault.address))).toString(), 
      web3.utils.toWei("1").toString() 
    );
    
    // at this point, the staker has withdrawn all and has a zero balance
    assert.equal(
      (await vault.balanceOf(staker)),
      web3.utils.toWei("0")
    );
     assert.equal(
      (await vault.maxWithdraw(staker)),
      web3.utils.toWei("0")
    );
 
    await stakingToken.mint(staker, web3.utils.toWei("0.02"));
    await vault.deposit(web3.utils.toWei("1"), staker, { from: staker });

    // at this point, staker has deposited a total balance of 1e18 shares
    assert.equal(
      (await vault.balanceOf(staker)),
      web3.utils.toWei("1")
    );

   
    await assertFunctionRaisesException(
      safeWithdraw(vault, web3.utils.toWei("0.99"), staker),
      "RedeemMoreThanMax"
    );
    // however the stakes can maxWithdraw only 0.98 (1 minus fees)
    assert.equal(
      (await vault.maxWithdraw(staker)),
      web3.utils.toWei("0.98")
    );

    // previewwithdraw says that to withdraw 0.98 tokens we will burn 1 share
    assert.equal(
      (await vault.previewWithdraw(web3.utils.toWei("0.98"))),
      web3.utils.toWei("1")
    );

    // and vice versa, if we redeem one share, we will get 0.98 tokens
    assert.equal(
      (await vault.previewRedeem(web3.utils.toWei("1"))),
      web3.utils.toWei("0.98")
    );
 
    // withdraw 0.98 tokens (and burn one share)
    await safeWithdraw(vault, web3.utils.toWei("0.98"), staker);

    assert.equal(
      await stakingToken.balanceOf(staker),
      web3.utils.toWei("0.98")
    );
    // Governance received the fee
    assert.equal(
      (await stakingToken.balanceOf(accounts[0])).toString(),
      governanceBalance
        .add(new web3.utils.BN(web3.utils.toWei("0.04")))
        .toString()
    );
    // and all shares of the staker are burnt
    assert.equal(
      (await vault.balanceOf(staker)),
      web3.utils.toWei("0")
    );

  });

  it("previewwithdrawandfee  is calculated correctly", async () => {
    const { registry, owner }= await setUpGlobalVars(accounts);
    await registry.setFeeSetter(owner);
    await vault.setWithdrawalFee(200, { from: owner });

    var staker = accounts[2];
    await stakingToken.approve(vault.address, web3.utils.toWei("2"), {
      from: staker,
    });
    await stakingToken.mint(staker, web3.utils.toWei("1"));
    await vault.deposit(web3.utils.toWei("1"), staker, { from: staker });
    await utils.increaseTime(7 * 24 * 3600);
    let result = (await vault.previewRedeemAndFee(web3.utils.toWei("1")));
    assert.equal(result.assets, web3.utils.toWei("0.98")); 
    assert.equal(result.fee, web3.utils.toWei("0.02")); 

    result = (await vault.previewWithdrawAndFee(web3.utils.toWei(".98")));
    assert.equal(result.shares, web3.utils.toWei("1")); 
    assert.equal(result.fee, web3.utils.toWei("0.02")); 

    result = (await vault.previewWithdrawAndFee(web3.utils.toWei("1")));
    assert.equal(result.shares.toString(), web3.utils.toWei("1.020408163265306122").toString()); 
    assert.equal(result.fee.toString(), web3.utils.toWei("0.020408163265306122").toString()); 

    result = (await vault.previewRedeemAndFee(web3.utils.toWei("0.5")));
    assert.equal(result.assets, web3.utils.toWei("0.49")); 
    assert.equal(result.fee, web3.utils.toWei("0.01")); 

    result = (await vault.previewWithdrawAndFee(web3.utils.toWei(".49")));
    assert.equal(result.shares, web3.utils.toWei("0.5")); 
    assert.equal(result.fee, web3.utils.toWei("0.01")); 

    // rounding with 1 wei - pay no fee
    result = (await vault.previewRedeemAndFee(new web3.utils.BN("1")));
    assert.equal(result.assets.toString(), (new web3.utils.BN("1")).toString()); 
    assert.equal(result.fee, web3.utils.toWei("0")); 

    // we submit and approve a claim for 90% of the vault value
    await advanceToSafetyPeriod();
    let tx = await vault.submitClaim(
      accounts[2],
      8000,
      "description hash",
      {
        from: accounts[1],
      }
    );

    let claimId = tx.logs[0].args._claimId;
    await utils.increaseTime(60 * 60 * 24);
    await vault.approveClaim(claimId, 8000);
    await advanceToSafetyPeriod();
    result = (await vault.previewRedeemAndFee(web3.utils.toWei("1")));
    assert.equal(result.assets.toString(), web3.utils.toWei("0.196")); 
    assert.equal(result.fee, web3.utils.toWei("0.004")); 

  });
  
  it("Withdrawal fee is paid on redeem", async () => {
    const { registry, owner }= await setUpGlobalVars(accounts);
    await registry.setFeeSetter(owner);
    await vault.setWithdrawalFee(200, { from: owner });

    var staker = accounts[2];
    var staker2 = accounts[3];
    await stakingToken.approve(vault.address, web3.utils.toWei("2"), {
      from: staker,
    });
    await stakingToken.approve(vault.address, web3.utils.toWei("2"), {
      from: staker2,
    });
    await stakingToken.mint(staker, web3.utils.toWei("1"));
    await stakingToken.mint(staker2, web3.utils.toWei("1"));
    await vault.deposit(web3.utils.toWei("1"), staker, { from: staker });
    await utils.increaseTime(7 * 24 * 3600);

    let vaultBalance = await stakingToken.balanceOf(vault.address);
    let governanceBalance = await stakingToken.balanceOf(owner);
    await assertFunctionRaisesException(
      safeRedeem(vault, web3.utils.toWei("1.0000001"), staker),
      "RedeemMoreThanMax"
    );

    await safeRedeem(vault, web3.utils.toWei("1"), staker);
    // Staker got back the reward minus the 2% fee
    assert.equal(
      await stakingToken.balanceOf(staker),
      web3.utils.toWei("0.98")
    );
    // Governance received the fee of 2%
    assert.equal(
      (await stakingToken.balanceOf(owner)).toString(),
      governanceBalance
        .add(new web3.utils.BN(web3.utils.toWei("0.02"))).toString()
    );
    // and the vault paid out 1 token
    assert.equal(
      (vaultBalance - (await stakingToken.balanceOf(vault.address))).toString(), 
      web3.utils.toWei("1").toString() 
    );
    
    // at this point, the staker has withdrawn all and has a zero balance
    assert.equal(await vault.balanceOf(staker), web3.utils.toWei("0"));
    assert.equal(await vault.maxRedeem(staker), web3.utils.toWei("0"));
 
    await stakingToken.mint(staker, web3.utils.toWei("0.02"));
    await vault.deposit(web3.utils.toWei("1"), staker, { from: staker });

    // at this point, staker has deposited a total balance of 1e18 shares
    assert.equal(await vault.balanceOf(staker), web3.utils.toWei("1"));

    // however the stakes can maxRedeem 1 share, but maxWithdraw only 0.98 tokens (1 minus fees)
    await vault.withdrawRequest({ from: staker });
    // increase time for pending period
    await utils.increaseTime(7 * 24 * 3600);
    await advanceToNonSafetyPeriod();
    assert.equal((await vault.maxRedeem(staker)), web3.utils.toWei("1"));
    assert.equal(
      (await vault.maxWithdraw(staker)),
      web3.utils.toWei("0.98")
    );
 
  });

  it("Withdrawal fee is paid on withdrawal", async () => {
    const { registry, owner }= await setUpGlobalVars(accounts);
    await registry.setFeeSetter(owner);
    await vault.setWithdrawalFee(200, { from: owner });

    var staker = accounts[2];
    await stakingToken.approve(vault.address, web3.utils.toWei("2"), {
      from: staker,
    });
    await stakingToken.mint(staker, web3.utils.toWei("1"));
    
    // deposit on token 
    await vault.deposit(web3.utils.toWei("1"), staker, { from: staker });
    
    let vaultBalance = await stakingToken.balanceOf(vault.address);
    assert.equal(vaultBalance, web3.utils.toWei("1"));
    let governanceBalance = await stakingToken.balanceOf(owner);
    assert.equal(governanceBalance, web3.utils.toWei("0"));

    // now we can redeem 1 share, but withdraw a maximum of .98
    await advanceToNonSafetyPeriod();
    await assertFunctionRaisesException(
      safeWithdraw(vault, web3.utils.toWei("0.99"), staker),
      "RedeemMoreThanMax"
    );

    await safeWithdraw(vault, web3.utils.toWei("0.49"), staker);

    // Staker gets the tokens she withdrawn
    assert.equal(await stakingToken.balanceOf(staker), web3.utils.toWei("0.49"));
    // Governance received the fee of 2%
    assert.equal(await stakingToken.balanceOf(owner), web3.utils.toWei("0.01"));

    // and the vault paid out .5 token
    assert.equal(await stakingToken.balanceOf(vault.address), web3.utils.toWei(".5"));
    
    // at this point, the staker has withdrawn .5
    assert.equal(await vault.balanceOf(staker), web3.utils.toWei("0.5"));
  });

  it("No withdrawal fee is paid on transfer", async () => {
    const { registry, owner, someAccount }= await setUpGlobalVars(accounts);
    await registry.setFeeSetter(owner);
    await vault.setWithdrawalFee(200, { from: owner });

    var staker = accounts[2];
    await stakingToken.approve(vault.address, web3.utils.toWei("2"), {
      from: staker,
    });
    await stakingToken.mint(staker, web3.utils.toWei("1"));
    
    // deposit on token 
    await vault.deposit(web3.utils.toWei("1"), staker, { from: staker });
    
    let vaultBalance = await stakingToken.balanceOf(vault.address);
    assert.equal(vaultBalance, web3.utils.toWei("1"));
    let governanceBalance = await stakingToken.balanceOf(owner);
    assert.equal(governanceBalance, web3.utils.toWei("0"));

    // now we can redeem 1 share, but withdraw a maximum of .98
    await advanceToNonSafetyPeriod();
    
    // however the stakes can maxRedeem 1 share, but maxWithdraw only 0.98 tokens (1 minus fees)
    await vault.withdrawRequest({ from: staker });
    // increase time for pending period
    await utils.increaseTime(7 * 24 * 3600);
    await advanceToNonSafetyPeriod();

    await assertFunctionRaisesException(
      vault.transfer(someAccount, web3.utils.toWei("1.01"), {from: staker}),
      "RedeemMoreThanMax"
    );
    await vault.transfer(someAccount, web3.utils.toWei(".7"), {from: staker}),

    // Staker gets the tokens she withdrawn
    assert.equal(await vault.balanceOf(staker), web3.utils.toWei("0.3"));
    // no fee is paid on the transfer - someAccount gets the entire amount
    assert.equal(await vault.balanceOf(someAccount), web3.utils.toWei("0.7"));
    // Governance received no fees
    assert.equal(await stakingToken.balanceOf(owner), web3.utils.toWei("0"));

  });

  it("stake", async () => {
    await setUpGlobalVars(accounts);
    var staker = accounts[1];
    try {
      await vault.deposit(web3.utils.toWei("1"), staker, { from: staker });
      assert(false, "cannot stake without approve");
    } catch (ex) {
      assertVMException(ex);
    }
    await stakingToken.approve(vault.address, web3.utils.toWei("1"), {
      from: staker,
    });
    await stakingToken.mint(staker, web3.utils.toWei("1"));
    assert.equal(await stakingToken.balanceOf(staker), web3.utils.toWei("1"));
    assert.equal(
      await hatToken.balanceOf(rewardController.address),
      web3.utils.toWei(rewardControllerExpectedHatsBalance.toString())
    );
    await vault.deposit(web3.utils.toWei("1"), staker, { from: staker });
    assert.equal(
      await hatToken.balanceOf(rewardController.address),
      web3.utils.toWei(rewardControllerExpectedHatsBalance.toString())
    );
    await utils.increaseTime(7 * 24 * 3600);
    assert.equal(await stakingToken.balanceOf(staker), 0);
    assert.equal(
      await stakingToken.balanceOf(vault.address),
      web3.utils.toWei("1")
    );
    //withdraw
    assert.equal(await hatToken.balanceOf(staker), 0);

    let currentBlockNumber = (await web3.eth.getBlock("latest")).number;

    let lastRewardBlock = (await rewardController.vaultInfo(vault.address)).lastRewardBlock;
    let rewardPerShare = new web3.utils.BN(
      (await rewardController.vaultInfo(vault.address)).rewardPerShare
    );
    let onee12 = new web3.utils.BN("1000000000000");
    let stakeVaule = new web3.utils.BN(web3.utils.toWei("1"));
    let totalAllocPoint = 100;
    let vaultReward = await rewardController.getRewardForBlocksRange(
      lastRewardBlock,
      currentBlockNumber + 1 + safeWithdrawBlocksIncrement,
      100,
      totalAllocPoint
    );
    rewardPerShare = rewardPerShare.add(vaultReward.mul(onee12).div(stakeVaule));
    let expectedReward = stakeVaule.mul(rewardPerShare).div(onee12);

    await safeRedeem(vault, web3.utils.toWei("1"), staker);
    //staker get stake back
    assert.equal(await stakingToken.balanceOf(staker), web3.utils.toWei("1"));
    assert.equal(
      (await rewardController.unclaimedReward(vault.address, staker)).toString(),
      expectedReward.toString()
    );
    try {
      await safeRedeem(vault, 0, staker);
      assert(false, "cannot withdraw 0");
    } catch (ex) {
      assertVMException(ex, "WithdrawMustBeGreaterThanZero");
    }
  });

  it("claim reward", async () => {
    await setUpGlobalVars(
      accounts,
      (await web3.eth.getBlock("latest")).number,
      8000,
      [7000, 2500, 500],
      [1000, 500],
      10000
    );
    var staker = accounts[1];
    await stakingToken.approve(vault.address, web3.utils.toWei("4"), {
      from: staker,
    });
    await stakingToken.mint(staker, web3.utils.toWei("1"));
    await vault.deposit(web3.utils.toWei("1"), staker, { from: staker });
    assert.equal(
      await hatToken.balanceOf(rewardController.address),
      web3.utils.toWei(rewardControllerExpectedHatsBalance.toString())
    );

    assert.equal(await hatToken.balanceOf(staker), 0);

    let expectedReward = await calculateExpectedReward(staker);

    var tx = await rewardController.claimReward(vault.address, staker, { from: staker });
    assert.equal(tx.logs[2].event, "ClaimReward");
    assert.equal(tx.logs[2].args._vault, vault.address);

    assert.equal(
      (await hatToken.balanceOf(rewardController.address)).toString(),
      new web3.utils.BN(web3.utils.toWei(rewardControllerExpectedHatsBalance.toString())).sub(expectedReward).toString()
    );
    assert.equal(
      (await hatToken.balanceOf(staker)).toString(),
      expectedReward.toString()
    );
    assert.equal(await stakingToken.balanceOf(staker), 0);
    assert.equal(
      await stakingToken.balanceOf(vault.address),
      web3.utils.toWei("1")
    );
  });

  it("claim reward before deposit", async () => {
    await setUpGlobalVars(
      accounts,
      (await web3.eth.getBlock("latest")).number,
      8000,
      [7000, 2500, 500],
      [1000, 500],
      10000
    );
    var staker = accounts[1];
    await stakingToken.approve(vault.address, web3.utils.toWei("4"), {
      from: staker,
    });
    await stakingToken.mint(staker, web3.utils.toWei("1"));

    let expectedReward = 0;

    let tx = await rewardController.claimReward(vault.address, staker, { from: staker });
    assert.equal(tx.logs[2].event, "ClaimReward");
    assert.equal(tx.logs[2].args._vault, vault.address);

    assert.equal(
      (await hatToken.balanceOf(rewardController.address)).toString(),
      web3.utils.toWei(rewardControllerExpectedHatsBalance.toString()).toString()
    );
    assert.equal(
      (await hatToken.balanceOf(staker)).toString(),
      "0"
    );
    assert.equal(await stakingToken.balanceOf(staker), web3.utils.toWei("1"));
    assert.equal(
      await stakingToken.balanceOf(vault.address),
      web3.utils.toWei("0")
    );

    await vault.deposit(web3.utils.toWei("1"), staker, { from: staker });
    assert.equal(
      await hatToken.balanceOf(rewardController.address),
      web3.utils.toWei(rewardControllerExpectedHatsBalance.toString())
    );

    assert.equal(await hatToken.balanceOf(staker), 0);

    expectedReward = await calculateExpectedReward(staker);

    tx = await rewardController.claimReward(vault.address, staker, { from: staker });
    assert.equal(tx.logs[2].event, "ClaimReward");
    assert.equal(tx.logs[2].args._vault, vault.address);

    assert.equal(
      (await hatToken.balanceOf(rewardController.address)).toString(),
      new web3.utils.BN(web3.utils.toWei(rewardControllerExpectedHatsBalance.toString())).sub(expectedReward).toString()
    );
    assert.equal(
      (await hatToken.balanceOf(staker)).toString(),
      expectedReward.toString()
    );
    assert.equal(await stakingToken.balanceOf(staker), 0);
    assert.equal(
      await stakingToken.balanceOf(vault.address),
      web3.utils.toWei("1")
    );
  });


  it("cannot claim the same reward twice", async () => {
    await setUpGlobalVars(
      accounts,
      (await web3.eth.getBlock("latest")).number,
      8000,
      [7000, 2500, 500],
      [1000, 500],
      10000
    );
    var vaultsManagerMock = await VaultsManagerMock.new();
    await stakingToken.mint(vaultsManagerMock.address, web3.utils.toWei("1"));
    await vaultsManagerMock.deposit(
      vault.address,
      stakingToken.address,
      web3.utils.toWei("1")
    );
    assert.equal(
      await hatToken.balanceOf(rewardController.address),
      web3.utils.toWei(rewardControllerExpectedHatsBalance.toString())
    );

    assert.equal(await hatToken.balanceOf(vaultsManagerMock.address), 0);

    let expectedReward = await calculateExpectedReward(vaultsManagerMock.address);
    await vaultsManagerMock.claimRewardTwice(rewardController.address, vault.address);
    assert.equal(
      (await hatToken.balanceOf(rewardController.address)).toString(),
      new web3.utils.BN(web3.utils.toWei(rewardControllerExpectedHatsBalance.toString())).sub(expectedReward).toString()
    );
    assert.equal(
      (await hatToken.balanceOf(vaultsManagerMock.address)).toString(),
      expectedReward.toString()
    );
    assert.equal(await stakingToken.balanceOf(vaultsManagerMock.address), 0);
    assert.equal(
      await stakingToken.balanceOf(vault.address),
      web3.utils.toWei("1")
    );
  });

  it("multiple stakes from same account", async () => {
    await setUpGlobalVars(
      accounts,
      (await web3.eth.getBlock("latest")).number,
      8000,
      [7000, 2500, 500],
      [1000, 500],
      10000
    );
    var staker = accounts[1];
    await stakingToken.approve(vault.address, web3.utils.toWei("4"), {
      from: staker,
    });
    await stakingToken.mint(staker, web3.utils.toWei("1"));
    await vault.deposit(web3.utils.toWei("1"), staker, { from: staker });

    assert.equal(await hatToken.balanceOf(staker), 0);

    // Deposit redeemed existing reward
    await stakingToken.mint(staker, web3.utils.toWei("1"));
    await vault.deposit(web3.utils.toWei("1"), staker, {
      from: staker,
    });
    let expectedReward = await calculateExpectedReward(staker);
    let tx = await rewardController.claimReward(vault.address, staker, { from: staker });
    assert.equal(tx.logs[2].event, "ClaimReward");
    assert.equal(tx.logs[2].args._amount.toString(), expectedReward.toString());
    assert.equal(tx.logs[2].args._user, staker);
    assert.equal(tx.logs[2].args._vault, vault.address);
    assert.isFalse(tx.logs[2].args._amount.eq(0));
    assert.equal(
      (await hatToken.balanceOf(staker)).toString(),
      expectedReward.toString()
    );

    await stakingToken.mint(staker, web3.utils.toWei("1"));
    var balanceOfStakerBefore = await hatToken.balanceOf(staker);
    await vault.deposit(web3.utils.toWei("1"), staker, { from: staker });
    expectedReward = await calculateExpectedReward(staker);
    await rewardController.claimReward(vault.address, staker, { from: staker });
    assert.equal(
      (await hatToken.balanceOf(staker)).toString(),
      expectedReward.add(balanceOfStakerBefore).toString()
    );

    // Deposit redeemed existing reward
    await utils.increaseTime(7 * 24 * 3600);
    await stakingToken.mint(staker, web3.utils.toWei("1"));
    balanceOfStakerBefore = await hatToken.balanceOf(staker);
    await vault.deposit(web3.utils.toWei("1"), staker, { from: staker });
    expectedReward = await calculateExpectedReward(staker, -1);
    assert.equal(
      (await rewardController.unclaimedReward(vault.address, staker)).toString(),
      expectedReward.toString()
    );

    expectedReward = await calculateExpectedReward(staker);
    await rewardController.claimReward(vault.address, staker, { from: staker });
    assert.equal(
      (await hatToken.balanceOf(staker)).toString(),
      expectedReward.add(balanceOfStakerBefore).toString()
    );
    assert.equal(await stakingToken.balanceOf(staker), 0);
    assert.equal(
      await stakingToken.balanceOf(vault.address),
      web3.utils.toWei("4")
    );
    await utils.increaseTime(7 * 24 * 3600);
    //withdraw
    expectedReward = await calculateExpectedReward(
      staker,
      safeWithdrawBlocksIncrement
    );
    balanceOfStakerBefore = await hatToken.balanceOf(staker);
    await safeRedeem(vault, web3.utils.toWei("4"), staker);

    assert.equal(
      (await rewardController.unclaimedReward(vault.address, staker)).toString(),
      expectedReward.toString()
    );
    await rewardController.claimReward(vault.address, staker, { from: staker });
    //staker  get stake back
    assert.equal(
      (await stakingToken.balanceOf(staker)).toString(),
      web3.utils.toWei("4").toString()
    );
    assert.equal(
      (await hatToken.balanceOf(staker)).toString(),
      expectedReward.add(balanceOfStakerBefore).toString()
    );
    assert.equal(
      (await rewardController.unclaimedReward(vault.address, staker)).toString(),
      "0"
    );
  });

  it("claim reward from vault with existing funds claims only from user deposit time", async () => {
    await setUpGlobalVars(
      accounts,
      (await web3.eth.getBlock("latest")).number,
      8000,
      [7000, 2500, 500],
      [1000, 500],
      10000
    );
    var staker = accounts[1];
    var staker2 = accounts[2];
    await stakingToken.approve(vault.address, web3.utils.toWei("1"), {
      from: staker,
    });
    await stakingToken.approve(vault.address, web3.utils.toWei("1"), {
      from: staker2,
    });
    await stakingToken.mint(staker, web3.utils.toWei("1"));
    await stakingToken.mint(staker2, web3.utils.toWei("1"));
    await vault.deposit(web3.utils.toWei("1"), staker, { from: staker });
    
    assert.equal(
      await hatToken.balanceOf(rewardController.address),
      web3.utils.toWei(rewardControllerExpectedHatsBalance.toString())
    );

    assert.equal(await hatToken.balanceOf(staker), 0);

    let expectedReward = await calculateExpectedReward(staker);

    let tx = await rewardController.claimReward(vault.address, staker, { from: staker });
    assert.equal(tx.logs[2].event, "ClaimReward");
    assert.equal(tx.logs[2].args._vault, vault.address);

    assert.equal(
      (await hatToken.balanceOf(rewardController.address)).toString(),
      new web3.utils.BN(web3.utils.toWei(rewardControllerExpectedHatsBalance.toString())).sub(expectedReward).toString()
    );
    assert.equal(
      (await hatToken.balanceOf(staker)).toString(),
      expectedReward.toString()
    );
    assert.equal(await stakingToken.balanceOf(staker), 0);
    assert.equal(
      await stakingToken.balanceOf(vault.address),
      web3.utils.toWei("1")
    );
    rewardControllerExpectedHatsBalance = await hatToken.balanceOf(rewardController.address);

    await vault.deposit(web3.utils.toWei("1"), staker2, { from: staker2 });
    expectedReward = await calculateExpectedReward(staker2);

    tx = await rewardController.claimReward(vault.address, staker2, { from: staker2 });
    assert.equal(tx.logs[2].event, "ClaimReward");
    assert.equal(tx.logs[2].args._vault, vault.address);

    assert.equal(
      (await hatToken.balanceOf(rewardController.address)).toString(),
      rewardControllerExpectedHatsBalance.sub(expectedReward).toString()
    );
    assert.equal(
      (await hatToken.balanceOf(staker2)).toString(),
      expectedReward.toString()
    );
    assert.equal(await stakingToken.balanceOf(staker2), 0);
    assert.equal(
      await stakingToken.balanceOf(vault.address),
      web3.utils.toWei("2")
    );

  });

  it("claim reward after partial withdraw", async () => {
    await setUpGlobalVars(
      accounts,
      (await web3.eth.getBlock("latest")).number,
      8000,
      [7000, 2500, 500],
      [1000, 500],
      10000
    );
    var staker = accounts[1];
    await stakingToken.approve(vault.address, web3.utils.toWei("2"), {
      from: staker,
    });

    await stakingToken.mint(staker, web3.utils.toWei("2"));
    await vault.deposit(web3.utils.toWei("2"), staker, { from: staker });
    assert.equal(
      await hatToken.balanceOf(rewardController.address),
      web3.utils.toWei(rewardControllerExpectedHatsBalance.toString())
    );

    assert.equal(await hatToken.balanceOf(staker), 0);

    await advanceToNonSafetyPeriod();
    await vault.withdrawRequest({ from: staker });
    await utils.increaseTime(7 * 24 * 3600);

    let expectedReward = await calculateExpectedReward(staker);

    tx = await vault.redeemAndClaim(web3.utils.toWei("1"), staker, staker, { from: staker });

    let logs = await rewardController.getPastEvents('ClaimReward', {
        fromBlock: tx.blockNumber,
        toBlock: tx.blockNumber
    });

    assert.equal(logs[0].event, "ClaimReward");
    assert.equal(logs[0].args._vault, vault.address);
    assert.equal(logs[0].args._user.toString(), staker);
    assert.equal(logs[0].args._amount.toString(), expectedReward.toString());
    
    assert.equal(
      (await hatToken.balanceOf(rewardController.address)).toString(),
      new web3.utils.BN(web3.utils.toWei(rewardControllerExpectedHatsBalance.toString())).sub(expectedReward).toString()
    );
    assert.equal(
      (await hatToken.balanceOf(staker)).toString(),
      expectedReward.toString()
    );
    assert.equal(await stakingToken.balanceOf(staker), web3.utils.toWei("1"));
    assert.equal(
      await stakingToken.balanceOf(vault.address),
      web3.utils.toWei("1")
    );
    rewardControllerExpectedHatsBalance = await hatToken.balanceOf(rewardController.address);
    let originalReward = expectedReward;
    expectedReward = await calculateExpectedReward(staker);

    tx = await rewardController.claimReward(vault.address, staker, { from: staker });
    assert.equal(tx.logs[2].event, "ClaimReward");
    assert.equal(tx.logs[2].args._vault, vault.address);

    assert.equal(
      (await hatToken.balanceOf(rewardController.address)).toString(),
      rewardControllerExpectedHatsBalance.sub(expectedReward).toString()
    );
    assert.equal(
      (await hatToken.balanceOf(staker)).toString(),
      originalReward.add(expectedReward).toString()
    );
    assert.equal(await stakingToken.balanceOf(staker), web3.utils.toWei("1"));
    assert.equal(
      await stakingToken.balanceOf(vault.address),
      web3.utils.toWei("1")
    );

    await advanceToNonSafetyPeriod();
    await vault.withdrawRequest({ from: staker });
    await utils.increaseTime(7 * 24 * 3600);

    expectedReward = await calculateExpectedReward(staker);

    tx = await vault.withdrawAndClaim(web3.utils.toWei("1"), staker, staker, { from: staker });

    logs = await rewardController.getPastEvents('ClaimReward', {
        fromBlock: tx.blockNumber,
        toBlock: tx.blockNumber
    });

    assert.equal(logs[0].event, "ClaimReward");
    assert.equal(logs[0].args._vault, vault.address);
    assert.equal(logs[0].args._user.toString(), staker);
    assert.equal(logs[0].args._amount.toString(), expectedReward.toString());
  });

  it("hat reward withdraw all balance if reward larger than balance", async () => {
    await setUpGlobalVars(
      accounts,
      (await web3.eth.getBlock("latest")).number,
      8000,
      [7000, 2500, 500],
      [1000, 500],
      10000,
      0,
      100,
      false,
      0
    );
    var staker = accounts[1];
    await stakingToken.approve(vault.address, web3.utils.toWei("4"), {
      from: staker,
    });
    await stakingToken.mint(staker, web3.utils.toWei("1"));
    await vault.deposit(web3.utils.toWei("1"), staker, { from: staker });

    assert.equal(await hatToken.balanceOf(staker), 0);

    let hatTotalSupply = await hatToken.totalSupply();
    let hatTokenCap = await hatToken.cap();
    let amountToMint = hatTokenCap.sub(hatTotalSupply);
    await hatToken.setMinter(accounts[0], amountToMint);
    await hatToken.mint(accounts[0], amountToMint);
    await hatToken.transfer(rewardController.address, amountToMint);

    // Deposit redeemed existing reward
    await stakingToken.mint(staker, web3.utils.toWei("1"));
    let expectedReward = await rewardController.getPendingReward(vault.address, staker);
    await vault.deposit(web3.utils.toWei("1"), staker, { from: staker });
    tx = await rewardController.claimReward(vault.address, staker, { from: staker });
    assert.equal(tx.logs[2].event, "ClaimReward");
    assert.isTrue(
      parseInt(tx.logs[2].args._amount.toString()) >=
        parseInt(expectedReward.toString())
    );
    assert.equal(tx.logs[2].args._user, staker);
    assert.equal(tx.logs[2].args._vault, vault.address);
    assert.isFalse(tx.logs[2].args._amount.eq(0));
    assert.equal(
      (await hatToken.balanceOf(staker)).toString(),
      tx.logs[2].args._amount.toString()
    );

    await stakingToken.mint(staker, web3.utils.toWei("1"));
    var balanceOfStakerBefore = await hatToken.balanceOf(staker);
    await vault.deposit(web3.utils.toWei("1"), staker, { from: staker });
    tx = await rewardController.claimReward(vault.address, staker, { from: staker });
    assert.equal(
      (await hatToken.balanceOf(staker)).toString(),
      tx.logs[2].args._amount.add(balanceOfStakerBefore).toString()
    );

    // Deposit redeemed existing reward
    await utils.increaseTime(7 * 24 * 3600);
    await stakingToken.mint(staker, web3.utils.toWei("1"));
    balanceOfStakerBefore = await hatToken.balanceOf(staker);
    await vault.deposit(web3.utils.toWei("1"), staker, { from: staker });
    tx = await rewardController.claimReward(vault.address, staker, { from: staker });
    assert.equal(
      (await hatToken.balanceOf(staker)).toString(),
      tx.logs[2].args._amount.add(balanceOfStakerBefore).toString()
    );
    assert.equal(await stakingToken.balanceOf(staker), 0);
    assert.equal(
      await stakingToken.balanceOf(vault.address),
      web3.utils.toWei("4")
    );
    await utils.increaseTime(7 * 24 * 3600);
    //withdraw
    await rewardController.updateVault(vault.address);
    balanceOfStakerBefore = await hatToken.balanceOf(staker);
    await safeRedeem(vault, web3.utils.toWei("4"), staker);
    tx = await rewardController.claimReward(vault.address, staker, { from: staker });

    //staker get stake back
    assert.equal(
      (await stakingToken.balanceOf(staker)).toString(),
      web3.utils.toWei("4").toString()
    );
    let userHatBalance = await hatToken.balanceOf(staker);
    assert.equal(
      userHatBalance.toString(),
      tx.logs[2].args._amount.add(balanceOfStakerBefore).toString()
    );
    assert.equal(
      (await hatToken.balanceOf(rewardController.address)).toString(),
      amountToMint.sub(userHatBalance).toString()
    );
  });


it("getVaultReward - no vault updates will return 0 ", async () => {
    await setUpGlobalVars(accounts);
    const RewardControllerFactory = await ethers.getContractFactory("RewardController");
    rewardController = await RewardControllerFactory.deploy();
    await rewardController.deployed();

    await assertFunctionRaisesException(
      rewardController.initialize(
        hatToken.address,
        accounts[0],
        0,
        0,
        epochRewardPerBlock
      ),
      "EpochLengthZero"
    );

    await rewardController.initialize(
      hatToken.address,
      accounts[0],
      0,
      1,
      epochRewardPerBlock
    );
  });

  it("getVaultReward - no vault updates will retrun 0 ", async () => {
    await setUpGlobalVars(accounts);
    let hatToken1 = await HATTokenMock.new(accounts[0]);
    var tokenLock1 = await HATTokenLock.new();
    let tokenLockFactory1 = await TokenLockFactory.new(tokenLock1.address, accounts[0]);
    var vaultsManager = await VaultsManagerMock.new();
<<<<<<< HEAD
    let deployment = await deployHATVaults({
      governance: vaultsManager.address,
      hatToken: hatToken1.address,
      tokenLockFactory: tokenLockFactory1.address,
      rewardController: {
        startBlock: 1,
        epochLength: 10,
        epochRewardPerBlock
      },
      hatVaultsRegistry: {
        bountyGovernanceHAT: 1000,
        bountyHackerHATVested: 500
      },
      silent: true
    });
=======
    let deployment = await deployHatVaults(
      hatToken1.address,
      1,
      epochRewardPerBlock,
      10,
      vaultsManager.address,
      hatToken1.address,
      1000,
      500,
      tokenLockFactory1.address,
      accounts[0],
      true
    );
>>>>>>> 9c7239cf

    hatVaultsRegistry1 = await HATVaultsRegistry.at(deployment.hatVaultsRegistry.address);
    rewardController1 = await RewardController.at(
      deployment.rewardController.address
    );
    assert.equal(
      await rewardController1.getVaultReward(
        vault.address,
        0,
      ),
      "0"
    );
  });

  it("getRewardForBlocksRange - from below startblock will retrun 0 ", async () => {
    await setUpGlobalVars(accounts, 1);
    let allocPoint = (await rewardController.vaultInfo(vault.address)).allocPoint;
    let globalUpdatesLen = await rewardController.getGlobalVaultsUpdatesLength();
    let totalAllocPoint = (
      await rewardController.globalVaultsUpdates(globalUpdatesLen - 1)
    ).totalAllocPoint;
    assert.equal(
      await rewardController.getRewardForBlocksRange(
        0,
        1,
        allocPoint,
        totalAllocPoint
      ),
      "0"
    );
    await setUpGlobalVars(accounts, 0);
    let startBlock = parseInt((await rewardController.startBlock()).toString());
    assert.equal(
      (
        await rewardController.getRewardForBlocksRange(
          startBlock,
          startBlock + 1,
          allocPoint,
          totalAllocPoint
        )
      ).toString(),
      web3.utils.toWei("441.3")
    );
  });

  it("getRewardForBlocksRange - from <= to will return 0", async () => {
    await setUpGlobalVars(accounts, 0);
    assert.equal(
      (
        await rewardController.getRewardForBlocksRange(1, 0, 0, 1000)
      ).toNumber(),
      0
    );
    assert.equal(
      (
        await rewardController.getRewardForBlocksRange(0, 0, 0, 1000)
      ).toNumber(),
      0
    );
  });

  it("setEpochRewardPerBlock - can set all before start block", async () => {
    var epochRewardPerBlockRandom = [
      '12000000000000000000', '23000000000000000000',
      '32000000000000000000', '5000000000000000000',
      '47000000000000000000', '32000000000000000000',
      '95000000000000000000', '56000000000000000000',
      '38000000000000000000', '80000000000000000000',
      '62000000000000000000', '71000000000000000000',
      '43000000000000000000', '44000000000000000000',
      '16000000000000000000', '26000000000000000000',
      '32000000000000000000', '97000000000000000000',
      '32000000000000000000', '43000000000000000000',
      '78000000000000000000', '64000000000000000000',
      '65000000000000000000', '29000000000000000000'
    ];

    var startBlock = (await web3.eth.getBlock("latest")).number + 1000;
    await setUpGlobalVars(accounts, startBlock);
    let allocPoint = (await rewardController.vaultInfo(vault.address)).allocPoint;
    let globalUpdatesLen = await rewardController.getGlobalVaultsUpdatesLength();
    let totalAllocPoint = (
      await rewardController.globalVaultsUpdates(globalUpdatesLen - 1)
    ).totalAllocPoint;
    try {
      await rewardController.setEpochRewardPerBlock(epochRewardPerBlockRandom, {
        from: accounts[1],
      });
      assert(false, "only governance");
    } catch (ex) {
      assertVMException(ex, "Ownable: caller is not the owner");
    }

    let tx = await rewardController.setEpochRewardPerBlock(epochRewardPerBlockRandom);
    assert.equal(tx.logs[0].event, "SetEpochRewardPerBlock");
    let eventEpochRewardPerBlock = tx.logs[0].args._epochRewardPerBlock;
    for (let i = 0; i < eventEpochRewardPerBlock.length; i++) {
      eventEpochRewardPerBlock[i] = parseInt(eventEpochRewardPerBlock[i].toString());
      assert.equal(tx.logs[0].args._epochRewardPerBlock[i], epochRewardPerBlockRandom[i]);
    }

    assert.equal(
      (
        await rewardController.getRewardForBlocksRange(
          startBlock,
          startBlock + 10,
          allocPoint,
          totalAllocPoint
        )
      ).toString(),
      new web3.utils.BN(epochRewardPerBlockRandom[0])
        .mul(new web3.utils.BN(10))
        .toString()
    );
    assert.equal(
      (
        await rewardController.getRewardForBlocksRange(
          startBlock,
          startBlock + 15,
          allocPoint,
          totalAllocPoint
        )
      ).toString(),
      new web3.utils.BN(epochRewardPerBlockRandom[0])
        .mul(new web3.utils.BN(10))
        .add(
          new web3.utils.BN(epochRewardPerBlockRandom[1]).mul(new web3.utils.BN(5))
        )
        .toString()
    );
    assert.equal(
      (
        await rewardController.getRewardForBlocksRange(
          startBlock,
          startBlock + 20,
          allocPoint,
          totalAllocPoint
        )
      ).toString(),
      new web3.utils.BN(epochRewardPerBlockRandom[0])
        .add(new web3.utils.BN(epochRewardPerBlockRandom[1]))
        .mul(new web3.utils.BN(10))
        .toString()
    );
    var multiplier = new web3.utils.BN("0");
    for (let i = 0; i < 24; i++) {
      multiplier = multiplier.add(new web3.utils.BN(epochRewardPerBlockRandom[i]));
    }
    assert.equal(
      (
        await rewardController.getRewardForBlocksRange(
          startBlock,
          startBlock + 1000,
          allocPoint,
          totalAllocPoint
        )
      ).toString(),
      multiplier.mul(new web3.utils.BN(10)).toString()
    );
  });

  it("setEpochRewardPerBlock - can set only epoch that have not started", async () => {
    var epochRewardPerBlockRandom = [
      '21000000000000000000', '17000000000000000000',
      '14000000000000000000', '54000000000000000000',
      '63000000000000000000', '55000000000000000000',
      '51000000000000000000', '25000000000000000000',
      '39000000000000000000', '55000000000000000000',
      '27000000000000000000', '99000000000000000000',
      '31000000000000000000', '19000000000000000000',
      '80000000000000000000', '41000000000000000000',
      '37000000000000000000', '11000000000000000000',
      '66000000000000000000', '70000000000000000000',
      '40000000000000000000', '38000000000000000000',
      '84000000000000000000', '38000000000000000000'
    ];

    var startBlock = (await web3.eth.getBlock("latest")).number;
    await setUpGlobalVars(accounts, startBlock);
    let allocPoint = (await rewardController.vaultInfo(vault.address)).allocPoint;
    let globalUpdatesLen = await rewardController.getGlobalVaultsUpdatesLength();
    let totalAllocPoint = (
      await rewardController.globalVaultsUpdates(globalUpdatesLen - 1)
    ).totalAllocPoint;
    try {
      await rewardController.setEpochRewardPerBlock(epochRewardPerBlockRandom, {
        from: accounts[1],
      });
      assert(false, "only governance");
    } catch (ex) {
      assertVMException(ex, "Ownable: caller is not the owner");
    }

    let tx = await rewardController.setEpochRewardPerBlock(epochRewardPerBlockRandom);
    assert.equal(tx.logs[0].event, "SetEpochRewardPerBlock");
    
    // Should now be in the 2rd epoch

    let eventEpochRewardPerBlock = tx.logs[0].args._epochRewardPerBlock;
    for (let i = 0; i < 2; i++) {
      eventEpochRewardPerBlock[i] = parseInt(eventEpochRewardPerBlock[i].toString());
      assert.equal(tx.logs[0].args._epochRewardPerBlock[i], epochRewardPerBlock[i]);
    }

    for (let i = 2; i < eventEpochRewardPerBlock.length; i++) {
      eventEpochRewardPerBlock[i] = parseInt(eventEpochRewardPerBlock[i].toString());
      assert.equal(tx.logs[0].args._epochRewardPerBlock[i], epochRewardPerBlockRandom[i]);
    }

    assert.equal(
      (
        await rewardController.getRewardForBlocksRange(
          startBlock,
          startBlock + 10,
          allocPoint,
          totalAllocPoint
        )
      ).toString(),
      new web3.utils.BN(epochRewardPerBlock[0])
        .mul(new web3.utils.BN(10))
        .toString()
    );
    assert.equal(
      (
        await rewardController.getRewardForBlocksRange(
          startBlock,
          startBlock + 20,
          allocPoint,
          totalAllocPoint
        )
      ).toString(),
      new web3.utils.BN(epochRewardPerBlock[0])
        .add(new web3.utils.BN(epochRewardPerBlock[1]))
        .mul(new web3.utils.BN(10))
        .toString()
    );
    assert.equal(
      (
        await rewardController.getRewardForBlocksRange(
          startBlock,
          startBlock + 30,
          allocPoint,
          totalAllocPoint
        )
      ).toString(),
      new web3.utils.BN(epochRewardPerBlock[0])
        .add(new web3.utils.BN(epochRewardPerBlock[1]))
        .add(new web3.utils.BN(epochRewardPerBlockRandom[2]))
        .mul(new web3.utils.BN(10))
        .toString()
    );

    // Only 4th period and above should have change
    assert.equal(
      (
        await rewardController.getRewardForBlocksRange(
          startBlock,
          startBlock + 40,
          allocPoint,
          totalAllocPoint
        )
      ).toString(),
      new web3.utils.BN(epochRewardPerBlock[0])
        .add(new web3.utils.BN(epochRewardPerBlock[1]))
        .add(new web3.utils.BN(epochRewardPerBlockRandom[2]))
        .add(new web3.utils.BN(epochRewardPerBlockRandom[3]))
        .mul(new web3.utils.BN(10))
        .toString()
    );
    var multiplier = new web3.utils.BN("0");
    for (let i = 0; i < 2; i++) {
      multiplier = multiplier.add(new web3.utils.BN(epochRewardPerBlock[i]));
    }
    for (let i = 2; i < 24; i++) {
      multiplier = multiplier.add(new web3.utils.BN(epochRewardPerBlockRandom[i]));
    }
    assert.equal(
      (
        await rewardController.getRewardForBlocksRange(
          startBlock,
          startBlock + 1000,
          allocPoint,
          totalAllocPoint
        )
      ).toString(),
      multiplier.mul(new web3.utils.BN(10)).toString()
    );
  });

  it("getMultiplier - ", async () => {
    await setUpGlobalVars(accounts, 0);
    let allocPoint = (await rewardController.vaultInfo(vault.address)).allocPoint;
    let globalUpdatesLen = await rewardController.getGlobalVaultsUpdatesLength();
    let totalAllocPoint = (
      await rewardController.globalVaultsUpdates(globalUpdatesLen - 1)
    ).totalAllocPoint;
    let startBlock = parseInt((await rewardController.startBlock()).toString());
    assert.equal(
      (
        await rewardController.getRewardForBlocksRange(
          startBlock,
          startBlock + 10,
          allocPoint,
          totalAllocPoint
        )
      ).toString(),
      new web3.utils.BN(epochRewardPerBlock[0]).mul(new web3.utils.BN(10)).toString()
    );
    assert.equal(
      (
        await rewardController.getRewardForBlocksRange(
          startBlock,
          startBlock + 15,
          allocPoint,
          totalAllocPoint
        )
      ).toString(),
      new web3.utils.BN(epochRewardPerBlock[0])
        .mul(new web3.utils.BN(10))
        .add(new web3.utils.BN(epochRewardPerBlock[1]).mul(new web3.utils.BN(5)))
        .toString()
    );
    assert.equal(
      (
        await rewardController.getRewardForBlocksRange(
          startBlock,
          startBlock + 20,
          allocPoint,
          totalAllocPoint
        )
      ).toString(),
      new web3.utils.BN(epochRewardPerBlock[0])
        .add(new web3.utils.BN(epochRewardPerBlock[1]))
        .mul(new web3.utils.BN(10))
        .toString()
    );
    var multiplier = new web3.utils.BN("0");
    for (let i = 0; i < 24; i++) {
      multiplier = multiplier.add(new web3.utils.BN(epochRewardPerBlock[i]));
    }

    assert.equal(
      (
        await rewardController.getRewardForBlocksRange(
          startBlock,
          startBlock + 1000,
          allocPoint,
          totalAllocPoint
        )
      ).toString(),
      multiplier.mul(new web3.utils.BN(10)).toString()
    );
    var staker = accounts[1];
    assert.equal((await rewardController.getPendingReward(vault.address, staker)).toNumber(), 0);
  });

  it("getPendingReward + getRewardPerBlock", async () => {
    await setUpGlobalVars(accounts, 0, 8000, [7500, 2000, 500], [1500, 500], 100);
    var staker = accounts[1];
    assert.equal((await rewardController.getPendingReward(vault.address, staker)).toNumber(), 0);
    await stakingToken.approve(vault.address, web3.utils.toWei("4"), {
      from: staker,
    });
    await stakingToken.mint(staker, web3.utils.toWei("1"));
    await vault.deposit(web3.utils.toWei("1"), staker, { from: staker });
    await utils.increaseTime(7 * 24 * 3600);
    var currentBlockNumber = (await web3.eth.getBlock("latest")).number;
    let allocPoint = (await rewardController.vaultInfo(vault.address)).allocPoint;
    let globalUpdatesLen = await rewardController.getGlobalVaultsUpdatesLength();
    let totalAllocPoint = (
      await rewardController.globalVaultsUpdates(globalUpdatesLen - 1)
    ).totalAllocPoint;
    assert.equal(
      (await rewardController.getPendingReward(vault.address, staker)).toString(),
      (
        await rewardController.getRewardForBlocksRange(
          currentBlockNumber - 1,
          currentBlockNumber,
          allocPoint,
          totalAllocPoint
        )
      ).toString()
    );
    var multiplier = await rewardController.getRewardForBlocksRange(
      currentBlockNumber,
      currentBlockNumber + 1,
      allocPoint,
      totalAllocPoint
    );
    assert.equal(
      (
        await rewardController.getRewardForBlocksRange(
          currentBlockNumber - 1,
          currentBlockNumber,
          1,
          1
        )
      ).toString(),
      multiplier.toString()
    );
  });

  it("approve + stake + exit", async () => {
    await setUpGlobalVars(
      accounts,
      (await web3.eth.getBlock("latest")).number,
      8000,
      [7000, 2500, 500],
      [1000, 500],
      10000,
      0,
      100,
      false,
      2500000,
      60 * 60 * 24 * 3
    );

    var staker = accounts[4];
    var staker2 = accounts[3];
    await stakingToken.approve(vault.address, web3.utils.toWei("1"), {
      from: staker,
    });
    await stakingToken.approve(vault.address, web3.utils.toWei("1"), {
      from: staker2,
    });
    await stakingToken.mint(staker, web3.utils.toWei("1"));
    await stakingToken.mint(staker2, web3.utils.toWei("1"));
    await advanceToSafetyPeriod();
    let tx = await vault.submitClaim(
      accounts[2],
      8000,
      "description hash",
      {
        from: accounts[1],
      }
    );

    let claimId = tx.logs[0].args._claimId;

    await vault.challengeClaim(claimId);
    await utils.increaseTime(60 * 60 * 24 * 3 + 1);

    tx = await vault.dismissClaim(claimId);
    assert.equal(tx.logs[0].event, "DismissClaim");

    //stake
    await vault.deposit(web3.utils.toWei("1"), staker, { from: staker });
    assert.equal(
      await hatToken.balanceOf(rewardController.address),
      web3.utils.toWei(rewardControllerExpectedHatsBalance.toString())
    );

    //exit
    assert.equal(await hatToken.balanceOf(staker), 0);
    await utils.increaseTime(7 * 24 * 3600);
    await advanceToNonSafetyPeriod();
    await assertFunctionRaisesException(
      vault.submitClaim(accounts[2], 8000, "description hash", {
        from: accounts[1],
      }),
      "NotSafetyPeriod"
    );
    await advanceToSafetyPeriod();
    await assertFunctionRaisesException(
      vault.submitClaim(accounts[2], 8001, "description hash", {
        from: accounts[1]
      }),
      "BountyPercentageHigherThanMaxBounty"
    );

    // only the comittee can submit a claim
    await assertFunctionRaisesException(
      vault.submitClaim(accounts[2], 8000, "description hash", {
        from: accounts[2],
      }),
      "OnlyCommittee"
    );

    try {
      await vault.approveClaim(web3.utils.randomHex(32), 8000);
      assert(false, "there is no pending approval");
    } catch (ex) {
      assertVMException(ex, "NoActiveClaimExists");
    }

    tx = await vault.submitClaim(accounts[2], 8000, "description hash", {
      from: accounts[1],
    });

    claimId = tx.logs[0].args._claimId;

    // cannot submit a claim if an active claim already exists
    await assertFunctionRaisesException(
      vault.submitClaim(accounts[2], 8000, "description hash", {
        from: accounts[1],
      }),
      "ActiveClaimExists"
    );
 
    assert.equal(tx.logs[0].event, "SubmitClaim");
    assert.equal(tx.logs[0].args._committee, accounts[1]);
    assert.equal(tx.logs[0].args._beneficiary, accounts[2]);
    assert.equal(tx.logs[0].args._bountyPercentage, 8000);
    assert.equal(tx.logs[0].args._descriptionHash, "description hash");

    await utils.increaseTime(60 * 60 * 24 * 3 + 1);
    tx = await vault.approveClaim(claimId, 8000);

    assert.equal(
      await hatToken.balanceOf(rewardController.address),
      web3.utils.toWei(rewardControllerExpectedHatsBalance.toString())
    );

    assert.equal(tx.logs[8].event, "ApproveClaim");
    assert.equal(tx.logs[8].args._claimId, claimId);

    currentBlockNumber = (await web3.eth.getBlock("latest")).number;
    await vault.deposit(web3.utils.toWei("1"), staker2, { from: staker2 });

    assert.equal(await stakingToken.balanceOf(staker), 0);
    let stakerAmount = await vault.balanceOf(staker);
    assert.equal(stakerAmount.toString(), web3.utils.toWei("1"));
    await safeRedeem(vault, stakerAmount, staker);

    assert.equal(stakerAmount.toString(), web3.utils.toWei("1"));
    tx = await rewardController.claimReward(vault.address, staker, { from: staker });
    assert.equal(tx.logs[2].event, "ClaimReward");
    let totalReward = tx.logs[2].args._amount;

    assert.equal(
      web3.utils.fromWei(await stakingToken.balanceOf(staker)),
      "0.2"
    );
    stakerAmount = await vault.balanceOf(staker2);
    await safeRedeem(vault, stakerAmount, staker2);
    tx = await rewardController.claimReward(vault.address, staker2, { from: staker2 });
    assert.equal(tx.logs[2].event, "ClaimReward");
    totalReward = totalReward.add(tx.logs[2].args._amount);
    assert.equal(
      (await hatToken.balanceOf(rewardController.address)).toString(),
      new web3.utils.BN(
        web3.utils.toWei(rewardControllerExpectedHatsBalance.toString())
      )
        .sub(totalReward)
        .toString()
    );
    assert.equal(
      web3.utils.fromWei(await stakingToken.balanceOf(staker2)),
      "1"
    );
  });

  it("approve+ stake simple check rewards", async () => {
    await setUpGlobalVars(accounts, 0, 8000, [7000, 2500, 500], [1000, 500], 10000);
    var staker = accounts[4];
    await stakingToken.approve(vault.address, web3.utils.toWei("1"), {
      from: staker,
    });
    await stakingToken.mint(staker, web3.utils.toWei("1"));

    //stake
    await vault.deposit(web3.utils.toWei("1"), staker, { from: staker });

    assert.equal(await hatToken.balanceOf(staker), 0);
    await utils.increaseTime(7 * 24 * 3600);
    await advanceToSafetyPeriod();
    let tx = await vault.submitClaim(
      accounts[2],
      8000,
      "description hash",
      {
        from: accounts[1],
      }
    );

    let claimId = tx.logs[0].args._claimId;

    await utils.increaseTime(60 * 60 * 24);
    tx = await vault.approveClaim(claimId, 8000);
    assert.equal(tx.logs[8].event, "ApproveClaim");
    assert.equal(tx.logs[8].args._claimId, claimId);
    let stakerAmount = await vault.balanceOf(staker);
    assert.equal(stakerAmount.toString(), web3.utils.toWei("1"));
    await safeRedeem(vault, stakerAmount, staker);
    tx = await rewardController.claimReward(vault.address, staker, { from: staker });
    assert.equal(tx.logs[2].event, "ClaimReward");
    assert.equal(
      (await hatToken.balanceOf(rewardController.address)).toString(),
      new web3.utils.BN(
        web3.utils.toWei(rewardControllerExpectedHatsBalance.toString())
      )
        .sub(tx.logs[2].args._amount)
        .toString()
    );
    assert.equal(
      web3.utils.fromWei(await stakingToken.balanceOf(staker)),
      "0.2"
    );
  });

  it("withdraw all after approve and check reward", async () => {
    await setUpGlobalVars(accounts, 0, 8000, [7000, 2500, 500], [1000, 500], 10000);
    var staker = accounts[1];
    var staker2 = accounts[3];
    await stakingToken.approve(vault.address, web3.utils.toWei("2"), {
      from: staker,
    });
    await stakingToken.approve(vault.address, web3.utils.toWei("1"), {
      from: staker2,
    });
    await stakingToken.mint(staker, web3.utils.toWei("2"));
    await stakingToken.mint(staker2, web3.utils.toWei("1"));

    //stake
    await vault.deposit(web3.utils.toWei("1"), staker, { from: staker });
    await vault.deposit(web3.utils.toWei("1"), staker2, { from: staker2 });

    await utils.increaseTime(7 * 24 * 3600);
    await advanceToSafetyPeriod();
    let tx = await vault.submitClaim(
      accounts[2],
      8000,
      "description hash",
      {
        from: accounts[1],
      }
    );

    let claimId = tx.logs[0].args._claimId;
    await utils.increaseTime(60 * 60 * 24);

    await vault.approveClaim(claimId, 8000);
    await safeRedeem(vault, await vault.balanceOf(staker), staker, staker);
    await vault.deposit(web3.utils.toWei("1"), staker, { from: staker });
    await safeRedeem(vault, web3.utils.toWei("1"), staker2);
    tx = await rewardController.claimReward(vault.address, staker, { from: staker2 });
    assert.equal(tx.logs[2].event, "ClaimReward");
    await safeRedeem(vault, web3.utils.toWei("1"), staker);
    tx = await rewardController.claimReward(vault.address, staker, { from: staker });
    assert.equal(tx.logs[2].event, "ClaimReward");
    assert.isFalse(tx.logs[2].args._amount.eq(0));
  });

  it("deposit mint withdraw redeem after approve claim", async () => {
    await setUpGlobalVars(
      accounts,
      (await web3.eth.getBlock("latest")).number,
      8000,
      [7000, 2500, 500],
      [1000, 500],
      10000
    );
    currentBlockNumber = (await web3.eth.getBlock("latest")).number;
    var staker = accounts[1];
    var staker2 = accounts[2];
    await stakingToken.approve(vault.address, web3.utils.toWei("2"), {
      from: staker,
    });
    await stakingToken.approve(vault.address, web3.utils.toWei("2"), {
      from: staker2,
    });
    await stakingToken.mint(staker, web3.utils.toWei("2"));
    await stakingToken.mint(staker2, web3.utils.toWei("2"));

    //stake
    await vault.deposit(web3.utils.toWei("1"), staker, { from: staker });
    //exit
    assert.equal(await hatToken.balanceOf(staker), 0);
    assert.equal(
      await hatToken.balanceOf(rewardController.address),
      web3.utils.toWei(rewardControllerExpectedHatsBalance.toString())
    );

    await utils.increaseTime(7 * 24 * 3600);
    await advanceToSafetyPeriod();
    let tx = await vault.submitClaim(
      accounts[2],
      8000,
      "description hash",
      {
        from: accounts[1],
      }
    );

    let claimId = tx.logs[0].args._claimId;
    
    await utils.increaseTime(60 * 60 * 24);
    tx = await vault.approveClaim(claimId, 8000);
    assert.equal(tx.logs[8].event, "ApproveClaim");
    assert.equal(tx.logs[8].args._claimId, claimId);

    assert.equal(await vault.totalSupply(), web3.utils.toWei("1"));
    assert.equal(await vault.balanceOf(staker), web3.utils.toWei("1"));
    assert.equal(await vault.balanceOf(staker2), web3.utils.toWei("0"));
    tx = await vault.deposit(web3.utils.toWei("0.8"), staker2, { from: staker2 });
    assert.equal(tx.logs[3].event, "Deposit");
    assert.equal(tx.logs[3].args.assets.toString(), web3.utils.toWei("0.8"));
    assert.equal(tx.logs[3].args.shares.toString(), web3.utils.toWei("4"));
    assert.equal(await vault.totalSupply(), web3.utils.toWei("5"));
    assert.equal(await vault.balanceOf(staker), web3.utils.toWei("1"));
    assert.equal(await vault.balanceOf(staker2), web3.utils.toWei("4"));

    tx = await vault.mint(web3.utils.toWei("1"), staker2, { from: staker2 });
    assert.equal(tx.logs[3].event, "Deposit");
    assert.equal(tx.logs[3].args.assets.toString(), web3.utils.toWei("0.2"));
    assert.equal(tx.logs[3].args.shares.toString(), web3.utils.toWei("1"));
    assert.equal(await vault.totalSupply(), web3.utils.toWei("6"));
    assert.equal(await vault.balanceOf(staker), web3.utils.toWei("1"));
    assert.equal(await vault.balanceOf(staker2), web3.utils.toWei("5"));

    try {
      await safeWithdraw(vault, web3.utils.toWei("1.1"), staker2);
      assert(false, "cannot withdraw more than max");
    } catch (ex) {
      assertVMException(ex, "RedeemMoreThanMax");
    }

    tx = await safeWithdraw(vault, web3.utils.toWei("0.8"), staker2);
    assert.equal(tx.logs[2].event, "Withdraw");
    assert.equal(tx.logs[2].args.assets.toString(), web3.utils.toWei("0.8"));
    assert.equal(tx.logs[2].args.shares.toString(), web3.utils.toWei("4"));
    assert.equal(await vault.totalSupply(), web3.utils.toWei("2"));
    assert.equal(await vault.balanceOf(staker), web3.utils.toWei("1"));
    assert.equal(await vault.balanceOf(staker2), web3.utils.toWei("1"));

    try {
      await safeRedeem(vault, web3.utils.toWei("2"), staker2);
      assert(false, "cannot redeem more than max");
    } catch (ex) {
      assertVMException(ex, "RedeemMoreThanMax");
    }

    tx = await safeRedeem(vault, web3.utils.toWei("1"), staker2);
    assert.equal(tx.logs[2].event, "Withdraw");
    assert.equal(tx.logs[2].args.assets.toString(), web3.utils.toWei("0.2"));
    assert.equal(tx.logs[2].args.shares.toString(), web3.utils.toWei("1"));
    assert.equal(await vault.totalSupply(), web3.utils.toWei("1"));
    assert.equal(await vault.balanceOf(staker), web3.utils.toWei("1"));
    assert.equal(await vault.balanceOf(staker2), web3.utils.toWei("0"));

    tx = await safeRedeem(vault, web3.utils.toWei("1"), staker);
    assert.equal(tx.logs[2].event, "Withdraw");
    assert.equal(tx.logs[2].args.assets.toString(), web3.utils.toWei("0.2"));
    assert.equal(tx.logs[2].args.shares.toString(), web3.utils.toWei("1"));
    assert.equal(await vault.totalSupply(), web3.utils.toWei("0"));
    assert.equal(await vault.balanceOf(staker), web3.utils.toWei("0"));
    assert.equal(await vault.balanceOf(staker2), web3.utils.toWei("0"));

    tx = await vault.mint(web3.utils.toWei("1"), staker2, { from: staker2 });
    assert.equal(tx.logs[3].event, "Deposit");
    assert.equal(tx.logs[3].args.assets.toString(), web3.utils.toWei("1"));
    assert.equal(tx.logs[3].args.shares.toString(), web3.utils.toWei("1"));
    assert.equal(await vault.totalSupply(), web3.utils.toWei("1"));
    assert.equal(await vault.balanceOf(staker), web3.utils.toWei("0"));
    assert.equal(await vault.balanceOf(staker2), web3.utils.toWei("1"));
  });

  it("withdraw all and claim reward after approve", async () => {
    await setUpGlobalVars(
      accounts,
      (await web3.eth.getBlock("latest")).number,
      8000,
      [7000, 2500, 500],
      [1000, 500],
      10000
    );
    currentBlockNumber = (await web3.eth.getBlock("latest")).number;
    var staker = accounts[1];
    var staker2 = accounts[3];
    await stakingToken.approve(vault.address, web3.utils.toWei("2"), {
      from: staker,
    });
    await stakingToken.approve(vault.address, web3.utils.toWei("1"), {
      from: staker2,
    });
    await stakingToken.mint(staker, web3.utils.toWei("2"));
    await stakingToken.mint(staker2, web3.utils.toWei("1"));

    //stake
    await vault.deposit(web3.utils.toWei("1"), staker, { from: staker });
    //exit
    assert.equal(await hatToken.balanceOf(staker), 0);
    assert.equal(
      await hatToken.balanceOf(rewardController.address),
      web3.utils.toWei(rewardControllerExpectedHatsBalance.toString())
    );

    await utils.increaseTime(7 * 24 * 3600);
    await advanceToSafetyPeriod();
    let tx = await vault.submitClaim(
      accounts[2],
      8000,
      "description hash",
      {
        from: accounts[1],
      }
    );

    let claimId = tx.logs[0].args._claimId;
    await utils.increaseTime(60 * 60 * 24);

    tx = await vault.approveClaim(claimId, 8000);
    assert.equal(tx.logs[8].event, "ApproveClaim");
    assert.equal(tx.logs[8].args._claimId, claimId);

    await vault.withdrawRequest({ from: staker });
    //increase time for pending period
    await utils.increaseTime(7 * 24 * 3600);
    await advanceToNonSafetyPeriod();
    let expectedReward = await calculateExpectedReward(staker);
    tx = await vault.redeem(await vault.balanceOf(staker), staker, staker, { from: staker });
    assert.equal(tx.logs[2].event, "Withdraw");
    assert.equal(tx.logs[2].args.assets.toString(), web3.utils.toWei("0.2"));
    assert.equal(tx.logs[2].args.shares.toString(), web3.utils.toWei("1"));
    let unclaimedReward = await rewardController.unclaimedReward(vault.address, staker);
    assert.equal(unclaimedReward.toString(), expectedReward.toString());

    await vault.deposit(web3.utils.toWei("1"), staker2, { from: staker2 });
    assert.equal(await hatToken.balanceOf(staker2), 0);

    await utils.increaseTime(7 * 24 * 3600);
    await vault.withdrawRequest({ from: staker2 });
    //increase time for pending period
    await utils.increaseTime(7 * 24 * 3600);
    await advanceToNonSafetyPeriod();
    let expectedRewardStaker2 = await calculateExpectedReward(staker2);
    tx = await vault.redeem(await vault.balanceOf(staker2), staker2, staker2, { from: staker2 });
    assert.equal(tx.logs[2].event, "Withdraw");
    assert.equal(tx.logs[2].args.assets.toString(), web3.utils.toWei("1"));
    assert.equal(tx.logs[2].args.shares.toString(), web3.utils.toWei("1"));

    let unclaimedRewardStaker2 = await rewardController.unclaimedReward(vault.address, staker2);
    assert.equal(unclaimedRewardStaker2.toString(), expectedRewardStaker2.toString());
    await vault.deposit(web3.utils.toWei("1"), staker, { from: staker });
    await safeRedeem(vault, web3.utils.toWei("1"), staker);
    tx = await rewardController.claimReward(vault.address, staker, { from: staker });
    assert.equal(tx.logs[2].event, "ClaimReward");
    assert.isFalse(tx.logs[2].args._amount.eq(0));
    assert.equal(
      (await hatToken.balanceOf(rewardController.address)).toString(),
      new web3.utils.BN(
        web3.utils.toWei(rewardControllerExpectedHatsBalance.toString())
      )
        .sub(tx.logs[2].args._amount)
        .toString()
    );
    assert.equal((await rewardController.unclaimedReward(vault.address, staker)).toString(), "0");
  });

  it("deposit for another user", async () => {
    await setUpGlobalVars(
      accounts,
      (await web3.eth.getBlock("latest")).number,
      8000,
      [7000, 2500, 500],
      [1000, 500],
      10000
    );
    currentBlockNumber = (await web3.eth.getBlock("latest")).number;
    var staker = accounts[1];
    var staker2 = accounts[2];
    await stakingToken.approve(vault.address, web3.utils.toWei("1"), {
      from: staker,
    });
    await stakingToken.approve(vault.address, web3.utils.toWei("1"), {
      from: staker2,
    });
    await stakingToken.mint(staker, web3.utils.toWei("1"));
    await stakingToken.mint(staker2, web3.utils.toWei("1"));

    //stake
    let tx = await vault.deposit(web3.utils.toWei("1"), staker, { from: staker2 });
    assert.equal(tx.logs[3].event, "Deposit");
    assert.equal(tx.logs[3].args.caller, staker2);
    assert.equal(tx.logs[3].args.owner, staker);
    assert.equal(tx.logs[3].args.assets.toString(), web3.utils.toWei("1"));
    assert.equal(tx.logs[3].args.shares.toString(), web3.utils.toWei("1"));

    assert.equal((await stakingToken.balanceOf(staker)).toString(), web3.utils.toWei("1"));
    assert.equal((await stakingToken.balanceOf(staker2)).toString(), web3.utils.toWei("0"));
    assert.equal((await vault.balanceOf(staker)).toString(), web3.utils.toWei("1"));
    assert.equal((await vault.balanceOf(staker2)).toString(), web3.utils.toWei("0"));

    await vault.withdrawRequest({ from: staker });

    await stakingToken.approve(vault.address, web3.utils.toWei("1"), {
      from: staker2,
    });
    await stakingToken.mint(staker2, web3.utils.toWei("1"));

    try {
      await vault.deposit(web3.utils.toWei("1"), staker, { from: staker2 });
      assert(false, "cannot deposit for user with a withdraw request");
    } catch (ex) {
      assertVMException(ex, "CannotTransferToAnotherUserWithActiveWithdrawRequest");
    }

    await utils.increaseTime(parseInt((await hatVaultsRegistry.generalParameters()).withdrawRequestPendingPeriod.toString()));
    await utils.increaseTime(parseInt((await hatVaultsRegistry.generalParameters()).withdrawRequestEnablePeriod.toString()));

    await vault.deposit(web3.utils.toWei("1"), staker, { from: staker2 });
    assert.equal(tx.logs[3].event, "Deposit");
    assert.equal(tx.logs[3].args.caller, staker2);
    assert.equal(tx.logs[3].args.owner, staker);
    assert.equal(tx.logs[3].args.assets.toString(), web3.utils.toWei("1"));
    assert.equal(tx.logs[3].args.shares.toString(), web3.utils.toWei("1"));

    assert.equal((await stakingToken.balanceOf(staker)).toString(), web3.utils.toWei("1"));
    assert.equal((await stakingToken.balanceOf(staker2)).toString(), web3.utils.toWei("0"));
    assert.equal((await vault.balanceOf(staker)).toString(), web3.utils.toWei("2"));
    assert.equal((await vault.balanceOf(staker2)).toString(), web3.utils.toWei("0"));    
  });

  it("mint for another user", async () => {
    await setUpGlobalVars(
      accounts,
      (await web3.eth.getBlock("latest")).number,
      8000,
      [7000, 2500, 500],
      [1000, 500],
      10000
    );
    currentBlockNumber = (await web3.eth.getBlock("latest")).number;
    var staker = accounts[1];
    var staker2 = accounts[2];
    await stakingToken.approve(vault.address, web3.utils.toWei("1"), {
      from: staker,
    });
    await stakingToken.approve(vault.address, web3.utils.toWei("1"), {
      from: staker2,
    });
    await stakingToken.mint(staker, web3.utils.toWei("1"));
    await stakingToken.mint(staker2, web3.utils.toWei("1"));

    //stake
    let tx = await vault.mint(web3.utils.toWei("1"), staker, { from: staker2 });
    assert.equal(tx.logs[3].event, "Deposit");
    assert.equal(tx.logs[3].args.caller, staker2);
    assert.equal(tx.logs[3].args.owner, staker);
    assert.equal(tx.logs[3].args.assets.toString(), web3.utils.toWei("1"));
    assert.equal(tx.logs[3].args.shares.toString(), web3.utils.toWei("1"));

    assert.equal((await stakingToken.balanceOf(staker)).toString(), web3.utils.toWei("1"));
    assert.equal((await stakingToken.balanceOf(staker2)).toString(), web3.utils.toWei("0"));
    assert.equal((await vault.balanceOf(staker)).toString(), web3.utils.toWei("1"));
    assert.equal((await vault.balanceOf(staker2)).toString(), web3.utils.toWei("0"));

    await vault.withdrawRequest({ from: staker });

    await stakingToken.approve(vault.address, web3.utils.toWei("1"), {
      from: staker2,
    });
    await stakingToken.mint(staker2, web3.utils.toWei("1"));

    try {
      await vault.mint(web3.utils.toWei("1"), staker, { from: staker2 });
      assert(false, "cannot deposit for user with a withdraw request");
    } catch (ex) {
      assertVMException(ex, "CannotTransferToAnotherUserWithActiveWithdrawRequest");
    }

    await utils.increaseTime(parseInt((await hatVaultsRegistry.generalParameters()).withdrawRequestPendingPeriod.toString()));
    await utils.increaseTime(parseInt((await hatVaultsRegistry.generalParameters()).withdrawRequestEnablePeriod.toString()));

    tx = await vault.mint(web3.utils.toWei("1"), staker, { from: staker2 });
    assert.equal(tx.logs[3].event, "Deposit");
    assert.equal(tx.logs[3].args.caller, staker2);
    assert.equal(tx.logs[3].args.owner, staker);
    assert.equal(tx.logs[3].args.assets.toString(), web3.utils.toWei("1"));
    assert.equal(tx.logs[3].args.shares.toString(), web3.utils.toWei("1"));

    assert.equal((await stakingToken.balanceOf(staker)).toString(), web3.utils.toWei("1"));
    assert.equal((await stakingToken.balanceOf(staker2)).toString(), web3.utils.toWei("0"));
    assert.equal((await vault.balanceOf(staker)).toString(), web3.utils.toWei("2"));
    assert.equal((await vault.balanceOf(staker2)).toString(), web3.utils.toWei("0"));    
  });

  it("withdraw from another user", async () => {
    await setUpGlobalVars(
      accounts,
      (await web3.eth.getBlock("latest")).number,
      8000,
      [7000, 2500, 500],
      [1000, 500],
      10000
    );
    currentBlockNumber = (await web3.eth.getBlock("latest")).number;
    var staker = accounts[1];
    var staker2 = accounts[2];
    await stakingToken.approve(vault.address, web3.utils.toWei("1"), {
      from: staker,
    });
    await stakingToken.approve(vault.address, web3.utils.toWei("1"), {
      from: staker2,
    });
    await stakingToken.mint(staker, web3.utils.toWei("1"));
    await stakingToken.mint(staker2, web3.utils.toWei("1"));

    //stake
    let tx = await vault.deposit(web3.utils.toWei("1"), staker, { from: staker });
    assert.equal(tx.logs[3].event, "Deposit");
    assert.equal(tx.logs[3].args.caller, staker);
    assert.equal(tx.logs[3].args.owner, staker);
    assert.equal(tx.logs[3].args.assets.toString(), web3.utils.toWei("1"));
    assert.equal(tx.logs[3].args.shares.toString(), web3.utils.toWei("1"));

    assert.equal((await stakingToken.balanceOf(staker)).toString(), web3.utils.toWei("0"));
    assert.equal((await stakingToken.balanceOf(staker2)).toString(), web3.utils.toWei("1"));
    assert.equal((await vault.balanceOf(staker)).toString(), web3.utils.toWei("1"));
    assert.equal((await vault.balanceOf(staker2)).toString(), web3.utils.toWei("0"));

    try {
      await safeWithdraw(vault, web3.utils.toWei("1"), staker2, staker);
      assert(false, "cannot withdraw from another user without sufficient allowance");
    } catch (ex) {
      assertVMException(ex, "ERC20: insufficient allowance");
    }

    await vault.approve(staker2, web3.utils.toWei("0.5"), { from: staker });

    try {
      await safeWithdraw(vault, web3.utils.toWei("1"), staker2, staker);
      assert(false, "cannot withdraw from another user without sufficient allowance");
    } catch (ex) {
      assertVMException(ex, "ERC20: insufficient allowance");
    }

    await vault.increaseAllowance(staker2, web3.utils.toWei("0.5"), { from: staker });
    tx = await safeWithdraw(vault, web3.utils.toWei("1"), staker2, staker);

    assert.equal(tx.logs[3].event, "Withdraw");
    assert.equal(tx.logs[3].args.caller, staker2);
    assert.equal(tx.logs[3].args.receiver, staker2);
    assert.equal(tx.logs[3].args.owner, staker);
    assert.equal(tx.logs[3].args.assets.toString(), web3.utils.toWei("1"));
    assert.equal(tx.logs[3].args.shares.toString(), web3.utils.toWei("1"));

    assert.equal((await stakingToken.balanceOf(staker)).toString(), web3.utils.toWei("0"));
    assert.equal((await stakingToken.balanceOf(staker2)).toString(), web3.utils.toWei("2"));
    assert.equal((await vault.balanceOf(staker)).toString(), web3.utils.toWei("0"));
    assert.equal((await vault.balanceOf(staker2)).toString(), web3.utils.toWei("0"));
  });

  it("redeem from another user", async () => {
    await setUpGlobalVars(
      accounts,
      (await web3.eth.getBlock("latest")).number,
      8000,
      [7000, 2500, 500],
      [1000, 500],
      10000
    );
    currentBlockNumber = (await web3.eth.getBlock("latest")).number;
    var staker = accounts[1];
    var staker2 = accounts[2];
    await stakingToken.approve(vault.address, web3.utils.toWei("1"), {
      from: staker,
    });
    await stakingToken.approve(vault.address, web3.utils.toWei("1"), {
      from: staker2,
    });
    await stakingToken.mint(staker, web3.utils.toWei("1"));
    await stakingToken.mint(staker2, web3.utils.toWei("1"));

    //stake
    let tx = await vault.deposit(web3.utils.toWei("1"), staker, { from: staker });
    assert.equal(tx.logs[3].event, "Deposit");
    assert.equal(tx.logs[3].args.caller, staker);
    assert.equal(tx.logs[3].args.owner, staker);
    assert.equal(tx.logs[3].args.assets.toString(), web3.utils.toWei("1"));
    assert.equal(tx.logs[3].args.shares.toString(), web3.utils.toWei("1"));

    assert.equal((await stakingToken.balanceOf(staker)).toString(), web3.utils.toWei("0"));
    assert.equal((await stakingToken.balanceOf(staker2)).toString(), web3.utils.toWei("1"));
    assert.equal((await vault.balanceOf(staker)).toString(), web3.utils.toWei("1"));
    assert.equal((await vault.balanceOf(staker2)).toString(), web3.utils.toWei("0"));

    try {
      await safeRedeem(vault, web3.utils.toWei("1"), staker2, staker);
      assert(false, "cannot withdraw from another user without sufficient allowance");
    } catch (ex) {
      assertVMException(ex, "ERC20: insufficient allowance");
    }

    await vault.approve(staker2, web3.utils.toWei("0.5"), { from: staker });

    try {
      await safeRedeem(vault, web3.utils.toWei("1"), staker2, staker);
      assert(false, "cannot withdraw from another user without sufficient allowance");
    } catch (ex) {
      assertVMException(ex, "ERC20: insufficient allowance");
    }

    await vault.increaseAllowance(staker2, web3.utils.toWei("0.5"), { from: staker });
    tx = await safeRedeem(vault, web3.utils.toWei("1"), staker2, staker);

    assert.equal(tx.logs[3].event, "Withdraw");
    assert.equal(tx.logs[3].args.caller, staker2);
    assert.equal(tx.logs[3].args.receiver, staker2);
    assert.equal(tx.logs[3].args.owner, staker);
    assert.equal(tx.logs[3].args.assets.toString(), web3.utils.toWei("1"));
    assert.equal(tx.logs[3].args.shares.toString(), web3.utils.toWei("1"));

    assert.equal((await stakingToken.balanceOf(staker)).toString(), web3.utils.toWei("0"));
    assert.equal((await stakingToken.balanceOf(staker2)).toString(), web3.utils.toWei("2"));
    assert.equal((await vault.balanceOf(staker)).toString(), web3.utils.toWei("0"));
    assert.equal((await vault.balanceOf(staker2)).toString(), web3.utils.toWei("0"));
  });

  it("redeeming and transfer is locked while an active claim exists", async () => {
    // cannot transfer if an active claim exists
    const { vault, registry, stakingToken, someAccount } = await setup(accounts);
    await advanceToSafetyPeriod(registry);
    await submitClaim(vault, { accounts });
    // there is an active claim, so call to transfer or redeem will be
    await stakingToken.approve(vault.address, web3.utils.toWei("1"), {
      from: someAccount,
    });
    await stakingToken.mint(someAccount, web3.utils.toWei("1"));

    // deposit some tokens so we can test for redeeming later (depositing still works with an active claim)
    await vault.deposit(web3.utils.toWei("1"), someAccount, { from: someAccount });
  

    await assertFunctionRaisesException(
      vault.transfer(accounts[6], web3.utils.toWei("1"), { from: someAccount }),
      "RedeemMoreThanMax"
    );
    await assertFunctionRaisesException(
      vault.redeem(web3.utils.toWei("1"), someAccount, someAccount, { from: someAccount }),
      "RedeemMoreThanMax"
    );
    await assertFunctionRaisesException(
      vault.redeem(web3.utils.toWei("1"), someAccount, someAccount, { from: someAccount }),
      "RedeemMoreThanMax"
    );
    await assertFunctionRaisesException(
      vault.withdraw(web3.utils.toWei("1"), someAccount, someAccount, { from: someAccount }),
      "RedeemMoreThanMax"
    );
  });

  it("transfer shares", async () => {
    await setUpGlobalVars(
      accounts,
      (await web3.eth.getBlock("latest")).number,
      8000,
      [7000, 2500, 500],
      [1000, 500],
      10000,
      0,
      100,
      false,
      2500000,
      60 * 60 * 24 * 3
    );
    currentBlockNumber = (await web3.eth.getBlock("latest")).number;
    var staker = accounts[1];
    var staker2 = accounts[2];
    var staker3 = accounts[3];
    await stakingToken.approve(vault.address, web3.utils.toWei("1"), {
      from: staker,
    });
    await stakingToken.approve(vault.address, web3.utils.toWei("1"), {
      from: staker2,
    });
    await stakingToken.mint(staker, web3.utils.toWei("1"));
    await stakingToken.mint(staker2, web3.utils.toWei("1"));

    //stake
    let tx = await vault.deposit(web3.utils.toWei("1"), staker, { from: staker });
    assert.equal(tx.logs[3].event, "Deposit");
    assert.equal(tx.logs[3].args.caller, staker);
    assert.equal(tx.logs[3].args.owner, staker);
    assert.equal(tx.logs[3].args.assets.toString(), web3.utils.toWei("1"));
    assert.equal(tx.logs[3].args.shares.toString(), web3.utils.toWei("1"));

    assert.equal((await stakingToken.balanceOf(staker)).toString(), web3.utils.toWei("0"));
    assert.equal((await stakingToken.balanceOf(staker2)).toString(), web3.utils.toWei("1"));
    assert.equal((await vault.balanceOf(staker)).toString(), web3.utils.toWei("1"));
    assert.equal((await vault.balanceOf(staker2)).toString(), web3.utils.toWei("0"));

    await vault.withdrawRequest({ from: staker });
    //increase time for pending period
    await utils.increaseTime(7 * 24 * 3600);
    await advanceToNonSafetyPeriod();
    
    tx = await vault.transfer(staker2, web3.utils.toWei("1"), { from: staker });

    assert.equal(tx.logs[0].event, "Transfer");
    assert.equal(tx.logs[0].args.from, staker);
    assert.equal(tx.logs[0].args.to, staker2);
    assert.equal(tx.logs[0].args.value.toString(), web3.utils.toWei("1"));

    assert.equal((await stakingToken.balanceOf(staker)).toString(), web3.utils.toWei("0"));
    assert.equal((await stakingToken.balanceOf(staker2)).toString(), web3.utils.toWei("1"));
    assert.equal((await vault.balanceOf(staker)).toString(), web3.utils.toWei("0"));
    assert.equal((await vault.balanceOf(staker2)).toString(), web3.utils.toWei("1"));

    try {
      await vault.transfer(staker, web3.utils.toWei("1"), { from: staker2 });
      assert(false, "cannot transfer without making a withdraw request");
    } catch (ex) {
      assertVMException(ex, "RedeemMoreThanMax");
    }

    await vault.withdrawRequest({ from: staker2 });
    //increase time for pending period
    await utils.increaseTime(7 * 24 * 3600);

    await advanceToSafetyPeriod();
    try {
      await vault.transfer(staker, web3.utils.toWei("1"), { from: staker2 });
      assert(false, "cannot transfer on safety period");
    } catch (ex) {
      assertVMException(ex, "RedeemMoreThanMax");
    }

    await advanceToNonSafetyPeriod();

    await vault.withdrawRequest({ from: staker });

    try {
      await vault.transfer(staker, web3.utils.toWei("1"), { from: staker2 });
      assert(false, "cannot transfer to user with a withdraw request");
    } catch (ex) {
      assertVMException(ex, "CannotTransferToAnotherUserWithActiveWithdrawRequest");
    }

    await utils.increaseTime(parseInt((await hatVaultsRegistry.generalParameters()).withdrawRequestPendingPeriod.toString()));
    await utils.increaseTime(parseInt((await hatVaultsRegistry.generalParameters()).withdrawRequestEnablePeriod.toString()));
    await vault.withdrawRequest({ from: staker2 });
    //increase time for pending period
    await utils.increaseTime(parseInt((await hatVaultsRegistry.generalParameters()).withdrawRequestPendingPeriod.toString()));

    tx = await vault.transfer(staker, web3.utils.toWei("1"), { from: staker2 });

    assert.equal(tx.logs[0].event, "Transfer");
    assert.equal(tx.logs[0].args.from, staker2);
    assert.equal(tx.logs[0].args.to, staker);
    assert.equal(tx.logs[0].args.value.toString(), web3.utils.toWei("1"));
    assert.equal((await vault.balanceOf(staker2)).toString(), web3.utils.toWei("0"));
    assert.equal((await vault.balanceOf(staker)).toString(), web3.utils.toWei("1"));

    await advanceToSafetyPeriod();

    await vault.withdrawRequest({ from: staker });
    //increase time for pending period
    await utils.increaseTime(parseInt((await hatVaultsRegistry.generalParameters()).withdrawRequestPendingPeriod.toString()));

    tx = await vault.submitClaim(
      accounts[2],
      8000,
      "description hash",
      {
        from: accounts[1],
      }
    );

    await advanceToNonSafetyPeriod();


    let claimId = tx.logs[0].args._claimId;

    await vault.challengeClaim(claimId);
    await vault.dismissClaim(claimId);

    await hatVaultsRegistry.setEmergencyPaused(true);
    await assertFunctionRaisesException(
      vault.transfer(staker3, web3.utils.toWei("1"), { from: staker }),
      "SystemInEmergencyPause"

    );

    await hatVaultsRegistry.setEmergencyPaused(false);

    tx = await vault.transfer(staker3, web3.utils.toWei("1"), { from: staker });
    assert.equal(tx.logs[0].event, "Transfer");
    assert.equal(tx.logs[0].args.from, staker);
    assert.equal(tx.logs[0].args.to, staker3);
    assert.equal(tx.logs[0].args.value.toString(), web3.utils.toWei("1"));
    assert.equal((await vault.balanceOf(staker)).toString(), web3.utils.toWei("0"));
    assert.equal((await vault.balanceOf(staker3)).toString(), web3.utils.toWei("1"));
  });

  it("transferFrom shares", async () => {
    await setUpGlobalVars(
      accounts,
      (await web3.eth.getBlock("latest")).number,
      8000,
      [7000, 2500, 500],
      [1000, 500],
      10000
    );
    currentBlockNumber = (await web3.eth.getBlock("latest")).number;
    var staker = accounts[1];
    var staker2 = accounts[2];
    await stakingToken.approve(vault.address, web3.utils.toWei("1"), {
      from: staker,
    });
    await stakingToken.approve(vault.address, web3.utils.toWei("1"), {
      from: staker2,
    });
    await stakingToken.mint(staker, web3.utils.toWei("1"));
    await stakingToken.mint(staker2, web3.utils.toWei("1"));

    //stake
    let tx = await vault.deposit(web3.utils.toWei("1"), staker, { from: staker });
    assert.equal(tx.logs[3].event, "Deposit");
    assert.equal(tx.logs[3].args.caller, staker);
    assert.equal(tx.logs[3].args.owner, staker);
    assert.equal(tx.logs[3].args.assets.toString(), web3.utils.toWei("1"));
    assert.equal(tx.logs[3].args.shares.toString(), web3.utils.toWei("1"));

    assert.equal((await stakingToken.balanceOf(staker)).toString(), web3.utils.toWei("0"));
    assert.equal((await stakingToken.balanceOf(staker2)).toString(), web3.utils.toWei("1"));
    assert.equal((await vault.balanceOf(staker)).toString(), web3.utils.toWei("1"));
    assert.equal((await vault.balanceOf(staker2)).toString(), web3.utils.toWei("0"));

    await vault.withdrawRequest({ from: staker });
    //increase time for pending period
    await utils.increaseTime(7 * 24 * 3600);
    await advanceToNonSafetyPeriod();
    
    try {
      await vault.transferFrom(staker, staker2, web3.utils.toWei("1"), { from: staker2 });
      assert(false, "insufficient allowance for transfer");
    } catch (ex) {
      assertVMException(ex, "ERC20: insufficient allowance");
    }

    try {
      await vault.transferFrom(staker, staker2, 0, { from: staker2 });
      assert(false, "transfer amount cannot be 0");
    } catch (ex) {
      assertVMException(ex, "AmountCannotBeZero");
    }

    try {
      await vault.transfer(staker, web3.utils.toWei("1"), { from: staker });
      assert(false, "cannot transfer to self");
    } catch (ex) {
      assertVMException(ex, "CannotTransferToSelf");
    }

    await vault.approve(staker2, web3.utils.toWei("1"), { from: staker });

    tx = await vault.transferFrom(staker, staker2, web3.utils.toWei("1"), { from: staker2 });

    assert.equal(tx.logs[1].event, "Transfer");
    assert.equal(tx.logs[1].args.from, staker);
    assert.equal(tx.logs[1].args.to, staker2);
    assert.equal(tx.logs[1].args.value.toString(), web3.utils.toWei("1"));

    assert.equal((await stakingToken.balanceOf(staker)).toString(), web3.utils.toWei("0"));
    assert.equal((await stakingToken.balanceOf(staker2)).toString(), web3.utils.toWei("1"));
    assert.equal((await vault.balanceOf(staker)).toString(), web3.utils.toWei("0"));
    assert.equal((await vault.balanceOf(staker2)).toString(), web3.utils.toWei("1"));
  });

  it("enable farming + 2xapprove+ exit", async () => {
    await setUpGlobalVars(accounts);
    var staker = accounts[4];
    await stakingToken.approve(vault.address, web3.utils.toWei("1"), {
      from: staker,
    });
    await stakingToken.mint(staker, web3.utils.toWei("1"));
    //start farming
    //stake
    await vault.deposit(web3.utils.toWei("1"), staker, { from: staker });
    await utils.increaseTime(7 * 24 * 3600);
    //exit
    assert.equal(await hatToken.balanceOf(staker), 0);
    await advanceToSafetyPeriod();
    let tx = await vault.submitClaim(
      accounts[2],
      4000,
      "description hash",
      {
        from: accounts[1],
      }
    );

    let claimId = tx.logs[0].args._claimId;
    await utils.increaseTime(60 * 60 * 24);

    await vault.approveClaim(claimId, 4000);
    await advanceToSafetyPeriod();
    tx = await vault.submitClaim(accounts[2], 4000, "description hash", {
      from: accounts[1],
    });

    claimId = tx.logs[0].args._claimId;
    await utils.increaseTime(60 * 60 * 24);
    await vault.approveClaim(claimId, 4000);

    await advanceToNonSafetyPeriod();

    let currentBlockNumber = (await web3.eth.getBlock("latest")).number;
    let lastRewardBlock = (await rewardController.vaultInfo(vault.address)).lastRewardBlock;
    let rewardPerShare = new web3.utils.BN(
      (await rewardController.vaultInfo(vault.address)).rewardPerShare
    );
    let onee12 = new web3.utils.BN("1000000000000");
    let stakeVaule = new web3.utils.BN(web3.utils.toWei("1"));

    let vaultReward = await rewardController.getRewardForBlocksRange(
      lastRewardBlock,
      currentBlockNumber + 1 + safeWithdrawBlocksIncrement,
      100,
      100
    );
    rewardPerShare = rewardPerShare.add(vaultReward.mul(onee12).div(stakeVaule));
    let expectedReward = stakeVaule.mul(rewardPerShare).div(onee12);
    await safeRedeem(vault, web3.utils.toWei("1"), staker);
    await rewardController.claimReward(vault.address, staker, { from: staker });
    assert.equal(
      (await stakingToken.balanceOf(staker)).toString(),
      "360000000000000000"
    ); //(0.6)*(0.6)

    let balanceOfStakerHats = await hatToken.balanceOf(staker);
    assert.equal(balanceOfStakerHats.toString(), expectedReward);
  });

  it("Update pool before start time", async () => {
    await setUpGlobalVars(accounts, (await web3.eth.getBlock("latest")).number + 10);
    assert.equal(await rewardController.getPendingReward(vault.address, accounts[0]), 0);
    await rewardController.updateVault(vault.address);
  });

  it("deposit + withdraw after time end (bdp bug)", async () => {
    await setUpGlobalVars(accounts, (await web3.eth.getBlock("latest")).number);
    var staker = accounts[1];
    let hatsAvailable = await hatToken.balanceOf(rewardController.address);
    await stakingToken.approve(vault.address, web3.utils.toWei("1"), {
      from: staker,
    });
    await stakingToken.mint(staker, web3.utils.toWei("1"));
    await vault.deposit(web3.utils.toWei("1"), staker, { from: staker });
    var timeToFinishRewardPlan =
      (await rewardController.epochLength()) *
      (await rewardController.NUMBER_OF_EPOCHS());
    await utils.increaseTime(timeToFinishRewardPlan);

    // TODO: Create new massUpdatePools
    // try {
    //   await rewardController.massUpdatePools(0, 2);
    //   assert(false, "massUpdatePools not in range");
    // } catch (ex) {
    //   assertVMException(ex, "InvalidPoolRange");
    // }
    // await rewardController.massUpdatePools(0, 1);
    tx = await rewardController.updateVault(vault.address);

    let globalUpdatesLen = await rewardController.getGlobalVaultsUpdatesLength();
    let rewardPerShare = new web3.utils.BN(
      (await rewardController.vaultInfo(vault.address)).rewardPerShare
    );

    assert.equal(tx.logs[0].event, "VaultUpdated");
    assert.equal(tx.logs[0].args._vault, vault.address);
    assert.equal(tx.logs[0].args._rewardPerShare.toString(), rewardPerShare.toString());
    assert.equal(tx.logs[0].args._lastProcessedVaultUpdate, globalUpdatesLen - 1);

    let expectedReward = await rewardController.getPendingReward(vault.address, staker);
    await safeRedeem(vault, web3.utils.toWei("1"), staker);
    tx = await rewardController.claimReward(vault.address, staker, { from: staker });

    //staker gets stake back
    assert.equal(await stakingToken.balanceOf(staker), web3.utils.toWei("1"));
    //and gets all rewards
    assert.equal(
      (await hatToken.balanceOf(staker)).toString(),
      tx.logs[2].args._amount.toString()
    );
    assert.isTrue(
      parseInt(tx.logs[2].args._amount.toString()) >=
        parseInt(expectedReward.toString())
    );
    assert.equal(
      hatsAvailable.toString(),
      (await hatToken.balanceOf(rewardController.address))
        .add(tx.logs[2].args._amount)
        .toString()
    );
  });

  it("approve + swapAndSend", async () => {
    await setUpGlobalVars(accounts, 0, 8000, [8000, 2000, 0], [550, 450]);
    var staker = accounts[4];
    await stakingToken.approve(vault.address, web3.utils.toWei("1"), {
      from: staker,
    });
    await stakingToken.mint(staker, web3.utils.toWei("1"));
    await vault.deposit(web3.utils.toWei("1"), staker, { from: staker });
    assert.equal(await hatToken.balanceOf(staker), 0);
    await utils.increaseTime(7 * 24 * 3600);
    let path = ethers.utils.solidityPack(
      ["address", "uint24", "address", "uint24", "address"],
      [stakingToken.address, 0, utils.NULL_ADDRESS, 0, hatToken.address]
    );
    let amountForHackersHatRewards = await hatVaultsRegistry.hackersHatReward(
      stakingToken.address,
      accounts[2]
    );
    let amount = amountForHackersHatRewards.add(await hatVaultsRegistry.governanceHatReward(stakingToken.address));
    let payload = ISwapRouter.encodeFunctionData("exactInput", [
      [path, hatVaultsRegistry.address, 0, amount.toString(), 0],
    ]);

    try {
      await hatVaultsRegistry.swapAndSend(stakingToken.address, [accounts[2]], 0, router.address, payload);
      assert(false, "cannot swapAndSend before approve");
    } catch (ex) {
      assertVMException(ex, "AmountToSwapIsZero");
    }
    await advanceToSafetyPeriod();
    let tx = await vault.submitClaim(
      accounts[2],
      8000,
      "description hash",
      {
        from: accounts[1],
      }
    );

    let claimId = tx.logs[0].args._claimId;
    await utils.increaseTime(60 * 60 * 24);
    await vault.approveClaim(claimId, 8000);

    await stakingToken.approveDisable(true);
    try {
      await hatVaultsRegistry.swapAndSend(stakingToken.address, [accounts[2]], 0, router.address, payload);
      assert(false, "approve disabled");
    } catch (ex) {
      assertVMException(ex, "SafeERC20: ERC20 operation did not succeed");
    }
    await stakingToken.approveDisable(false);
    await stakingToken.approveZeroDisable(true);
    try {
      await hatVaultsRegistry.swapAndSend(stakingToken.address, [accounts[2]], 0, router.address, payload);
      assert(false, "approve to 0 disabled");
    } catch (ex) {
      assertVMException(ex, "SafeERC20: ERC20 operation did not succeed");
    }
    await stakingToken.approveZeroDisable(false);
    amountForHackersHatRewards = await hatVaultsRegistry.hackersHatReward(
      stakingToken.address,
      accounts[2]
    );
    amount = amountForHackersHatRewards.add(await hatVaultsRegistry.governanceHatReward(stakingToken.address));
    payload = ISwapRouter.encodeFunctionData("exactInput", [
      [path, hatVaultsRegistry.address, 0, amount.toString(), 0],
    ]);
    tx = await hatVaultsRegistry.swapAndSend(
      stakingToken.address, 
      [accounts[2]],
      0,
      router.address,
      payload
    );
    assert.equal(
      await stakingToken.allowance(hatVaultsRegistry.address, await router.address),
      0
    );
    assert.equal(tx.logs[1].event, "SwapAndSend");
    var vestingTokenLock = await HATTokenLock.at(tx.logs[1].args._tokenLock);
    assert.equal(
      await vestingTokenLock.owner(),
      "0x0000000000000000000000000000000000000000"
    );
    assert.equal(
      (await hatToken.balanceOf(vestingTokenLock.address)).toString(),
      tx.logs[1].args._amountSent.toString()
    );
    var expectedHackerReward = new web3.utils.BN(web3.utils.toWei("0.8"))
      .mul(new web3.utils.BN(9))
      .div(new web3.utils.BN(2))
      .div(new web3.utils.BN(100));
    assert.equal(
      tx.logs[1].args._amountSent.toString(),
      expectedHackerReward.toString()
    );
    assert.equal(await vestingTokenLock.canDelegate(), true);
    await vestingTokenLock.delegate(accounts[4], { from: accounts[2] });
    try {
      await vestingTokenLock.cancelLock();
      assert(false, "cannot cancel lock");
    } catch (ex) {
      assertVMException(ex);
    }
    assert.equal(
      await hatToken.delegates(vestingTokenLock.address),
      accounts[4]
    );
    try {
      await hatVaultsRegistry.swapAndSend(stakingToken.address, [accounts[2]], 0, router.address, payload);
      assert(false, "cannot swapAndSend twice");
    } catch (ex) {
      assertVMException(ex, "AmountToSwapIsZero");
    }
  });

  it("approve + swapAndSend weth vault", async () => {
    await setUpGlobalVars(
      accounts,
      0,
      8000,
      [8000, 2000, 0],
      [600, 400],
      10,
      0,
      100,
      utils.NULL_ADDRESS
    );
    assert.equal(await router.WETH9(), stakingToken.address);
    var staker = accounts[4];
    await stakingToken.approve(vault.address, web3.utils.toWei("1"), {
      from: staker,
    });
    await stakingToken.mint(staker, web3.utils.toWei("1"));
    await vault.deposit(web3.utils.toWei("1"), staker, { from: staker });
    assert.equal(await hatToken.balanceOf(staker), 0);
    await utils.increaseTime(7 * 24 * 3600);
    await advanceToSafetyPeriod();
    let tx = await vault.submitClaim(
      accounts[2],
      8000,
      "description hash",
      {
        from: accounts[1],
      }
    );

    let claimId = tx.logs[0].args._claimId;
    await utils.increaseTime(60 * 60 * 24);
    await vault.approveClaim(claimId, 8000);

    await stakingToken.approveDisable(true);

    await stakingToken.approveDisable(false);
    let path = ethers.utils.solidityPack(
      ["address", "uint24", "address"],
      [stakingToken.address, 0, hatToken.address]
    );
    let amountForHackersHatRewards = await hatVaultsRegistry.hackersHatReward(
      stakingToken.address,
      accounts[2]
    );
    let amount = amountForHackersHatRewards.add(await hatVaultsRegistry.governanceHatReward(stakingToken.address));
    let payload = ISwapRouter.encodeFunctionData("exactInput", [
      [path, hatVaultsRegistry.address, 0, amount.toString(), 0],
    ]);
    tx = await hatVaultsRegistry.swapAndSend(
      stakingToken.address, 
      [accounts[2]],
      0,
      router.address,
      payload
    );
    assert.equal(tx.logs[1].event, "SwapAndSend");
    var vestingTokenLock = await HATTokenLock.at(tx.logs[1].args._tokenLock);
    assert.equal(
      (await hatToken.balanceOf(vestingTokenLock.address)).toString(),
      tx.logs[1].args._amountSent.toString()
    );
    var expectedHackerReward = new web3.utils.BN(web3.utils.toWei("0.8"))
      .mul(new web3.utils.BN(4))
      .div(new web3.utils.BN(100));
    assert.equal(
      tx.logs[1].args._amountSent.toString(),
      expectedHackerReward.toString()
    );
  });

  it("approve+ swapAndSend with HAT vault", async () => {
    await setUpGlobalVars(accounts);
    var staker = accounts[4];
    let newVault = await HATVault.at((await hatVaultsRegistry.createVault(
      hatToken.address,
      await hatVaultsRegistry.owner(),
      accounts[1],
      rewardController.address,
      8000,
      [7000, 2500, 500],
      "_descriptionHash",
      86400,
      10,
      false
    )).logs[1].args._vault);
    await hatVaultsRegistry.setDefaultChallengePeriod(60 * 60 * 24);

    await rewardController.setAllocPoint(
      newVault.address,
      100
    );

    await hatToken.approve(newVault.address, web3.utils.toWei("1"), {
      from: staker,
    });
    await hatToken.setMinter(accounts[0], web3.utils.toWei("1"));
    await hatToken.mint(staker, web3.utils.toWei("1"));
    await newVault.committeeCheckIn({ from: accounts[1] });
    await newVault.deposit(web3.utils.toWei("1"), staker, { from: staker });
    assert.equal(await hatToken.balanceOf(staker), 0);
    assert.equal(
      await hatToken.balanceOf(newVault.address),
      web3.utils.toWei("1")
    );

    await utils.increaseTime(7 * 24 * 3600);
    let path = ethers.utils.solidityPack(
      ["address", "uint24", "address", "uint24", "address"],
      [stakingToken.address, 0, utils.NULL_ADDRESS, 0, hatToken.address]
    );
    let amountForHackersHatRewards = await hatVaultsRegistry.hackersHatReward(
      hatToken.address,
      accounts[2]
    );
    let amount = amountForHackersHatRewards.add(await hatVaultsRegistry.governanceHatReward(hatToken.address));
    let payload = ISwapRouter.encodeFunctionData("exactInput", [
      [path, hatVaultsRegistry.address, 0, amount.toString(), 0],
    ]);
    try {
      await hatVaultsRegistry.swapAndSend(hatToken.address, [accounts[2]], 0, router.address, payload);
      assert(false, "cannot swapAndSend before approve");
    } catch (ex) {
      assertVMException(ex, "AmountToSwapIsZero");
    }
    await advanceToSafetyPeriod();
    let tx = await newVault.submitClaim(
      accounts[2],
      8000,
      "description hash",
      {
        from: accounts[1],
      }
    );

    let claimId = tx.logs[0].args._claimId;
    await utils.increaseTime(60 * 60 * 24);
    await newVault.approveClaim(claimId, 8000);

    assert.equal(await hatToken.balanceOf(accounts[0]), 0);
    amountForHackersHatRewards = await hatVaultsRegistry.hackersHatReward(
      hatToken.address,
      accounts[2]
    );
    amount = amountForHackersHatRewards.add(await hatVaultsRegistry.governanceHatReward(hatToken.address));
    payload = ISwapRouter.encodeFunctionData("exactInput", [
      [path, hatVaultsRegistry.address, 0, amount.toString(), 0],
    ]);
    tx = await hatVaultsRegistry.swapAndSend(
      hatToken.address,
      [accounts[2]],
      0,
      router.address,
      payload
    );
    //gov gets 15% out of 80% of the vault value
    assert.equal(
      (await hatToken.balanceOf(accounts[0])).toString(),
      web3.utils.toWei("0.12")
    );
    assert.equal(tx.logs[1].event, "SwapAndSend");
    var vestingTokenLock = await HATTokenLock.at(tx.logs[1].args._tokenLock);
    assert.equal(
      (await hatToken.balanceOf(vestingTokenLock.address)).toString(),
      tx.logs[1].args._amountSent.toString()
    );
    var expectedHackerReward = new web3.utils.BN(web3.utils.toWei("1"))
      .mul(new web3.utils.BN(4))
      .div(new web3.utils.BN(100));
    assert.equal(
      tx.logs[1].args._amountSent.toString(),
      expectedHackerReward.toString()
    );
    assert.equal(await vestingTokenLock.canDelegate(), true);
    await vestingTokenLock.delegate(accounts[4], { from: accounts[2] });
    assert.equal(
      await hatToken.delegates(vestingTokenLock.address),
      accounts[4]
    );
    try {
      await hatVaultsRegistry.swapAndSend(hatToken.address, [accounts[2]], 0, router.address, payload);
      assert(false, "cannot swapAndSend twice");
    } catch (ex) {
      assertVMException(ex, "AmountToSwapIsZero");
    }
  });

  it("approve + swapAndSend 2 vaults with same token", async () => {
    await setUpGlobalVars(accounts, 0, 8000, [8000, 2000, 0], [600, 400]);

    let newVault = await HATVault.at((await hatVaultsRegistry.createVault(
      stakingToken.address,
      await hatVaultsRegistry.owner(),
      accounts[1],
      rewardController.address,
      8000,
      [8400, 1500, 100],
      "_descriptionHash",
      86400,
      10,
      false
    )).logs[1].args._vault);

    await newVault.setHATBountySplit(500, 400);

    await rewardController.setAllocPoint(
      newVault.address,
      100
    );

    await newVault.committeeCheckIn({ from: accounts[1] });

    var staker = accounts[3];
    var beneficiary1 = accounts[4];
    var beneficiary2 = accounts[5];
    await stakingToken.approve(vault.address, web3.utils.toWei("1"), {
      from: staker,
    });
    await stakingToken.approve(newVault.address, web3.utils.toWei("1"), {
      from: staker,
    });
    await stakingToken.mint(staker, web3.utils.toWei("2"));
    await vault.deposit(web3.utils.toWei("1"), staker, { from: staker });
    await newVault.deposit(web3.utils.toWei("1"), staker, { from: staker });
    assert.equal(await hatToken.balanceOf(staker), 0);
    await utils.increaseTime(7 * 24 * 3600);

    await advanceToSafetyPeriod();
    let tx = await vault.submitClaim(
      beneficiary1,
      8000,
      "description hash",
      {
        from: accounts[1],
      }
    );

    let claimId1 = tx.logs[0].args._claimId;

    tx = await newVault.submitClaim(
      beneficiary2,
      4000,
      "description hash",
      {
        from: accounts[1],
      }
    );

    let claimId2 = tx.logs[0].args._claimId;

    await vault.challengeClaim(claimId1);
    await newVault.challengeClaim(claimId2);

    await vault.approveClaim(claimId1, 8000);
    await newVault.approveClaim(claimId2, 4000);
    
    let path = ethers.utils.solidityPack(
      ["address", "uint24", "address", "uint24", "address"],
      [stakingToken.address, 0, utils.NULL_ADDRESS, 0, hatToken.address]
    );
    let amountForHackersHatRewards = (await hatVaultsRegistry.hackersHatReward(
      stakingToken.address,
      beneficiary1
    )).add(await hatVaultsRegistry.hackersHatReward(
      stakingToken.address,
      beneficiary2
    ));
    let amount = amountForHackersHatRewards.add(await hatVaultsRegistry.governanceHatReward(stakingToken.address));
    let payload = ISwapRouter.encodeFunctionData("exactInput", [
      [path, hatVaultsRegistry.address, 0, amount.toString(), 0],
    ]);
    tx = await hatVaultsRegistry.swapAndSend(
      stakingToken.address, 
      [beneficiary1, beneficiary2],
      0,
      router.address,
      payload
    );
    assert.equal(
      await stakingToken.allowance(hatVaultsRegistry.address, await router.address),
      0
    );
    assert.equal(tx.logs[1].event, "SwapAndSend");
    assert.equal(tx.logs[1].args._beneficiary, beneficiary1);
    let vestingTokenLock = await HATTokenLock.at(tx.logs[1].args._tokenLock);
    assert.equal(
      await vestingTokenLock.owner(),
      "0x0000000000000000000000000000000000000000"
    );
    assert.equal(
      await vestingTokenLock.beneficiary(),
      beneficiary1
    );
    assert.equal(
      (await hatToken.balanceOf(vestingTokenLock.address)).toString(),
      tx.logs[1].args._amountSent.toString()
    );
    let expectedHackerReward = new web3.utils.BN(web3.utils.toWei("0.8"))
      .mul(new web3.utils.BN(4))
      .div(new web3.utils.BN(100));
    assert.equal(
      tx.logs[1].args._amountSent.toString(),
      expectedHackerReward.toString()
    );

    assert.equal(tx.logs[3].event, "SwapAndSend");
    assert.equal(tx.logs[3].args._beneficiary, beneficiary2);
    vestingTokenLock = await HATTokenLock.at(tx.logs[3].args._tokenLock);
    assert.equal(
      await vestingTokenLock.owner(),
      "0x0000000000000000000000000000000000000000"
    );
    assert.equal(
      await vestingTokenLock.beneficiary(),
      beneficiary2
    );
    assert.equal(
      (await hatToken.balanceOf(vestingTokenLock.address)).toString(),
      tx.logs[3].args._amountSent.toString()
    );
    expectedHackerReward = new web3.utils.BN(web3.utils.toWei("0.4"))
      .mul(new web3.utils.BN(4))
      .div(new web3.utils.BN(100));
    assert.equal(
      tx.logs[3].args._amountSent.toString(),
      expectedHackerReward.toString()
    );

    assert.equal(tx.logs[4].event, "SwapAndSend");
    assert.equal(tx.logs[4].args._beneficiary, accounts[0]);
    assert.equal(tx.logs[4].args._tokenLock, "0x0000000000000000000000000000000000000000");
    var expectedHatGovernanceReward = new web3.utils.BN(web3.utils.toWei("0.8"))
    .mul(new web3.utils.BN("600"))
    .div(new web3.utils.BN(10000)).add(new web3.utils.BN(web3.utils.toWei("0.4"))
    .mul(new web3.utils.BN("500"))
    .div(new web3.utils.BN(10000)));
    assert.equal(
      (await hatToken.balanceOf(accounts[0])).toString(),
      expectedHatGovernanceReward.toString()
    );
    assert.equal(
      tx.logs[4].args._amountSent.toString(),
      expectedHatGovernanceReward.toString()
    );
  });

  it("Update vault description", async () => {
    await setUpGlobalVars(accounts);
    assert.equal(await hatVaultsRegistry.isVaultVisible(vault.address), false);

    try {
      await hatVaultsRegistry.setVaultVisibility(vault.address, true, { from: accounts[1] });
      assert(false, "only gov");
    } catch (ex) {
      assertVMException(ex, "Ownable: caller is not the owner");
    }

    let tx = await hatVaultsRegistry.setVaultVisibility(vault.address, true);
    assert.equal(tx.logs[0].event, "SetVaultVisibility");
    assert.equal(tx.logs[0].args._visible, true);
    assert.equal(await hatVaultsRegistry.isVaultVisible(vault.address), true);

    try {
      await vault.setVaultDescription("_descriptionHash", { from: accounts[1] });
      assert(false, "only gov");
    } catch (ex) {
      assertVMException(ex, "OnlyRegistryOwner");
    }
    tx = await vault.setVaultDescription("_descriptionHash");
    assert.equal(tx.logs[0].event, "SetVaultDescription");
    assert.equal(tx.logs[0].args._descriptionHash, "_descriptionHash");
  });

  it("swapAndSend", async () => {
    await setUpGlobalVars(accounts);
    var staker = accounts[4];
    var staker2 = accounts[3];

    await stakingToken.approve(vault.address, web3.utils.toWei("1"), {
      from: staker,
    });
    await stakingToken.approve(vault.address, web3.utils.toWei("1"), {
      from: staker2,
    });
    await stakingToken.mint(staker, web3.utils.toWei("1"));
    await stakingToken.mint(staker2, web3.utils.toWei("1"));

    await vault.deposit(web3.utils.toWei("1"), staker, { from: staker });

    assert.equal(await hatToken.balanceOf(staker), 0);
    await utils.increaseTime(7 * 24 * 3600);
    await advanceToSafetyPeriod();
    let tx = await vault.submitClaim(
      accounts[2],
      8000,
      "description hash",
      {
        from: accounts[1],
      }
    );

    let claimId = tx.logs[0].args._claimId;
    await utils.increaseTime(60 * 60 * 24);
    await vault.approveClaim(claimId, 8000);

    let path = ethers.utils.solidityPack(
      ["address", "uint24", "address", "uint24", "address"],
      [stakingToken.address, 0, utils.NULL_ADDRESS, 0, hatToken.address]
    );
    let amountForHackersHatRewards = await hatVaultsRegistry.hackersHatReward(
      stakingToken.address,
      accounts[1]
    );
    let amount = amountForHackersHatRewards.add(await hatVaultsRegistry.governanceHatReward(stakingToken.address));
    let payload = ISwapRouter.encodeFunctionData("exactInput", [
      [path, hatVaultsRegistry.address, 0, amount.toString(), 0],
    ]);

    try {
      await hatVaultsRegistry.swapAndSend(stakingToken.address, [accounts[1]], 0, router.address, payload, {
        from: accounts[3],
      });
      assert(false, "only gov");
    } catch (ex) {
      assertVMException(ex, "Ownable: caller is not the owner");
    }

    tx = await hatVaultsRegistry.swapAndSend(
      stakingToken.address, 
      [accounts[1]],
      0,
      router.address,
      payload,
      {
        from: accounts[0],
      }
    );
    assert.equal(tx.logs[0].event, "SwapAndSend");
    assert.equal(tx.logs[0].args._amountSent.toString(), "0");
    // Not real beneficiary should not get tokens
    let afterBountyBalance = (
      await hatToken.balanceOf(tx.logs[0].args._tokenLock)
    ).toString();
    assert.equal(
      tx.logs[0].args._tokenLock,
      "0x0000000000000000000000000000000000000000"
    );

    amountForHackersHatRewards = await hatVaultsRegistry.hackersHatReward(
      stakingToken.address,
      accounts[2]
    );
    amount = amountForHackersHatRewards.add(await hatVaultsRegistry.governanceHatReward(stakingToken.address));
    payload = ISwapRouter.encodeFunctionData("exactInput", [
      [path, hatVaultsRegistry.address, 0, amount.toString(), 0],
    ]);

    tx = await hatVaultsRegistry.swapAndSend(
      stakingToken.address, 
      [accounts[2]],
      0,
      router.address,
      payload,
      {
        from: accounts[0],
      }
    );

    assert.equal(
      tx.logs[1].args._amountSent.toString(),
      new web3.utils.BN(web3.utils.toWei("0.8"))
        .mul(
          new web3.utils.BN(
            (await vault.getBountyHackerHATVested())
          )
        )
        .div(new web3.utils.BN("10000"))
        .toString()
    );
    afterBountyBalance = (
      await hatToken.balanceOf(tx.logs[1].args._tokenLock)
    ).toString();
    assert.equal(
      tx.logs[1].args._amountSent.toString(),
      afterBountyBalance
    );

    try {
      tx = await hatVaultsRegistry.swapAndSend(
        stakingToken.address, 
        [accounts[1]],
        0,
        router.address,
        payload,
        {
          from: accounts[0],
        }
      );
      assert(false, "can claim only once, nothing to redeem");
    } catch (ex) {
      assertVMException(ex, "AmountToSwapIsZero");
    }

    try {
      tx = await hatVaultsRegistry.swapAndSend(
        stakingToken.address, 
        [accounts[2]],
        0,
        router.address,
        payload,
        {
          from: accounts[0],
        }
      );
      assert(false, "can claim only once, nothing to redeem");
    } catch (ex) {
      assertVMException(ex, "AmountToSwapIsZero");
    }
  });

  it("swapAndSend router uses partial amount", async () => {
    await setUpGlobalVars(accounts);
    var staker = accounts[4];
    var staker2 = accounts[3];

    await stakingToken.approve(vault.address, web3.utils.toWei("1"), {
      from: staker,
    });
    await stakingToken.approve(vault.address, web3.utils.toWei("1"), {
      from: staker2,
    });
    await stakingToken.mint(staker, web3.utils.toWei("1"));
    await stakingToken.mint(staker2, web3.utils.toWei("1"));

    await vault.deposit(web3.utils.toWei("1"), staker, { from: staker });

    assert.equal(await hatToken.balanceOf(staker), 0);
    await utils.increaseTime(7 * 24 * 3600);
    await advanceToSafetyPeriod();
    let tx = await vault.submitClaim(
      accounts[2],
      8000,
      "description hash",
      {
        from: accounts[1],
      }
    );

    let claimId = tx.logs[0].args._claimId;
    await utils.increaseTime(60 * 60 * 24);
    await vault.approveClaim(claimId, 8000);

    let path = ethers.utils.solidityPack(
      ["address", "uint24", "address", "uint24", "address"],
      [stakingToken.address, 0, utils.NULL_ADDRESS, 0, hatToken.address]
    );
    let amountForHackersHatRewards = await hatVaultsRegistry.hackersHatReward(
      stakingToken.address,
      accounts[2]
    );

    let govHatReward = await hatVaultsRegistry.governanceHatReward(stakingToken.address);
    let amount = amountForHackersHatRewards.add(govHatReward);
    let payload = ISwapRouter.encodeFunctionData("exactInput", [
      [path, hatVaultsRegistry.address, 0, amount.toString(), 0],
    ]);

    await router.setUsePartialAmountFlag(true);

    tx = await hatVaultsRegistry.swapAndSend(
      stakingToken.address, 
      [accounts[2]],
      0,
      router.address,
      payload,
      {
        from: accounts[0],
      }
    );

    assert.equal(
      (await hatVaultsRegistry.governanceHatReward(stakingToken.address)).toString(),
      govHatReward.mul(new web3.utils.BN(20)).div(new web3.utils.BN(100)).toString()
    );

    assert.equal(
      (await hatVaultsRegistry.hackersHatReward(stakingToken.address, accounts[2])).toString(),
      amountForHackersHatRewards.mul(new web3.utils.BN(20)).div(new web3.utils.BN(100)).toString()
    );

    assert.equal(
      tx.logs[1].args._amountSent.toString(),
      new web3.utils.BN(web3.utils.toWei("0.8")).mul(new web3.utils.BN(80)).div(new web3.utils.BN(100))
        .mul(
          new web3.utils.BN(
            (await vault.getBountyHackerHATVested())
          )
        )
        .div(new web3.utils.BN("10000"))
        .toString()
    );

    assert.equal(
      tx.logs[1].args._amountSent.toString(),
      (await hatToken.balanceOf(tx.logs[1].args._tokenLock)).toString()
    );

    let govBalance = await hatToken.balanceOf(accounts[0]);
    assert.equal(
      govBalance.toString(),
      new web3.utils.BN(web3.utils.toWei("0.8")).mul(new web3.utils.BN(80)).div(new web3.utils.BN(100))
        .mul(
          new web3.utils.BN(
            (await vault.getBountyGovernanceHAT())
          )
        )
        .div(new web3.utils.BN("10000"))
        .toString()
    );

    amountForHackersHatRewards = await hatVaultsRegistry.hackersHatReward(
      stakingToken.address,
      accounts[2]
    );

    govHatReward = await hatVaultsRegistry.governanceHatReward(stakingToken.address);
    amount = amountForHackersHatRewards.add(govHatReward);
    payload = ISwapRouter.encodeFunctionData("exactInput", [
      [path, hatVaultsRegistry.address, 0, amount.toString(), 0],
    ]);

    tx = await hatVaultsRegistry.swapAndSend(
      stakingToken.address, 
      [accounts[2]],
      0,
      router.address,
      payload,
      {
        from: accounts[0],
      }
    );

    assert.equal(
      (await hatVaultsRegistry.governanceHatReward(stakingToken.address)).toString(),
      govHatReward.mul(new web3.utils.BN(20)).div(new web3.utils.BN(100)).toString()
    );

    assert.equal(
      (await hatVaultsRegistry.hackersHatReward(stakingToken.address, accounts[2])).toString(),
      amountForHackersHatRewards.mul(new web3.utils.BN(20)).div(new web3.utils.BN(100)).toString()
    );

    assert.equal(
      tx.logs[1].args._amountSent.toString(),
      new web3.utils.BN(web3.utils.toWei("0.16")).mul(new web3.utils.BN(80)).div(new web3.utils.BN(100))
        .mul(
          new web3.utils.BN(
            (await vault.getBountyHackerHATVested())
          )
        )
        .div(new web3.utils.BN("10000"))
        .toString()
    );

    assert.equal(
      tx.logs[1].args._amountSent.toString(),
      (await hatToken.balanceOf(tx.logs[1].args._tokenLock)).toString()
    );

    assert.equal(
      (await hatToken.balanceOf(accounts[0])).sub(govBalance).toString(),
      new web3.utils.BN(web3.utils.toWei("0.16")).mul(new web3.utils.BN(80)).div(new web3.utils.BN(100))
        .mul(
          new web3.utils.BN(
            (await vault.getBountyGovernanceHAT())
          )
        )
        .div(new web3.utils.BN("10000"))
        .toString()
    );

    await router.setUsePartialAmountFlag(false);

    govBalance = await hatToken.balanceOf(accounts[0]);

    amountForHackersHatRewards = await hatVaultsRegistry.hackersHatReward(
      stakingToken.address,
      accounts[2]
    );

    govHatReward = await hatVaultsRegistry.governanceHatReward(stakingToken.address);
    amount = amountForHackersHatRewards.add(govHatReward);
    payload = ISwapRouter.encodeFunctionData("exactInput", [
      [path, hatVaultsRegistry.address, 0, amount.toString(), 0],
    ]);

    tx = await hatVaultsRegistry.swapAndSend(
      stakingToken.address, 
      [accounts[2]],
      0,
      router.address,
      payload,
      {
        from: accounts[0],
      }
    );

    assert.equal(
      (await hatVaultsRegistry.governanceHatReward(stakingToken.address)).toString(),
      "0"
    );

    assert.equal(
      (await hatVaultsRegistry.hackersHatReward(stakingToken.address, accounts[2])).toString(),
      "0"
    );

    assert.equal(
      tx.logs[1].args._amountSent.toString(),
      new web3.utils.BN(web3.utils.toWei("0.032"))
        .mul(
          new web3.utils.BN(
            (await vault.getBountyHackerHATVested())
          )
        )
        .div(new web3.utils.BN("10000"))
        .toString()
    );

    assert.equal(
      tx.logs[1].args._amountSent.toString(),
      (await hatToken.balanceOf(tx.logs[1].args._tokenLock)).toString()
    );

    assert.equal(
      (await hatToken.balanceOf(accounts[0])).sub(govBalance).toString(),
      new web3.utils.BN(web3.utils.toWei("0.032"))
        .mul(
          new web3.utils.BN(
            (await vault.getBountyGovernanceHAT())
          )
        )
        .div(new web3.utils.BN("10000"))
        .toString()
    );

    try {
      tx = await hatVaultsRegistry.swapAndSend(
        stakingToken.address, 
        [accounts[2]],
        0,
        router.address,
        payload,
        {
          from: accounts[0],
        }
      );
      assert(false, "can claim only once, nothing to redeem");
    } catch (ex) {
      assertVMException(ex, "AmountToSwapIsZero");
    }
  });

  it("swapAndSend 2 vaults with same token", async () => {
    await setUpGlobalVars(accounts);

    let newVault = await HATVault.at((await hatVaultsRegistry.createVault(
      stakingToken.address,
      await hatVaultsRegistry.owner(),
      accounts[1],
      rewardController.address,
      8000,
      [8400, 1500, 100],
      "_descriptionHash",
      86400,
      10,
      false
    )).logs[1].args._vault);

    await rewardController.setAllocPoint(
      newVault.address,
      100
    );

    await newVault.committeeCheckIn({ from: accounts[1] });

    var staker = accounts[4];
    var staker2 = accounts[3];

    await stakingToken.approve(vault.address, web3.utils.toWei("1"), {
      from: staker,
    });
    await stakingToken.approve(newVault.address, web3.utils.toWei("1"), {
      from: staker,
    });
    await stakingToken.approve(vault.address, web3.utils.toWei("1"), {
      from: staker2,
    });
    await stakingToken.approve(newVault.address, web3.utils.toWei("1"), {
      from: staker2,
    });
    await stakingToken.mint(staker, web3.utils.toWei("2"));
    await stakingToken.mint(staker2, web3.utils.toWei("2"));

    await vault.deposit(web3.utils.toWei("1"), staker, { from: staker });
    await newVault.deposit(web3.utils.toWei("1"), staker, { from: staker });

    assert.equal(await hatToken.balanceOf(staker), 0);
    await utils.increaseTime(7 * 24 * 3600);
    await advanceToSafetyPeriod();
    let tx = await vault.submitClaim(
      accounts[2],
      8000,
      "description hash",
      {
        from: accounts[1],
      }
    );

    let claimId1 = tx.logs[0].args._claimId;

    tx = await newVault.submitClaim(accounts[2], 8000, "description hash", {
      from: accounts[1],
    });

    let claimId2 = tx.logs[0].args._claimId;

    await utils.increaseTime(60 * 60 * 24);
    await vault.approveClaim(claimId1, 8000);
    await utils.increaseTime(60 * 60 * 24 * 2);
    await newVault.approveClaim(claimId2, 8000);
 
    let path = ethers.utils.solidityPack(
      ["address", "uint24", "address", "uint24", "address"],
      [stakingToken.address, 0, utils.NULL_ADDRESS, 0, hatToken.address]
    );
    let amountForHackersHatRewards = await hatVaultsRegistry.hackersHatReward(
      stakingToken.address,
      accounts[1]
    );
    let amount = amountForHackersHatRewards.add(await hatVaultsRegistry.governanceHatReward(stakingToken.address));
    let payload = ISwapRouter.encodeFunctionData("exactInput", [
      [path, hatVaultsRegistry.address, 0, amount.toString(), 0],
    ]);
    tx = await hatVaultsRegistry.swapAndSend(
      stakingToken.address,
      [accounts[1]],
      0,
      router.address,
      payload,
      {
        from: accounts[0],
      }
    );
    assert.equal(tx.logs[0].event, "SwapAndSend");
    assert.equal(tx.logs[0].args._amountSent.toString(), "0");
    // Not real beneficiary should not get tokens
    let afterBountyBalance = (
      await hatToken.balanceOf(tx.logs[0].args._tokenLock)
    ).toString();
    assert.equal(
      tx.logs[0].args._tokenLock,
      "0x0000000000000000000000000000000000000000"
    );
    assert.equal(
      tx.logs[0].args._amountSent.toString(),
      afterBountyBalance
    );

    path = ethers.utils.solidityPack(
      ["address", "uint24", "address", "uint24", "address"],
      [stakingToken.address, 0, utils.NULL_ADDRESS, 0, hatToken.address]
    );
    amountForHackersHatRewards = await hatVaultsRegistry.hackersHatReward(
      stakingToken.address,
      accounts[2]
    );
    amount = amountForHackersHatRewards.add(await hatVaultsRegistry.governanceHatReward(stakingToken.address));
    payload = ISwapRouter.encodeFunctionData("exactInput", [
      [path, hatVaultsRegistry.address, 0, amount.toString(), 0],
    ]);
    tx = await hatVaultsRegistry.swapAndSend(
      stakingToken.address,
      [accounts[2]],
      0,
      router.address,
      payload,
      {
        from: accounts[0],
      }
    );

    assert.equal(
      tx.logs[1].args._amountSent.toString(),
      new web3.utils.BN(web3.utils.toWei("0.8"))
        .mul(
          new web3.utils.BN(
            (await vault.getBountyHackerHATVested())
          )
        )
        .div(new web3.utils.BN("10000")).add(new web3.utils.BN(web3.utils.toWei("0.8"))
        .mul(
          new web3.utils.BN(
            (await newVault.getBountyHackerHATVested())
          )
        )
        .div(new web3.utils.BN("10000")))
        .toString()
    );
    afterBountyBalance = (
      await hatToken.balanceOf(tx.logs[1].args._tokenLock)
    ).toString();
    assert.equal(
      tx.logs[1].args._amountSent.toString(),
      afterBountyBalance
    );
  });

  it("swapAndSend return below than minimum should revert", async () => {
    await setUpGlobalVars(
      accounts,
      (await web3.eth.getBlock("latest")).number,
      9000,
      [8400, 1500, 100],
      [200, 700],
      2
    );

    var staker = accounts[4];
    var staker2 = accounts[3];

    await stakingToken.approve(vault.address, web3.utils.toWei("1"), {
      from: staker,
    });
    await stakingToken.approve(vault.address, web3.utils.toWei("1"), {
      from: staker2,
    });
    await stakingToken.mint(staker, web3.utils.toWei("1"));
    await stakingToken.mint(staker2, web3.utils.toWei("1"));

    await vault.deposit(web3.utils.toWei("1"), staker, { from: staker });

    assert.equal(await hatToken.balanceOf(staker), 0);
    await utils.increaseTime(7 * 24 * 3600);
    await advanceToSafetyPeriod();
    let tx = await vault.submitClaim(
      accounts[2],
      8000,
      "description hash",
      {
        from: accounts[1],
      }
    );

    let claimId = tx.logs[0].args._claimId;
    await utils.increaseTime(60 * 60 * 24);
    await vault.approveClaim(claimId, 8000);

    let path = ethers.utils.solidityPack(
      ["address", "uint24", "address", "uint24", "address"],
      [stakingToken.address, 0, utils.NULL_ADDRESS, 0, hatToken.address]
    );
    let amountForHackersHatRewards = await hatVaultsRegistry.hackersHatReward(
      stakingToken.address,
      accounts[1]
    );
    let amount = amountForHackersHatRewards.add(await hatVaultsRegistry.governanceHatReward(stakingToken.address));
    let payload = ISwapRouter.encodeFunctionData("exactInput", [
      [path, hatVaultsRegistry.address, 0, amount.toString(), 0],
    ]);
    try {
      await hatVaultsRegistry.swapAndSend(
        stakingToken.address,
        [accounts[1]],
        web3.utils.toWei("1"),
        router.address,
        payload,
        { from: accounts[0] }
      );
      assert(false, "router return less than minimum");
    } catch (ex) {
      assertVMException(ex, "AmountSwappedLessThanMinimum");
    }
  });

  it("swapAndSend with bad call should revert", async () => {
    await setUpGlobalVars(accounts, (await web3.eth.getBlock("latest")).number, 9000,
    [
      8400,
      1500,
      100
    ],
    [
      200,
      700
    ]);

    var staker = accounts[4];
    var staker2 = accounts[3];

    await stakingToken.approve(vault.address, web3.utils.toWei("1"), {
      from: staker,
    });
    await stakingToken.approve(vault.address, web3.utils.toWei("1"), {
      from: staker2,
    });
    await stakingToken.mint(staker, web3.utils.toWei("1"));
    await stakingToken.mint(staker2, web3.utils.toWei("1"));

    await vault.deposit(web3.utils.toWei("1"), staker, { from: staker });

    assert.equal(await hatToken.balanceOf(staker), 0);
    await utils.increaseTime(7 * 24 * 3600);
    await advanceToSafetyPeriod();
    let tx = await vault.submitClaim(
      accounts[2],
      8000,
      "description hash",
      {
        from: accounts[1],
      }
    );

    let claimId = tx.logs[0].args._claimId;
    await utils.increaseTime(60 * 60 * 24);
    await vault.approveClaim(claimId, 8000);

    let payload = "0x00000000000000000000000000000000000001";
    try {
      await hatVaultsRegistry.swapAndSend(
        stakingToken.address,
        [accounts[1]],
        web3.utils.toWei("1"),
        router.address,
        payload,
        { from: accounts[0] }
      );
      assert(false, "swap should not be successful");
    } catch (ex) {
      assertVMException(ex, "SwapFailed");
    }
  });

  it("log claim", async () => {
    await setUpGlobalVars(accounts);
    let someHash = "0x00000000000000000000000000000000000001";
    let fee = web3.utils.toWei("1");
    var tx = await hatVaultsRegistry.logClaim(someHash, { from: accounts[3] });
    assert.equal(tx.logs[0].event, "LogClaim");
    assert.equal(tx.logs[0].args._descriptionHash, someHash);
    assert.equal(tx.logs[0].args._claimer, accounts[3]);

    tx = await hatVaultsRegistry.setClaimFee(fee);
    assert.equal(tx.logs[0].event, "SetClaimFee");
    assert.equal(tx.logs[0].args._fee, fee);
    var govBalanceBefore = new web3.utils.BN(
      await web3.eth.getBalance(accounts[0])
    );
    try {
      await hatVaultsRegistry.logClaim(someHash, {
        from: accounts[3],
        value: web3.utils.toWei("0.9"),
      });
      assert(false, "fee is not enough");
    } catch (ex) {
      assertVMException(ex, "NotEnoughFeePaid");
    }
    tx = await hatVaultsRegistry.logClaim(someHash, {
      from: accounts[3],
      value: web3.utils.toWei("1"),
    });
    var govBalanceAfter = new web3.utils.BN(
      await web3.eth.getBalance(accounts[0])
    );
    assert.equal(govBalanceAfter.sub(govBalanceBefore), fee);
    assert.equal(tx.logs[0].event, "LogClaim");
    assert.equal(tx.logs[0].args._descriptionHash, someHash);
    assert.equal(tx.logs[0].args._claimer, accounts[3]);
  });

  it("vesting", async () => {
    await setUpGlobalVars(accounts);
    var staker = accounts[4];
    var staker2 = accounts[3];
    await stakingToken.approve(vault.address, web3.utils.toWei("1"), {
      from: staker,
    });
    await stakingToken.approve(vault.address, web3.utils.toWei("1"), {
      from: staker2,
    });
    await stakingToken.mint(staker, web3.utils.toWei("1"));
    await stakingToken.mint(staker2, web3.utils.toWei("1"));

    //stake
    await vault.deposit(web3.utils.toWei("1"), staker, { from: staker });
    assert.equal(await hatToken.balanceOf(staker), 0);
    await utils.increaseTime(7 * 24 * 3600);
    await advanceToSafetyPeriod();
    let tx = await vault.submitClaim(
      accounts[2],
      8000,
      "description hash",
      {
        from: accounts[1],
      }
    );

    let claimId = tx.logs[0].args._claimId;
    await utils.increaseTime(60 * 60 * 24);
    tx = await vault.approveClaim(claimId, 8000);
    assert.equal(tx.logs[8].event, "ApproveClaim");
    assert.equal(tx.logs[8].args._claimId, claimId);
    var vestingTokenLock = await HATTokenLock.at(tx.logs[8].args._tokenLock);

    assert.equal(await vestingTokenLock.beneficiary(), accounts[2]);
    var depositValutBNAfterClaim = new web3.utils.BN(web3.utils.toWei("0.8"));
    var expectedHackerBalance = depositValutBNAfterClaim
      .mul(new web3.utils.BN(6000))
      .div(new web3.utils.BN(10000));
    assert.isTrue(
      (await stakingToken.balanceOf(vestingTokenLock.address)).eq(
        expectedHackerBalance
      )
    );
    assert.isTrue(
      new web3.utils.BN(tx.logs[8].args._claimBounty.hackerVested).eq(
        expectedHackerBalance
      )
    );
    assert.isTrue(
      expectedHackerBalance.eq(await vestingTokenLock.managedAmount())
    );
    assert.equal(await vestingTokenLock.revocable(), 2); //Disable
    assert.equal(await vestingTokenLock.canDelegate(), false);

    //hacker get also rewards via none vesting
    var hackerPreviousBalance = await stakingToken.balanceOf(accounts[2]);

    try {
      await vestingTokenLock.delegate(accounts[4]);
      assert(false, "cannot delegate");
    } catch (ex) {
      assertVMException(ex);
    }

    try {
      await vestingTokenLock.revoke();
      assert(false, "cannot revoke");
    } catch (ex) {
      assertVMException(ex);
    }
    try {
      await vestingTokenLock.withdrawSurplus(1);
      assert(false, "no surplus");
    } catch (ex) {
      assertVMException(ex);
    }
    try {
      await vestingTokenLock.release();
      assert(false, "only beneficiary can release");
    } catch (ex) {
      assertVMException(ex);
    }

    try {
      await vestingTokenLock.release({ from: accounts[2] });
      assert(false, "cannot release before first period");
    } catch (ex) {
      assertVMException(ex);
    }
    await utils.increaseTime(8640);
    await vestingTokenLock.release({ from: accounts[2] });
    assert.equal(
        (await stakingToken.balanceOf(accounts[2])).sub(hackerPreviousBalance).toString(),
        expectedHackerBalance.div(new web3.utils.BN(10)).toString()
    );

    await utils.increaseTime(8640 * 9);
    await vestingTokenLock.release({ from: accounts[2] });
    assert.equal(
      (await stakingToken.balanceOf(accounts[2])).sub(hackerPreviousBalance).toString(),
      expectedHackerBalance.toString()
    );
    expect(await ethers.provider.getCode(vestingTokenLock.address)).to.equal("0x");
  });

  it("no vesting", async () => {
    await setUpGlobalVars(accounts, 0, 8000, [0, 10000, 0], [0, 0]);

    var staker = accounts[4];
    await stakingToken.approve(vault.address, web3.utils.toWei("1"), {
      from: staker,
    });
    await stakingToken.mint(staker, web3.utils.toWei("1"));

    //stake
    await vault.deposit(web3.utils.toWei("1"), staker, { from: staker });
    await utils.increaseTime(7 * 24 * 3600);
    await advanceToSafetyPeriod();
    let tx = await vault.submitClaim(
      accounts[2],
      8000,
      "description hash",
      {
        from: accounts[1],
      }
    );

    let claimId = tx.logs[0].args._claimId;
    await utils.increaseTime(60 * 60 * 24);
    tx = await vault.approveClaim(claimId, 8000);

    assert.equal(tx.logs[6].event, "ApproveClaim");
    assert.equal(tx.logs[6].args._claimId, claimId);
    assert.equal(tx.logs[6].args._tokenLock, utils.NULL_ADDRESS);
    assert.equal(
      await stakingToken.balanceOf(vault.address),
      web3.utils.toWei("0.2")
    );
    assert.equal(
      await stakingToken.balanceOf(accounts[2]),
      web3.utils.toWei("0.8")
    );
  });

  it("set vesting params", async () => {
    await setUpGlobalVars(accounts);
    assert.equal(await vault.vestingDuration(), 86400);
    assert.equal(await vault.vestingPeriods(), 10);

    try {
      await vault.setVestingParams(21000, 7, { from: accounts[2] });
      assert(false, "only gov can set vesting params");
    } catch (ex) {
      assertVMException(ex, "Ownable: caller is not the owner");
    }
    try {
      await vault.setVestingParams(21000, 0);
      assert(false, "period should not be zero");
    } catch (ex) {
      assertVMException(ex, "VestingPeriodsCannotBeZero");
    }
    try {
      await vault.setVestingParams(120 * 24 * 3600 + 1, 7);
      assert(false, "duration should be less than or equal to 120 days");
    } catch (ex) {
      assertVMException(ex, "VestingDurationTooLong");
    }
    try {
      await vault.setVestingParams(6, 7);
      assert(false, "duration should be greater than or equal to period");
    } catch (ex) {
      assertVMException(ex, "VestingDurationSmallerThanPeriods");
    }
    var tx = await vault.setVestingParams(21000, 7);
    assert.equal(tx.logs[0].event, "SetVestingParams");
    assert.equal(tx.logs[0].args._duration, 21000);
    assert.equal(tx.logs[0].args._periods, 7);

    assert.equal(await vault.vestingDuration(), 21000);
    assert.equal(await vault.vestingPeriods(), 7);
  });

  it("set hat vesting params", async () => {
    await setUpGlobalVars(accounts);
    assert.equal(
      (await hatVaultsRegistry.generalParameters()).hatVestingDuration,
      90 * 3600 * 24
    );
    assert.equal((await hatVaultsRegistry.generalParameters()).hatVestingPeriods, 90);

    try {
      await hatVaultsRegistry.setHatVestingParams(21000, 7, { from: accounts[2] });
      assert(false, "only gov can set vesting params");
    } catch (ex) {
      assertVMException(ex, "Ownable: caller is not the owner");
    }
    try {
      await hatVaultsRegistry.setHatVestingParams(21000, 0);
      assert(false, "period should not be zero");
    } catch (ex) {
      assertVMException(ex, "HatVestingPeriodsCannotBeZero");
    }
    try {
      await hatVaultsRegistry.setHatVestingParams(180 * 24 * 3600, 7);
      assert(false, "duration should be less than 180 days");
    } catch (ex) {
      assertVMException(ex, "HatVestingDurationTooLong");
    }
    try {
      await hatVaultsRegistry.setHatVestingParams(6, 7);
      assert(false, "duration should be greater than or equal to period");
    } catch (ex) {
      assertVMException(ex, "HatVestingDurationSmallerThanPeriods");
    }
    var tx = await hatVaultsRegistry.setHatVestingParams(21000, 7);
    assert.equal(tx.logs[0].event, "SetHatVestingParams");
    assert.equal(tx.logs[0].args._duration, 21000);
    assert.equal(tx.logs[0].args._periods, 7);

    assert.equal(
      (await hatVaultsRegistry.generalParameters()).hatVestingDuration,
      21000
    );
    assert.equal((await hatVaultsRegistry.generalParameters()).hatVestingPeriods, 7);
  });

  it("unSafeWithdraw", async () => {
    await setUpGlobalVars(accounts);
    var staker = accounts[1];

    await stakingToken.approve(vault.address, web3.utils.toWei("1"), {
      from: staker,
    });
    await stakingToken.mint(staker, web3.utils.toWei("1"));

    //stake
    await vault.deposit(web3.utils.toWei("1"), staker, { from: staker });
    try {
      await unsafeRedeem(vault, web3.utils.toWei("1"), staker);
      assert(false, "cannot redeem on safety period");
    } catch (ex) {
      assertVMException(ex, "RedeemMoreThanMax");
    }

    try {
      await unsafeWithdraw(vault, web3.utils.toWei("1"), staker);
      assert(false, "cannot withdraw on safety period");
    } catch (ex) {
      assertVMException(ex, "RedeemMoreThanMax");
    }

    await advanceToSafetyPeriod();

    try {
      await vault.withdraw(web3.utils.toWei("1"), staker, staker, { from: staker });
      assert(false, "cannot withdraw on safety period");
    } catch (ex) {
      assertVMException(ex, "RedeemMoreThanMax");
    }
  });

  it("createVault with zero alloc point", async () => {
    await setUpGlobalVars(accounts, (await web3.eth.getBlock("latest")).number);
    var staker = accounts[1];
    let stakingToken2 = await ERC20Mock.new("Staking", "STK");
    let newVault = await HATVault.at((await hatVaultsRegistry.createVault(
      stakingToken2.address,
      await hatVaultsRegistry.owner(),
      accounts[0],
      rewardController.address,
      8000,
      [7000, 2500, 500],
      "_descriptionHash",
      86400,
      10,
      false
    )).logs[1].args._vault);
    await hatVaultsRegistry.setVaultVisibility(newVault.address, true);
    await rewardController.setAllocPoint(newVault.address, 200);
    await hatVaultsRegistry.setVaultVisibility(newVault.address, true);
    await rewardController.setAllocPoint(newVault.address, 0);
    await stakingToken2.approve(newVault.address, web3.utils.toWei("2"), {
      from: staker,
    });
    await stakingToken2.mint(staker, web3.utils.toWei("2"));
    await newVault.committeeCheckIn({ from: accounts[0] });
    await newVault.deposit(web3.utils.toWei("1"), staker, { from: staker });
    assert.equal(
      Math.round(
        web3.utils.fromWei(await hatToken.balanceOf(rewardController.address))
      ),
      rewardControllerExpectedHatsBalance
    );
    await rewardController.updateVault(newVault.address);
    assert.equal(
      Math.round(
        web3.utils.fromWei(await hatToken.balanceOf(rewardController.address))
      ),
      rewardControllerExpectedHatsBalance
    );
  });

  it("creat vault x2 v2", async () => {
    await setUpGlobalVars(
      accounts,
      (await web3.eth.getBlock("latest")).number,
      8000,
      [7000, 2500, 500],
      [1000, 500],
      10000
    );

    var staker = accounts[1];
    await stakingToken.approve(vault.address, web3.utils.toWei("2"), {
      from: staker,
    });
    await stakingToken.mint(staker, web3.utils.toWei("2"));
    let stakingToken2 = await ERC20Mock.new("Staking", "STK");

    try {
      await hatVaultsRegistry.createVault(
        stakingToken2.address,
        await hatVaultsRegistry.owner(),
        accounts[1],
        rewardController.address,
        8000,
        [7000, 2500, 500],
        "_descriptionHash",
        10,
        86400,
        false
      );
      assert(false, "vesting duration smaller than period");
    } catch (ex) {
      assertVMException(ex, "VestingDurationSmallerThanPeriods");
    }

    try {
      await hatVaultsRegistry.createVault(
        stakingToken2.address,
        await hatVaultsRegistry.owner(),
        accounts[1],
        rewardController.address,
        8000,
        [7000, 2500, 500],
        "_descriptionHash",
        121 * 24 * 3600,
        10,
        false
      );
      assert(false, "vesting duration is too long");
    } catch (ex) {
      assertVMException(ex, "VestingDurationTooLong");
    }

    try {
      await hatVaultsRegistry.createVault(
        stakingToken2.address,
        await hatVaultsRegistry.owner(),
        accounts[1],
        rewardController.address,
        8000,
        [7000, 2500, 500],
        "_descriptionHash",
        86400,
        0,
        false
      );
      assert(false, "vesting period cannot be zero");
    } catch (ex) {
      assertVMException(ex, "VestingPeriodsCannotBeZero");
    }
    let newVault = await HATVault.at((await hatVaultsRegistry.createVault(
      stakingToken2.address,
      await hatVaultsRegistry.owner(),
      accounts[1],
      rewardController.address,
      8000,
      [7000, 2500, 500],
      "_descriptionHash",
      86400,
      10,
      false
    )).logs[1].args._vault);

    await rewardController.setAllocPoint(
      newVault.address,
      100
    );

    await newVault.setCommittee(accounts[0], { from: accounts[1] });
    await stakingToken2.approve(newVault.address, web3.utils.toWei("1"), {
      from: staker,
    });
    await stakingToken2.mint(staker, web3.utils.toWei("1"));

    await vault.deposit(web3.utils.toWei("1"), staker, { from: staker });
    await newVault.committeeCheckIn({ from: accounts[0] });
    await newVault.deposit(web3.utils.toWei("1"), staker, { from: staker });

    await hatVaultsRegistry.setVaultVisibility(vault.address, true);
    await rewardController.setAllocPoint(vault.address, 200);

    await rewardController.updateVault(vault.address);
    await rewardController.updateVault(newVault.address);
    assert.equal(
      Math.round(
        web3.utils.fromWei(await hatToken.balanceOf(rewardController.address))
      ),
      rewardControllerExpectedHatsBalance
    );
  });

  it("update vault before setting reward controller alloc points", async () => {
    let hatToken1 = await HATTokenMock.new(accounts[0]);
    var tokenLock1 = await HATTokenLock.new();
    let tokenLockFactory1 = await TokenLockFactory.new(tokenLock1.address, accounts[0]);
    var vaultsManager = await VaultsManagerMock.new();
<<<<<<< HEAD
    let deployment = await deployHATVaults({
      governance: vaultsManager.address,
      hatToken: hatToken1.address,
      tokenLockFactory: tokenLockFactory1.address,
      rewardController: {
        startBlock: 1,
        epochLength: 10,
        epochRewardPerBlock
      },
      hatVaultsRegistry: {
        bountyGovernanceHAT: 1000,
        bountyHackerHATVested: 500
      },
      silent: true
    });
=======
    let deployment = await deployHatVaults(
      hatToken1.address,
      1,
      epochRewardPerBlock,
      10,
      vaultsManager.address,
      hatToken1.address,
      1000,
      500,
      tokenLockFactory1.address,
      accounts[0],
      true
    );
>>>>>>> 9c7239cf

    hatVaultsRegistry1 = await HATVaultsRegistry.at(deployment.hatVaultsRegistry.address);
    rewardController1 = await RewardController.at(
      deployment.rewardController.address
    );
    var globalVaultsUpdatesLength = await rewardController1.getGlobalVaultsUpdatesLength();
    assert.equal(globalVaultsUpdatesLength, 0);
    let stakingToken2 = await ERC20Mock.new("Staking", "STK");
    const vault1 = await HATVault.at((await hatVaultsRegistry1.createVault(
      stakingToken2.address,
      await hatVaultsRegistry.owner(),
      accounts[1],
      rewardController1.address,
      8000,
      [8400, 1500, 100],
      "_descriptionHash",
      86400,
      10,
      false
    )).logs[1].args._vault);

    await rewardController1.updateVault(vault1.address);
    await rewardController1.updateVault(vault1.address);

    globalVaultsUpdatesLength = await rewardController1.getGlobalVaultsUpdatesLength();
    assert.equal(globalVaultsUpdatesLength, 0);
  });

  it("add/set vault on the same block", async () => {
    let hatToken1 = await HATTokenMock.new(accounts[0]);
    var tokenLock1 = await HATTokenLock.new();
    let tokenLockFactory1 = await TokenLockFactory.new(tokenLock1.address, accounts[0]);
    var vaultsManager = await VaultsManagerMock.new();
<<<<<<< HEAD
    let deployment = await deployHATVaults({
      governance: vaultsManager.address,
      hatToken: hatToken1.address,
      tokenLockFactory: tokenLockFactory1.address,
      rewardController: {
        startBlock: 1,
        epochLength: 10,
        epochRewardPerBlock
      },
      hatVaultsRegistry: {
        bountyGovernanceHAT: 1000,
        bountyHackerHATVested: 500
      },
      silent: true
    });
=======
    let deployment = await deployHatVaults(
      hatToken1.address,
      1,
      epochRewardPerBlock,
      10,
      vaultsManager.address,
      hatToken1.address,
      1000,
      500,
      tokenLockFactory1.address,
      accounts[0],
      true
    );
>>>>>>> 9c7239cf

    hatVaultsRegistry1 = await HATVaultsRegistry.at(deployment.hatVaultsRegistry.address);
    rewardController1 = await RewardController.at(
      deployment.rewardController.address
    );
    let stakingToken2 = await ERC20Mock.new("Staking", "STK");
    let stakingToken3 = await ERC20Mock.new("Staking", "STK");
    var globalVaultsUpdatesLength = await rewardController1.getGlobalVaultsUpdatesLength();
    assert.equal(globalVaultsUpdatesLength, 0);
    await vaultsManager.createVaults(
      hatVaultsRegistry1.address,
      rewardController1.address,
      100,
      [stakingToken2.address, stakingToken3.address],
      accounts[1],
      8000,
      [7000, 2500, 500],
      "_descriptionHash",
      86400,
      10
    );
    
    let newVault1 = await HATVault.at(await hatVaultsRegistry1.hatVaults(0));
    let newVault2 = await HATVault.at(await hatVaultsRegistry1.hatVaults(1));
    globalVaultsUpdatesLength = await rewardController1.getGlobalVaultsUpdatesLength();
    assert.equal(globalVaultsUpdatesLength, 1); //2 got in the same block
    assert.equal(await hatVaultsRegistry1.getNumberOfVaults(), 2);
    await vaultsManager.setVaultsAllocPoint(
      [newVault1.address, newVault2.address],
      rewardController1.address,
      200
    );

    globalVaultsUpdatesLength = await rewardController1.getGlobalVaultsUpdatesLength();
    assert.equal(globalVaultsUpdatesLength, 2); //2 got in the same block
    let globalUpdatesLen = await rewardController1.getGlobalVaultsUpdatesLength();
    let totalAllocPoint = (
      await rewardController1.globalVaultsUpdates(globalUpdatesLen - 1)
    ).totalAllocPoint;
    assert.equal(totalAllocPoint.toString(), 400); //2 got in the same block
  });

  it("stop in the middle", async () => {
    await setUpGlobalVars(
      accounts,
      (await web3.eth.getBlock("latest")).number,
      8000,
      [7000, 2500, 500],
      [1000, 500],
      10,
      0,
      100,
      false,
      88260
    );

    var staker = accounts[1];

    await stakingToken.approve(vault.address, web3.utils.toWei("2"), {
      from: staker,
    });
    await stakingToken.mint(staker, web3.utils.toWei("2"));
    await vault.deposit(web3.utils.toWei("1"), staker, { from: staker });
    await utils.mineBlock(1);
    await rewardController.updateVault(vault.address);
    assert.equal(
      (await hatToken.balanceOf(staker)).toString(),
      web3.utils.toWei("0").toString()
    );
    let hatTotalSupply = await hatToken.totalSupply();
    let hatTokenCap = await hatToken.cap();
    let amountToMint = hatTokenCap.sub(hatTotalSupply);
    await hatToken.setMinter(accounts[0], amountToMint);
    await hatToken.mint(accounts[0], amountToMint);
    await hatToken.transfer(rewardController.address, amountToMint);

    await safeRedeem(vault, web3.utils.toWei("1"), staker);
    tx = await rewardController.claimReward(vault.address, staker, { from: staker });
    assert.equal(await stakingToken.balanceOf(staker), web3.utils.toWei("2"));
    let userHatRewards = tx.logs[2].args._amount;
    assert.equal(
      userHatRewards.toString(),
      (await hatToken.balanceOf(staker)).toString()
    );

    await vault.deposit(web3.utils.toWei("1"), staker, { from: staker });
    await utils.mineBlock(1);
    await safeRedeem(vault, web3.utils.toWei("1"), staker);
    tx = await rewardController.claimReward(vault.address, staker, { from: staker });
    userHatRewards = userHatRewards.add(tx.logs[2].args._amount);
    assert.equal(
      userHatRewards.toString(),
      (await hatToken.balanceOf(staker)).toString()
    );
  });

  it("check deep alloc history", async () => {
    await setUpGlobalVars(
      accounts,
      (await web3.eth.getBlock("latest")).number,
      8000,
      [7000, 2500, 500],
      [1000, 500],
      10000
    );

    var staker = accounts[1];
    await stakingToken.approve(vault.address, web3.utils.toWei("2"), {
      from: staker,
    });
    await stakingToken.mint(staker, web3.utils.toWei("2"));
    let stakingToken2 = await ERC20Mock.new("Staking", "STK");
    await stakingToken2.approve(vault.address, web3.utils.toWei("1"), {
      from: staker,
    });
    await stakingToken2.mint(staker, web3.utils.toWei("1"));
    var tx = await vault.deposit(web3.utils.toWei("1"), staker, {
      from: staker,
    });
    //10
    let newVault = await HATVault.at((await hatVaultsRegistry.createVault(
      stakingToken2.address,
      await hatVaultsRegistry.owner(),
      accounts[1],
      rewardController.address,
      8000,
      [7000, 2500, 500],
      "_descriptionHash",
      86400,
      10,
      false
    )).logs[1].args._vault);

    let tx2 = await rewardController.setAllocPoint(
      newVault.address,
      100
    );

    assert.equal(tx2.logs[0].event, "SetAllocPoint");
    assert.equal(tx2.logs[0].args._vault, newVault.address);
    assert.equal(tx2.logs[0].args._allocPoint, 100);

    //5
    await newVault.setCommittee(accounts[0], { from: accounts[1] });
    //5
    await hatVaultsRegistry.setVaultVisibility(newVault.address, true);
    await rewardController.setAllocPoint(newVault.address, 300);
    //2.5
    assert.equal((await hatToken.balanceOf(staker)).toString(), 0);
    assert.equal(await rewardController.getGlobalVaultsUpdatesLength(), 3);
    assert.equal(
      (await rewardController.vaultInfo(vault.address)).lastRewardBlock,
      tx.receipt.blockNumber
    );
    await rewardController.claimReward(vault.address, staker, { from: staker });
    assert.equal(
      (await hatToken.balanceOf(staker)).toString(),
      await web3.utils.toWei("1654.875").toString()
    );
  });

  it("deposit twice on the same block", async () => {
    await setUpGlobalVars(accounts);
    var vaultsManagerMock = await VaultsManagerMock.new();
    await stakingToken.mint(vaultsManagerMock.address, web3.utils.toWei("2"));
    await vaultsManagerMock.depositTwice(
      vault.address,
      stakingToken.address,
      web3.utils.toWei("1")
    );
    assert.equal(
      (await hatToken.balanceOf(vaultsManagerMock.address)).toString(),
      0
    );
  });

  it("set pending bounty level delay", async () => {
    await setUpGlobalVars(accounts);
    try {
      await hatVaultsRegistry.setMaxBountyDelay(24 * 3600 * 2, {
        from: accounts[1],
      });
      assert(false, "only gov");
    } catch (ex) {
      assertVMException(ex, "Ownable: caller is not the owner");
    }

    try {
      await hatVaultsRegistry.setMaxBountyDelay(100, { from: accounts[0] });
      assert(false, "too small");
    } catch (ex) {
      assertVMException(ex, "DelayTooShort");
    }
    assert.equal(
      (await hatVaultsRegistry.generalParameters()).setMaxBountyDelay,
      24 * 3600 * 2
    );
    var tx = await hatVaultsRegistry.setMaxBountyDelay(24 * 3600 * 100, {
      from: accounts[0],
    });
    assert.equal(tx.logs[0].event, "SetMaxBountyDelay");
    assert.equal(tx.logs[0].args._delay, 24 * 3600 * 100);
    assert.equal(
      (await hatVaultsRegistry.generalParameters()).setMaxBountyDelay,
      24 * 3600 * 100
    );
  });

  it("withdraw+ deposit + addition HAT ", async () => {
    await setUpGlobalVars(accounts, (await web3.eth.getBlock("latest")).number);
    var staker = accounts[1];
    var staker2 = accounts[5];
    let newVault = await HATVault.at((await hatVaultsRegistry.createVault(
      hatToken.address,
      await hatVaultsRegistry.owner(),
      accounts[1],
      rewardController.address,
      8000,
      [7000, 2500, 500],
      "_descriptionHash",
      86400,
      10,
      false
    )).logs[1].args._vault);

    await rewardController.setAllocPoint(
      newVault.address,
      100
    );

    await hatToken.setMinter(accounts[0], web3.utils.toWei("110"));
    await newVault.committeeCheckIn({ from: accounts[1] });

    await hatToken.approve(newVault.address, web3.utils.toWei("1"), {
      from: staker,
    });
    await hatToken.approve(newVault.address, web3.utils.toWei("2"), {
      from: staker2,
    });

    await hatToken.mint(staker, web3.utils.toWei("1"));
    await hatToken.mint(staker2, web3.utils.toWei("2"));

    assert.equal(await hatToken.balanceOf(staker), web3.utils.toWei("1"));
    assert.equal(
      await hatToken.balanceOf(newVault.address),
      0
    );
    await newVault.deposit(web3.utils.toWei("1"), staker, { from: staker });
    await newVault.deposit(web3.utils.toWei("2"), staker2, { from: staker2 });
    await utils.increaseTime(7 * 24 * 3600);
    await advanceToNonSafetyPeriod();

    await newVault.withdrawRequest({ from: staker });
    assert.equal(
      await newVault.withdrawEnableStartTime(staker),
      (await web3.eth.getBlock("latest")).timestamp + 7 * 24 * 3600
    );
    await newVault.withdrawRequest({ from: staker2 });

    await utils.increaseTime(7 * 24 * 3600);
    await hatToken.mint(newVault.address, web3.utils.toWei("100"));
    assert.equal((await hatToken.balanceOf(staker)).toString(), 0);
    await advanceToNonSafetyPeriod();
    var tx = await newVault.withdraw(web3.utils.toWei("1"), staker, staker, {
      from: staker,
    });
    assert.equal((await newVault.balanceOf(staker)).toString(), web3.utils.toWei("0.97087378640776699"));
    tx = await rewardController.claimReward(newVault.address, staker, { from: staker });
    assert.equal(
      (await hatToken.balanceOf(staker)).sub(tx.logs[2].args._amount).toString(),
      web3.utils.toWei("1")
    );
    await newVault.redeem(web3.utils.toWei("2"), staker2, staker2, { from: staker2 });
    tx = await rewardController.claimReward(newVault.address, staker, { from: staker });
    assert.equal(
      (await hatToken.balanceOf(staker2))
        .toString(),
      web3.utils.toWei("68.666666666666666673")
    );
  });

  it("transferReward to fail if not enough reward tokens", async () => {
    await setUpGlobalVars(
      accounts,
      (await web3.eth.getBlock("latest")).number,
      8000,
      undefined,
      undefined,
      undefined,
      undefined,
      undefined,
      undefined,
      1
    );
    var staker = accounts[4];
    await stakingToken.approve(vault.address, web3.utils.toWei("1"), {
      from: staker,
    });
    await stakingToken.mint(staker, web3.utils.toWei("1"));
    await vault.deposit(web3.utils.toWei("1"), staker, { from: staker });
    await rewardController.updateVault(vault.address);
    let hatsAvailable = await hatToken.balanceOf(rewardController.address);
    let expectedReward = await calculateExpectedReward(staker, 3);
    assert.isTrue(
      parseInt(hatsAvailable.toString()) < parseInt(expectedReward.toString())
    );

    try {
      await rewardController.claimReward(vault.address, staker, { from: staker });
      assert(false, "can't claim reward when there are not enough rewards");
    } catch (ex) {
      assertVMException(ex, "ERC20: transfer amount exceeds balance");
    }

    await hatToken.setMinter(accounts[0], expectedReward);
    await hatToken.mint(rewardController.address, expectedReward);
    let tx = await rewardController.claimReward(vault.address, staker, { from: staker });
    assert.equal(tx.logs[2].event, "ClaimReward");
    assert.equal(tx.logs[2].args._amount.toString(), expectedReward.toString());
    assert.equal(tx.logs[2].args._user, staker);
    assert.equal(tx.logs[2].args._vault, vault.address);
    assert.isFalse(tx.logs[2].args._amount.eq(0));
  });
});

<|MERGE_RESOLUTION|>--- conflicted
+++ resolved
@@ -2647,23 +2647,6 @@
     var tokenLock1 = await HATTokenLock.new();
     let tokenLockFactory1 = await TokenLockFactory.new(tokenLock1.address, accounts[0]);
     var vaultsManager = await VaultsManagerMock.new();
-<<<<<<< HEAD
-    let deployment = await deployHATVaults({
-      governance: vaultsManager.address,
-      hatToken: hatToken1.address,
-      tokenLockFactory: tokenLockFactory1.address,
-      rewardController: {
-        startBlock: 1,
-        epochLength: 10,
-        epochRewardPerBlock
-      },
-      hatVaultsRegistry: {
-        bountyGovernanceHAT: 1000,
-        bountyHackerHATVested: 500
-      },
-      silent: true
-    });
-=======
     let deployment = await deployHatVaults(
       hatToken1.address,
       1,
@@ -2674,10 +2657,8 @@
       1000,
       500,
       tokenLockFactory1.address,
-      accounts[0],
       true
     );
->>>>>>> 9c7239cf
 
     hatVaultsRegistry1 = await HATVaultsRegistry.at(deployment.hatVaultsRegistry.address);
     rewardController1 = await RewardController.at(
@@ -5782,23 +5763,6 @@
     var tokenLock1 = await HATTokenLock.new();
     let tokenLockFactory1 = await TokenLockFactory.new(tokenLock1.address, accounts[0]);
     var vaultsManager = await VaultsManagerMock.new();
-<<<<<<< HEAD
-    let deployment = await deployHATVaults({
-      governance: vaultsManager.address,
-      hatToken: hatToken1.address,
-      tokenLockFactory: tokenLockFactory1.address,
-      rewardController: {
-        startBlock: 1,
-        epochLength: 10,
-        epochRewardPerBlock
-      },
-      hatVaultsRegistry: {
-        bountyGovernanceHAT: 1000,
-        bountyHackerHATVested: 500
-      },
-      silent: true
-    });
-=======
     let deployment = await deployHatVaults(
       hatToken1.address,
       1,
@@ -5809,10 +5773,8 @@
       1000,
       500,
       tokenLockFactory1.address,
-      accounts[0],
       true
     );
->>>>>>> 9c7239cf
 
     hatVaultsRegistry1 = await HATVaultsRegistry.at(deployment.hatVaultsRegistry.address);
     rewardController1 = await RewardController.at(
@@ -5846,23 +5808,6 @@
     var tokenLock1 = await HATTokenLock.new();
     let tokenLockFactory1 = await TokenLockFactory.new(tokenLock1.address, accounts[0]);
     var vaultsManager = await VaultsManagerMock.new();
-<<<<<<< HEAD
-    let deployment = await deployHATVaults({
-      governance: vaultsManager.address,
-      hatToken: hatToken1.address,
-      tokenLockFactory: tokenLockFactory1.address,
-      rewardController: {
-        startBlock: 1,
-        epochLength: 10,
-        epochRewardPerBlock
-      },
-      hatVaultsRegistry: {
-        bountyGovernanceHAT: 1000,
-        bountyHackerHATVested: 500
-      },
-      silent: true
-    });
-=======
     let deployment = await deployHatVaults(
       hatToken1.address,
       1,
@@ -5873,10 +5818,8 @@
       1000,
       500,
       tokenLockFactory1.address,
-      accounts[0],
       true
     );
->>>>>>> 9c7239cf
 
     hatVaultsRegistry1 = await HATVaultsRegistry.at(deployment.hatVaultsRegistry.address);
     rewardController1 = await RewardController.at(
