const HATVaults = artifacts.require("./HATVaults.sol");
const HATTokenMock = artifacts.require("./HATTokenMock.sol");
const ERC20Mock = artifacts.require("./ERC20Mock.sol");
const UniSwapV2RouterMock = artifacts.require("./UniSwapV2RouterMock.sol");
const TokenLockFactory = artifacts.require("./TokenLockFactory.sol");
const HATTokenLock = artifacts.require("./HATTokenLock.sol");
const PoolsManagerMock = artifacts.require("./PoolsManagerMock.sol");
const utils = require("./utils.js");

var hatVaults;
var hatToken;
var router;
var stakingToken;
var REWARD_PER_BLOCK = "10";
var tokenLockFactory;
let safeWithdrawBlocksIncrement = 3;

const setup = async function (
                              accounts,
                              reward_per_block=REWARD_PER_BLOCK,
                              startBlock=0,
                              rewardsLevels=[],
                              rewardsSplit=[0,0,0,0,0,0],
                            ) {
  hatToken = await HATTokenMock.new(accounts[0],utils.TIME_LOCK_DELAY_IN_BLOCKS_UNIT);
  stakingToken = await ERC20Mock.new("Staking","STK",accounts[0]);

  router =  await UniSwapV2RouterMock.new();
  var tokenLock = await HATTokenLock.new();
  tokenLockFactory = await TokenLockFactory.new(tokenLock.address);

  hatVaults = await HATVaults.new(hatToken.address,
                                  web3.utils.toWei(reward_per_block),
                                  startBlock,
                                  10,
                                  accounts[0],
                                  router.address,
                                  tokenLockFactory.address);
  await utils.setMinter(hatToken,hatVaults.address,web3.utils.toWei("175000"));
  await utils.setMinter(hatToken,accounts[0],web3.utils.toWei("175000"));
  await hatToken.mint(router.address, web3.utils.toWei("175000"));
  await hatVaults.addPool(100,stakingToken.address,accounts[1],rewardsLevels,rewardsSplit,"_descriptionHash",[86400,10]);
  await hatVaults.setCommittee(0,accounts[1],{from:accounts[1]});
};

function assertVMException(error) {
    let condition = (
        error.message.search('VM Exception') > -1 || error.message.search('Transaction reverted') > -1
    );
    assert.isTrue(condition, 'Expected a VM Exception, got this instead:' + error.message);
}

contract('HatVaults',  accounts =>  {

    //this function will increment 4 blocks in local testnet
    async function safeWithdraw(pid, amount, staker) {
      let currentBlockNumber = (await web3.eth.getBlock("latest")).number;

      let WITHDRAW_PERIOD  =  await hatVaults.WITHDRAW_PERIOD();
      let WITHDRAW_DISABLE_PERIOD = await hatVaults.WITHDRAW_DISABLE_PERIOD();
      while (currentBlockNumber % (WITHDRAW_PERIOD.toNumber() + WITHDRAW_DISABLE_PERIOD.toNumber()) >= WITHDRAW_PERIOD.toNumber()) {
         await utils.mineBlock();
         currentBlockNumber = (await web3.eth.getBlock("latest")).number;
      }
      //increase time for the case there is already pending request ..so make sure start a new one..
      await utils.increaseTime(1*24*3600);
      await hatVaults.withdrawRequest(pid,{from:staker});
      //increase time for pending period
      await utils.increaseTime(7*24*3600);
      return await hatVaults.withdraw(pid,amount,{from:staker});
    }

    async function advanceToSaftyPeriod() {
      let currentBlockNumber = (await web3.eth.getBlock("latest")).number;
      let WITHDRAW_PERIOD  =  await hatVaults.WITHDRAW_PERIOD();
      let WITHDRAW_DISABLE_PERIOD = await hatVaults.WITHDRAW_DISABLE_PERIOD();
      while (currentBlockNumber % (WITHDRAW_PERIOD.toNumber() + WITHDRAW_DISABLE_PERIOD.toNumber()) < WITHDRAW_PERIOD.toNumber()) {
         await utils.mineBlock();
         currentBlockNumber = (await web3.eth.getBlock("latest")).number;
      }
      currentBlockNumber = (await web3.eth.getBlock("latest")).number;
    }

    //advanced blocks to a withdraw enable period
    async function advanceToNoneSaftyPeriod() {
      let currentBlockNumber = (await web3.eth.getBlock("latest")).number;
      let WITHDRAW_PERIOD  =  await hatVaults.WITHDRAW_PERIOD();
      let WITHDRAW_DISABLE_PERIOD = await hatVaults.WITHDRAW_DISABLE_PERIOD();
      while (currentBlockNumber % (WITHDRAW_PERIOD.toNumber() + WITHDRAW_DISABLE_PERIOD.toNumber()) >= WITHDRAW_PERIOD.toNumber()) {
         await utils.mineBlock();
         currentBlockNumber = (await web3.eth.getBlock("latest")).number;
      }
      currentBlockNumber = (await web3.eth.getBlock("latest")).number;
    }

    async function calculateExpectedReward(staker,operationBlocksIncrement = 0) {
      let currentBlockNumber = (await web3.eth.getBlock("latest")).number;
      let lastRewardBlock = (await hatVaults.poolInfo(0)).lastRewardBlock;
      let allocPoint = (await hatVaults.poolInfo(0)).allocPoint;
      let rewardPerShare = new web3.utils.BN((await hatVaults.poolInfo(0)).rewardPerShare);
      let onee12 = new web3.utils.BN("1000000000000");
      let stakerAmount = (await hatVaults.userInfo(0,staker)).amount;
      let globalUpdatesLen =  await hatVaults.getGlobalPoolUpdatesLength();
      let totalAllocPoint = (await hatVaults.globalPoolUpdates(globalUpdatesLen-1)).totalAllocPoint;
      let poolReward = await hatVaults.getPoolReward(lastRewardBlock,currentBlockNumber+1+operationBlocksIncrement,allocPoint,totalAllocPoint);
      let lpSupply = await stakingToken.balanceOf(hatVaults.address);
      rewardPerShare = rewardPerShare.add(poolReward.mul(onee12).div(lpSupply));
      let rewardDebt = (await hatVaults.userInfo(0,staker)).rewardDebt;
      return stakerAmount.mul(rewardPerShare).div(onee12).sub(rewardDebt);
    }

    async function safeEmergencyWithdraw(pid, staker) {
      let currentBlockNumber = (await web3.eth.getBlock("latest")).number;
      let WITHDRAW_PERIOD  =  await hatVaults.WITHDRAW_PERIOD();
      let WITHDRAW_DISABLE_PERIOD = await hatVaults.WITHDRAW_DISABLE_PERIOD();
      while (currentBlockNumber % (WITHDRAW_PERIOD.toNumber() + WITHDRAW_DISABLE_PERIOD.toNumber()) >= WITHDRAW_PERIOD.toNumber()) {
         await utils.mineBlock();
         currentBlockNumber = (await web3.eth.getBlock("latest")).number;
      }
      //increase time for the case there is already pending request ..so make sure start a new one..
      await utils.increaseTime(1*24*3600);
      await hatVaults.withdrawRequest(pid,{from:staker});
      //increase time for pending period
      await utils.increaseTime(7*24*3600);
      return await hatVaults.emergencyWithdraw(pid,{from:staker});
    }

    async function unSafeEmergencyWithdraw(pid, staker) {
      let currentBlockNumber = (await web3.eth.getBlock("latest")).number;
      let WITHDRAW_PERIOD  =  await hatVaults.WITHDRAW_PERIOD();
      let WITHDRAW_DISABLE_PERIOD = await hatVaults.WITHDRAW_DISABLE_PERIOD();
      while (currentBlockNumber % (WITHDRAW_PERIOD.toNumber() + WITHDRAW_DISABLE_PERIOD.toNumber()) < WITHDRAW_PERIOD.toNumber()) {
         await utils.mineBlock();
         currentBlockNumber = (await web3.eth.getBlock("latest")).number;
      }
      return await hatVaults.emergencyWithdraw(pid,{from:staker});
    }

    async function unSafeWithdraw(pid, amount, staker) {
      let currentBlockNumber = (await web3.eth.getBlock("latest")).number;
      let WITHDRAW_PERIOD  =  await hatVaults.WITHDRAW_PERIOD();
      let WITHDRAW_DISABLE_PERIOD = await hatVaults.WITHDRAW_DISABLE_PERIOD();
      while (currentBlockNumber % (WITHDRAW_PERIOD.toNumber() + WITHDRAW_DISABLE_PERIOD.toNumber()) < WITHDRAW_PERIOD.toNumber()) {
         await utils.mineBlock();
         currentBlockNumber = (await web3.eth.getBlock("latest")).number;
      }
      return await hatVaults.withdraw(pid,amount,{from:staker});
    }

    it("constructor", async () => {
        await setup(accounts);
        assert.equal(await stakingToken.name(), "Staking");
        assert.equal(await hatVaults.governance(), accounts[0]);
    });

    it("setCommitte", async () => {
        await setup(accounts);
        assert.equal(await hatVaults.committees(0), accounts[1]);

        try {
          await hatVaults.setCommittee(0,utils.NULL_ADDRESS,{from: accounts[1]});
          assert(false, 'cannot set zero address committee');
        } catch (ex) {
          assertVMException(ex);
        }

        await hatVaults.setCommittee(0,accounts[2],{from:accounts[1]});

        assert.equal(await hatVaults.committees(0),accounts[2]);

        try {
          await hatVaults.setCommittee(0,accounts[2],{from: accounts[1]});
          assert(false, 'cannot set committee from non committee account');
        } catch (ex) {
          assertVMException(ex);
        }

        //set other pool with different committee
        let rewardsLevels=[];
        let rewardsSplit=[0,0,0,0,0,0];
        var stakingToken2 = await ERC20Mock.new("Staking","STK",accounts[0]);
        await hatVaults.addPool(100,stakingToken2.address,accounts[1],rewardsLevels,rewardsSplit,"_descriptionHash",[86400,10]);

        await hatVaults.setCommittee(1,accounts[1]);

        assert.equal(await hatVaults.committees(1),accounts[1]);
        //committe check in
        var staker = accounts[1];
        await stakingToken2.approve(hatVaults.address,web3.utils.toWei("4"),{from:staker});
        await stakingToken2.mint(staker,web3.utils.toWei("1"));
        try {
            await hatVaults.deposit(1,web3.utils.toWei("1"),{from:staker});
            assert(false, 'cannot deposit before committee check in');
        } catch (ex) {
            assertVMException(ex);
        }

        await hatVaults.setCommittee(1,accounts[2],{from:accounts[1]});
        await hatVaults.deposit(1,web3.utils.toWei("1"),{from:staker});

        try {
             await hatVaults.setCommittee(1,accounts[2]);
            assert(false, 'commitee already checked in');
        } catch (ex) {
            assertVMException(ex);
        }
        await hatVaults.setCommittee(1,accounts[1],{from:accounts[2]});
    });

    it("custom rewardsSplit and rewardsLevels", async () => {
      try {
          await setup(accounts, REWARD_PER_BLOCK, 0, [3000, 5000, 7000, 9000], [9000,0, 200, 0,100, 800]);
          assert(false, 'cannot init with rewardSplit > 10000');
      } catch (ex) {
          assertVMException(ex);
      }
      try {
          await setup(accounts, REWARD_PER_BLOCK, 0, [3000, 5000, 7000, 11000], [8000,0, 100,0, 100, 800]);
          assert(false, 'cannot init with rewardLevel > 10000');
      } catch (ex) {
          assertVMException(ex);
      }

      await setup(accounts, REWARD_PER_BLOCK, 0, [3000, 5000, 7000, 9000], [8000, 0,100, 0,100, 700]);
      assert.equal((await hatVaults.getPoolRewardsLevels(0)).length, 4);
      assert.equal((await hatVaults.getPoolRewardsLevels(0))[0].toString(), "3000");
      assert.equal((await hatVaults.getPoolRewardsLevels(0))[1].toString(), "5000");
      assert.equal((await hatVaults.getPoolRewardsLevels(0))[2].toString(), "7000");
      assert.equal((await hatVaults.getPoolRewardsLevels(0))[3].toString(), "9000");
      assert.equal((await hatVaults.getPoolRewards(0)).rewardsSplit.hackerReward.toString(), "0");
      assert.equal((await hatVaults.getPoolRewards(0)).rewardsSplit.hackerVestedReward.toString(), "8000");

      assert.equal((await hatVaults.getPoolRewards(0)).rewardsSplit.committeeReward.toString(), "100");
      assert.equal((await hatVaults.getPoolRewards(0)).rewardsSplit.swapAndBurn.toString(), "0");
      assert.equal((await hatVaults.getPoolRewards(0)).rewardsSplit.governanceHatReward.toString(), "100");
      assert.equal((await hatVaults.getPoolRewards(0)).rewardsSplit.hackerHatReward.toString(), "700");

      try {
          await hatVaults.setRewardsLevels(0, [1500, 3000, 4500, 9000, 11000],{from:accounts[1]});
          assert(false, "reward level can't be more than 10000");
      } catch (ex) {
          assertVMException(ex);
      }
      try {
          await hatVaults.setRewardsLevels(0, [1500, 3000, 4500, 9000, 10000],{from:accounts[2]});
          assert(false, "only committee");
      } catch (ex) {
          assertVMException(ex);
      }
      await hatVaults.setRewardsLevels(0, [1500, 3000, 4500, 9000, 10000],{from:accounts[1]});
      try {
          await hatVaults.setRewardsSplit(0, [7000, 0,1000, 1100,0, 900]);
          assert(false, 'cannot init with rewardSplit > 10000');
      } catch (ex) {
          assertVMException(ex);
      }
      await hatVaults.setRewardsSplit(0, [6000,0,1000, 1100,0, 800]);
      assert.equal((await hatVaults.getPoolRewardsLevels(0)).length, 5);
      assert.equal((await hatVaults.getPoolRewardsLevels(0))[0].toString(), "1500");
      assert.equal((await hatVaults.getPoolRewardsLevels(0))[1].toString(), "3000");
      assert.equal((await hatVaults.getPoolRewardsLevels(0))[2].toString(), "4500");
      assert.equal((await hatVaults.getPoolRewardsLevels(0))[3].toString(), "9000");
      assert.equal((await hatVaults.getPoolRewardsLevels(0))[4].toString(), "10000");
      assert.equal((await hatVaults.getPoolRewards(0)).rewardsSplit.hackerReward.toString(), "0");
      assert.equal((await hatVaults.getPoolRewards(0)).rewardsSplit.hackerVestedReward.toString(), "6000");

      assert.equal((await hatVaults.getPoolRewards(0)).rewardsSplit.committeeReward.toString(), "1000");
      assert.equal((await hatVaults.getPoolRewards(0)).rewardsSplit.swapAndBurn.toString(), "1100");
      assert.equal((await hatVaults.getPoolRewards(0)).rewardsSplit.hackerHatReward.toString(), "800");
      await advanceToSaftyPeriod();
      await hatVaults.pendingApprovalClaim(0,accounts[2],4,{from:accounts[1]});
      try {
           await hatVaults.setRewardsLevels(0, [],{from:accounts[1]});
          assert(false, 'there is already pending approval');
      } catch (ex) {
        assertVMException(ex);
      }
      await hatVaults.dismissPendingApprovalClaim(0);

      await hatVaults.setRewardsLevels(0, [],{from:accounts[1]});
      assert.equal((await hatVaults.getPoolRewardsLevels(0)).length, 5);
      assert.equal((await hatVaults.getPoolRewardsLevels(0))[0].toString(), "2000");
      assert.equal((await hatVaults.getPoolRewardsLevels(0))[1].toString(), "4000");
      assert.equal((await hatVaults.getPoolRewardsLevels(0))[2].toString(), "6000");
      assert.equal((await hatVaults.getPoolRewardsLevels(0))[3].toString(), "8000");
      assert.equal((await hatVaults.getPoolRewardsLevels(0))[4].toString(), "10000");
  });

  it("withdrawn", async () => {
      await setup(accounts);
      var staker = accounts[1];

      await stakingToken.approve(hatVaults.address,web3.utils.toWei("1"),{from:staker});

      await stakingToken.mint(staker,web3.utils.toWei("1"));
      assert.equal(await stakingToken.balanceOf(staker), web3.utils.toWei("1"));
      assert.equal(await hatToken.balanceOf(hatVaults.address), 0);
      await hatVaults.deposit(0,web3.utils.toWei("1"),{from:staker});
      await utils.increaseTime(7*24*3600);
      await advanceToSaftyPeriod();
      await hatVaults.pendingApprovalClaim(0,accounts[2],4,{from:accounts[1]});
      try {
          await safeWithdraw(0,web3.utils.toWei("1"),staker);
          assert(false, 'cannot stake without approve');
      } catch (ex) {
        assertVMException(ex);
      }

      await hatVaults.dismissPendingApprovalClaim(0);
      let currentBlockNumber = (await web3.eth.getBlock("latest")).number;

      let lastRewardBlock = (await hatVaults.poolInfo(0)).lastRewardBlock;
      let rewardPerShare = new web3.utils.BN((await hatVaults.poolInfo(0)).rewardPerShare);
      let onee12 = new web3.utils.BN("1000000000000");
      let stakeVaule = new web3.utils.BN(web3.utils.toWei("1"));
      let totalAllocPoint = 100;
      let poolReward = await hatVaults.getPoolReward(lastRewardBlock,currentBlockNumber+1+safeWithdrawBlocksIncrement,100, totalAllocPoint);
      rewardPerShare = rewardPerShare.add(poolReward.mul(onee12).div(stakeVaule));
      let expectedReward = stakeVaule.mul(rewardPerShare).div(onee12);

      await safeWithdraw(0,web3.utils.toWei("1"),staker);
      //staker  get stake back
      assert.equal(await stakingToken.balanceOf(staker), web3.utils.toWei("1"));
      assert.equal((await hatToken.balanceOf(staker)).toString(),
                    expectedReward.toString());
      //withdraw with 0
      await safeWithdraw(0,0,staker);
      assert.equal(await stakingToken.balanceOf(staker), web3.utils.toWei("1"));
      assert.equal((await hatToken.balanceOf(staker)).toString(),
                    expectedReward.toString());
  });

  it("set withdrawn request params ", async () => {
      await setup(accounts);
      assert.equal(await hatVaults.withdrawEnablePeriod(), (1*24*3600));
      assert.equal(await hatVaults.withdrawRequestPendingPeriod(), (7*24*3600));
      try {
          await hatVaults.setWithdrawRequestParams(1,1,{from:accounts[4]});
          assert(false, 'only gov');
      } catch (ex) {
        assertVMException(ex);
      }
      await hatVaults.setWithdrawRequestParams(1,1,{from:accounts[0]});
      assert.equal(await hatVaults.withdrawEnablePeriod(), 1);
      assert.equal(await hatVaults.withdrawRequestPendingPeriod(), 1);

  });

  it("withdrawn request ", async () => {
      await setup(accounts);
      var staker = accounts[1];

      await stakingToken.approve(hatVaults.address,web3.utils.toWei("2"),{from:staker});

      await stakingToken.mint(staker,web3.utils.toWei("2"));
      assert.equal(await stakingToken.balanceOf(staker), web3.utils.toWei("2"));
      assert.equal(await hatToken.balanceOf(hatVaults.address), 0);
      await hatVaults.deposit(0,web3.utils.toWei("1"),{from:staker});
      await utils.increaseTime(7*24*3600);
      await advanceToNoneSaftyPeriod();
      try {
          await hatVaults.withdraw(0,web3.utils.toWei("1"),{from:staker});
          assert(false, 'cannot withdraw without request');
      } catch (ex) {
        assertVMException(ex);
      }

      try {
          await hatVaults.emergencyWithdraw(0,{from:staker});
          assert(false, 'cannot emergencyWithdraw without request');
      } catch (ex) {
        assertVMException(ex);
      }
      await hatVaults.withdrawRequest(0,{from:staker});
      assert.equal(await hatVaults.withdrawRequests(0,staker),
      (await web3.eth.getBlock("latest")).timestamp +(7*24*3600));

      try {
          await hatVaults.withdraw(0,web3.utils.toWei("1"),{from:staker});
          assert(false, 'request is pending');
      } catch (ex) {
        assertVMException(ex);
      }

      try {
          await hatVaults.emergencyWithdraw(0,{from:staker});
          assert(false, 'request is pending');
      } catch (ex) {
        assertVMException(ex);
      }
      await utils.increaseTime(7*24*3600);
      try {
          await hatVaults.withdrawRequest(0,{from:staker});
          assert(false, 'there is already pending request');
      } catch (ex) {
        assertVMException(ex);
      }

      await hatVaults.withdraw(0,web3.utils.toWei("0.5"),{from:staker});
      assert.equal(await hatVaults.withdrawRequests(0,staker),
      0);
      try {
          await hatVaults.emergencyWithdraw(0,{from:staker});
          assert(false, 'no pending request');
      } catch (ex) {
        assertVMException(ex);
      }
      await hatVaults.withdrawRequest(0,{from:staker});
      await utils.increaseTime(7*24*3600);
      await hatVaults.emergencyWithdraw(0,{from:staker});
      assert.equal(await hatVaults.withdrawRequests(0,staker),
      0);
      await hatVaults.deposit(0,web3.utils.toWei("1"),{from:staker});
      await hatVaults.withdrawRequest(0,{from:staker});
      try {
          await hatVaults.withdrawRequest(0,{from:staker});
          assert(false, 'there is already pending request');
      } catch (ex) {
        assertVMException(ex);
      }
      await utils.increaseTime(7*24*3600);
      try {
          await hatVaults.withdrawRequest(0,{from:staker});
          assert(false, 'there is already pending request');
      } catch (ex) {
        assertVMException(ex);
      }
      await utils.increaseTime(1*24*3600);
      //request is now expired so can request again.
      await hatVaults.withdrawRequest(0,{from:staker});
  });

    it("stake", async () => {
        await setup(accounts);
        var staker = accounts[1];
        try {
            await hatVaults.deposit(0,web3.utils.toWei("1"),{from:staker});
            assert(false, 'cannot stake without approve');
        } catch (ex) {
          assertVMException(ex);
        }
        await stakingToken.approve(hatVaults.address,web3.utils.toWei("1"),{from:staker});
        try {
            await hatVaults.deposit(0,1000,{from:staker});
            assert(false, 'do not have enough tokens to stake');
        } catch (ex) {
          assertVMException(ex);
        }
        await stakingToken.mint(staker,web3.utils.toWei("1"));
        assert.equal(await stakingToken.balanceOf(staker), web3.utils.toWei("1"));
        assert.equal(await hatToken.balanceOf(hatVaults.address), 0);
        await hatVaults.deposit(0,web3.utils.toWei("1"),{from:staker});
        assert.equal(await hatToken.balanceOf(hatVaults.address), 0);
        await utils.increaseTime(7*24*3600);
        assert.equal(await stakingToken.balanceOf(staker), 0);
        assert.equal(await stakingToken.balanceOf(hatVaults.address), web3.utils.toWei("1"));
        //withdraw
        assert.equal(await hatToken.balanceOf(staker), 0);

        let currentBlockNumber = (await web3.eth.getBlock("latest")).number;

        let lastRewardBlock = (await hatVaults.poolInfo(0)).lastRewardBlock;
        let rewardPerShare = new web3.utils.BN((await hatVaults.poolInfo(0)).rewardPerShare);
        let onee12 = new web3.utils.BN("1000000000000");
        let stakeVaule = new web3.utils.BN(web3.utils.toWei("1"));
        let totalAllocPoint = 100;
        let poolReward = await hatVaults.getPoolReward(lastRewardBlock,currentBlockNumber+1+safeWithdrawBlocksIncrement,100, totalAllocPoint);
        rewardPerShare = rewardPerShare.add(poolReward.mul(onee12).div(stakeVaule));
        let expectedReward = stakeVaule.mul(rewardPerShare).div(onee12);

        await safeWithdraw(0,web3.utils.toWei("1"),staker);
        //staker get stake back
        assert.equal(await stakingToken.balanceOf(staker), web3.utils.toWei("1"));
        assert.equal((await hatToken.balanceOf(staker)).toString(),
                      expectedReward.toString());
        //withdraw with 0
        await safeWithdraw(0,0,staker);
        assert.equal(await stakingToken.balanceOf(staker), web3.utils.toWei("1"));
        assert.equal((await hatToken.balanceOf(staker)).toString(),
                      expectedReward.toString());
    });

    it("claim reward", async () => {
      await setup(accounts);
      var staker = accounts[1];
      await stakingToken.approve(hatVaults.address,web3.utils.toWei("4"),{from:staker});
      await stakingToken.mint(staker,web3.utils.toWei("1"));
      await hatVaults.deposit(0,web3.utils.toWei("1"),{from:staker});
      assert.equal(await hatToken.balanceOf(hatVaults.address), 0);

      assert.equal(await hatToken.balanceOf(staker), 0);

      let expectedReward = await calculateExpectedReward(staker);
      assert.equal(await hatToken.balanceOf(hatVaults.address), 0);

      await hatVaults.claimReward(0, {from:staker});
      assert.equal(await hatToken.balanceOf(hatVaults.address), 0);

      assert.equal((await hatToken.balanceOf(staker)).toString(), expectedReward.toString());
      assert.equal(await stakingToken.balanceOf(staker), 0);
      assert.equal(await stakingToken.balanceOf(hatVaults.address), web3.utils.toWei("1"));
    });

    it("multiple stakes from same account", async () => {
      await setup(accounts);
      var staker = accounts[1];
      await stakingToken.approve(hatVaults.address,web3.utils.toWei("4"),{from:staker});
      await stakingToken.mint(staker,web3.utils.toWei("1"));
      await hatVaults.deposit(0,web3.utils.toWei("1"),{from:staker});

      assert.equal(await hatToken.balanceOf(staker), 0);

      // Deposit redeemed existing reward
      await stakingToken.mint(staker,web3.utils.toWei("1"));
      let expectedReward = await calculateExpectedReward(staker);
      var tx = await hatVaults.deposit(0,web3.utils.toWei("1"),{from:staker});
      assert.equal(tx.logs[0].event, "SendReward");
      assert.equal(tx.logs[0].args.amount.toString(), expectedReward.toString());
      assert.equal(tx.logs[0].args.user, staker);
      assert.equal(tx.logs[0].args.pid, 0);
      assert.isTrue(tx.logs[0].args.requestedAmount.eq(tx.logs[0].args.amount));
      assert.equal((await hatToken.balanceOf(staker)).toString(), expectedReward.toString());

      await stakingToken.mint(staker,web3.utils.toWei("1"));
      expectedReward = await calculateExpectedReward(staker);
      var balanceOfStakerBefore = await hatToken.balanceOf(staker);
      await hatVaults.deposit(0,web3.utils.toWei("1"),{from:staker});
      assert.equal((await hatToken.balanceOf(staker)).toString(), expectedReward.add(balanceOfStakerBefore).toString());

      // Deposit redeemed existing reward
      await utils.increaseTime(7*24*3600);
      await stakingToken.mint(staker,web3.utils.toWei("1"));
      expectedReward = await calculateExpectedReward(staker);
      balanceOfStakerBefore = await hatToken.balanceOf(staker);
      await hatVaults.deposit(0,web3.utils.toWei("1"),{from:staker});
      assert.equal((await hatToken.balanceOf(staker)).toString(), expectedReward.add(balanceOfStakerBefore).toString());
      assert.equal(await stakingToken.balanceOf(staker), 0);
      assert.equal(await stakingToken.balanceOf(hatVaults.address), web3.utils.toWei("4"));
      await utils.increaseTime(7*24*3600);
      //withdraw
      expectedReward = await calculateExpectedReward(staker,safeWithdrawBlocksIncrement);
      balanceOfStakerBefore = await hatToken.balanceOf(staker);
      await safeWithdraw(0,web3.utils.toWei("4"),staker);
      //staker  get stake back
      assert.equal((await stakingToken.balanceOf(staker)).toString(), web3.utils.toWei("4").toString());
      assert.equal((await hatToken.balanceOf(staker)).toString(), expectedReward.add(balanceOfStakerBefore).toString());
    });

    it("hat reward withdraw all balance if reward larger than balance", async () => {
      await setup(accounts);
      var staker = accounts[1];
      await stakingToken.approve(hatVaults.address,web3.utils.toWei("4"),{from:staker});
      await stakingToken.mint(staker,web3.utils.toWei("1"));
      await hatVaults.deposit(0,web3.utils.toWei("1"),{from:staker});

      assert.equal(await hatToken.balanceOf(staker), 0);

      // Deposit redeemed existing reward
      await stakingToken.mint(staker,web3.utils.toWei("1"));
      let expectedReward = await calculateExpectedReward(staker);
      var tx = await hatVaults.deposit(0,web3.utils.toWei("1"),{from:staker});
      assert.equal(tx.logs[0].event, "SendReward");
      assert.equal(tx.logs[0].args.amount.toString(), expectedReward.toString());
      assert.equal(tx.logs[0].args.user, staker);
      assert.equal(tx.logs[0].args.pid, 0);
      assert.isTrue(tx.logs[0].args.requestedAmount.eq(tx.logs[0].args.amount));
      assert.equal((await hatToken.balanceOf(staker)).toString(), expectedReward.toString());

      await stakingToken.mint(staker,web3.utils.toWei("1"));
      expectedReward = await calculateExpectedReward(staker);
      var balanceOfStakerBefore = await hatToken.balanceOf(staker);
      await hatVaults.deposit(0,web3.utils.toWei("1"),{from:staker});
      assert.equal((await hatToken.balanceOf(staker)).toString(), expectedReward.add(balanceOfStakerBefore).toString());

      // Deposit redeemed existing reward
      await utils.increaseTime(7*24*3600);
      await stakingToken.mint(staker,web3.utils.toWei("1"));
      expectedReward = await calculateExpectedReward(staker);
      balanceOfStakerBefore = await hatToken.balanceOf(staker);
      await hatVaults.deposit(0,web3.utils.toWei("1"),{from:staker});
      assert.equal((await hatToken.balanceOf(staker)).toString(), expectedReward.add(balanceOfStakerBefore).toString());
      assert.equal(await stakingToken.balanceOf(staker), 0);
      assert.equal(await stakingToken.balanceOf(hatVaults.address), web3.utils.toWei("4"));
      await utils.increaseTime(7*24*3600);
      //withdraw
      await hatVaults.updatePool(0);
      balanceOfStakerBefore = await hatToken.balanceOf(staker);
      // Burn tokens so contract doesn't have enough for the whole reward
      let balanceInPool = await hatToken.balanceOf(hatVaults.address);
      await hatToken.burnFrom(hatVaults.address, balanceInPool);
      expectedReward = await calculateExpectedReward(staker,safeWithdrawBlocksIncrement);
      await safeWithdraw(0,web3.utils.toWei("4"),staker);
      //staker get stake back
      assert.equal((await stakingToken.balanceOf(staker)).toString(), web3.utils.toWei("4").toString());
      assert.equal((await hatToken.balanceOf(staker)).toString(), expectedReward.sub(balanceInPool).add(balanceOfStakerBefore).toString());
      assert.equal((await hatToken.balanceOf(hatVaults.address)).toString(), '0');
    });

    it("getMultiplier - from below startblock return 0", async () => {
      await setup(accounts, REWARD_PER_BLOCK, 1);
      assert.equal((await hatVaults.getMultiplier(0, 1)).toNumber(), 0);
      await setup(accounts, REWARD_PER_BLOCK, 0);
      assert.equal((await hatVaults.getMultiplier(0, 1)).toNumber(), 688);
    });

    it("getMultiplier - from must be <= to", async () => {
      await setup(accounts, REWARD_PER_BLOCK, 0);
      try {
        await hatVaults.getMultiplier(1, 0);
        assert(false, 'from must be <= to');
      } catch (ex) {
        assertVMException(ex);
      }
      assert.equal((await hatVaults.getMultiplier(0, 0)).toNumber(), 0);
    });

    it("getMultiplier - from below startblock return 0", async () => {
      await setup(accounts, REWARD_PER_BLOCK, 0);
      assert.equal((await hatVaults.getMultiplier(0, 10)).toNumber(), 688 * 10);
      assert.equal((await hatVaults.getMultiplier(0, 15)).toNumber(), (688 * 10) + (413 * 5));
      assert.equal((await hatVaults.getMultiplier(0, 20)).toNumber(), (688 * 10) + (413 * 10));
      assert.equal((await hatVaults.getMultiplier(0, 1000)).toNumber(), (688 * 10) + (413 * 10) + (310 * 10) + (232 * 10) + (209 * 10) + (188 * 10) + (169 * 10) + (152 * 10) + (137 * 10) + (123 * 10) + (111 * 10) + (100 * 890));
  });

  it("pendingReward + getRewardPerBlock", async () => {
    await setup(accounts);
    var staker = accounts[1];
    assert.equal((await hatVaults.pendingReward(0, staker)).toNumber(), 0);
    await stakingToken.approve(hatVaults.address,web3.utils.toWei("4"),{from:staker});
    await stakingToken.mint(staker,web3.utils.toWei("1"));
    await hatVaults.deposit(0,web3.utils.toWei("1"),{from:staker});
    await utils.increaseTime(7*24*3600);
    assert.equal((await hatVaults.pendingReward(0, staker)).toString(), (await hatVaults.getRewardPerBlock(1)).toString());
    assert.equal((await hatVaults.getRewardPerBlock(0)).toString(), "10000000000000000000");
  });

  it("emergency withdraw", async () => {
    await setup(accounts);
    var staker = accounts[1];
    var staker2 = accounts[3];
    await stakingToken.approve(hatVaults.address,web3.utils.toWei("1"),{from:staker});
    await stakingToken.approve(hatVaults.address,web3.utils.toWei("1"),{from:staker2});
    await stakingToken.mint(staker,web3.utils.toWei("1"));
    await stakingToken.mint(staker2,web3.utils.toWei("1"));

    //stake
    await hatVaults.deposit(0,web3.utils.toWei("1"),{from:staker});
    assert.equal(await hatToken.balanceOf(hatVaults.address),0);


    assert.equal(await hatToken.balanceOf(staker),0);
    await utils.increaseTime(7*24*3600);

    assert.equal(await stakingToken.balanceOf(staker),0);
    let stakerAmount = await hatVaults.getStakedAmount(0,staker);
    assert.equal(stakerAmount.toString(),web3.utils.toWei("1"));

    // Can emergency withdraw 1 token
    assert.equal(await stakingToken.balanceOf(staker),0);
    try {
          await unSafeEmergencyWithdraw(0,staker);
          assert(false, 'cannot emergency withdraw ');
        } catch (ex) {
          assertVMException(ex);
      }

    await safeEmergencyWithdraw(0 ,staker);
    assert.equal(await hatToken.balanceOf(hatVaults.address),0);

    assert.equal(web3.utils.fromWei((await stakingToken.balanceOf(staker))),1);

    //Can emergency withdraw only once
    try {
          await safeEmergencyWithdraw(0,staker);
          assert(false, 'Can emergency withdraw only once');
        } catch (ex) {
          assertVMException(ex);
      }
    assert.equal(await hatToken.balanceOf(hatVaults.address),0);

    assert.equal(web3.utils.fromWei((await stakingToken.balanceOf(staker))),1);
    try {
          await hatVaults.withdraw(0,1,{from:staker});
          assert(false, 'cannot withdraw after emergenecy withdraw');
        } catch (ex) {
          assertVMException(ex);
      }
  });


  it("approve+ stake + exit", async () => {
    await setup(accounts);
    var staker = accounts[4];
    var staker2 = accounts[3];
    await stakingToken.approve(hatVaults.address,web3.utils.toWei("1"),{from:staker});
    await stakingToken.approve(hatVaults.address,web3.utils.toWei("1"),{from:staker2});
    await stakingToken.mint(staker,web3.utils.toWei("1"));
    await stakingToken.mint(staker2,web3.utils.toWei("1"));
    await advanceToSaftyPeriod();
    await hatVaults.pendingApprovalClaim(0,accounts[2],4,{from:accounts[1]});
    try {
          await hatVaults.approveClaim(0);
          assert(false, 'lpbalance is zero');
        } catch (ex) {
          assertVMException(ex);
      }
    await hatVaults.dismissPendingApprovalClaim(0);

    //stake
    await hatVaults.deposit(0,web3.utils.toWei("1"),{from:staker});
    assert.equal(await hatToken.balanceOf(hatVaults.address),0);

  //exit
    assert.equal(await hatToken.balanceOf(staker),0);
    await utils.increaseTime(7*24*3600);
    await advanceToNoneSaftyPeriod();
    try {
          await hatVaults.pendingApprovalClaim(0,accounts[2],4,{from:accounts[1]});
          assert(false, 'none safty period');
        } catch (ex) {
          assertVMException(ex);
      }
    await advanceToSaftyPeriod();
    try {
          await hatVaults.pendingApprovalClaim(0,accounts[2],5,{from:accounts[1]});
          assert(false, 'severity is out of range');
        } catch (ex) {
          assertVMException(ex);
      }

    try {
          await hatVaults.pendingApprovalClaim(0,utils.NULL_ADDRESS,4,{from:accounts[1]});
          assert(false, 'beneficiary is zero');
        } catch (ex) {
          assertVMException(ex);
      }
    try {
          await hatVaults.pendingApprovalClaim(0,accounts[2],4,{from:accounts[2]});
          assert(false, 'only Committee');
        } catch (ex) {
          assertVMException(ex);
      }
      try {
            await hatVaults.approveClaim(0);
            assert(false, 'there is no pending approval');
          } catch (ex) {
            assertVMException(ex);
        }
    var tx = await hatVaults.pendingApprovalClaim(0,accounts[2],4,{from:accounts[1]});
    try {
          await hatVaults.pendingApprovalClaim(0,accounts[2],4,{from:accounts[1]});
          assert(false, 'there is already pending approval');
        } catch (ex) {
          assertVMException(ex);
      }
    assert.equal(tx.logs[0].event, "PendingApprovalLog");
    tx = await hatVaults.approveClaim(0);
    assert.equal(await hatToken.balanceOf(hatVaults.address),0);
    assert.equal(tx.logs[0].event, "ClaimApprove");

    await hatVaults.deposit(0,web3.utils.toWei("1"),{from:staker2});
    assert.equal(await stakingToken.balanceOf(staker),0);
    let stakerAmount = await hatVaults.getStakedAmount(0,staker);
    assert.equal(stakerAmount.toString(),web3.utils.toWei("1"));
  //  assert.equal(await stakingToken.balanceOf(hatVaults.address),0);
    tx = await safeWithdraw(0,stakerAmount,staker);

    assert.equal(stakerAmount.toString(),web3.utils.toWei("1"));

    assert.equal(tx.logs[0].event, "SendReward");
    assert.isTrue(tx.logs[0].args.amount.eq(tx.logs[0].args.requestedAmount));

    assert.equal(web3.utils.fromWei(await stakingToken.balanceOf(staker)),"0.01");
    stakerAmount = await hatVaults.getStakedAmount(0,staker2);
    tx = await await safeWithdraw(0,stakerAmount,staker2);
    assert.equal(tx.logs[0].event, "SendReward");
    assert.isTrue(tx.logs[0].args.amount.eq(tx.logs[0].args.requestedAmount));
    //dust
    assert.equal(web3.utils.fromWei((await hatToken.balanceOf(hatVaults.address)).toString()), "0.000000000037");
    assert.equal(web3.utils.fromWei(await stakingToken.balanceOf(staker2)),"1");
  }).timeout(40000);


  it("approve+ stake simple check rewards", async () => {
    await setup(accounts);
    var staker = accounts[4];
    await stakingToken.approve(hatVaults.address,web3.utils.toWei("1"),{from:staker});
    await stakingToken.mint(staker,web3.utils.toWei("1"));

    //stake
    await hatVaults.deposit(0,web3.utils.toWei("1"),{from:staker});

    assert.equal(await hatToken.balanceOf(staker),0);
    await utils.increaseTime(7*24*3600);
    await advanceToSaftyPeriod();
    await hatVaults.pendingApprovalClaim(0,accounts[2],4,{from:accounts[1]});
    var tx = await hatVaults.approveClaim(0);
    assert.equal(tx.logs[0].event, "ClaimApprove");
    let stakerAmount = await hatVaults.getStakedAmount(0,staker);
    assert.equal(stakerAmount.toString(),web3.utils.toWei("1"));
    tx = await safeWithdraw(0,stakerAmount,staker);
    await hatToken.getPastEvents('Transfer', {
          fromBlock: tx.blockNumber,
          toBlock: 'latest'
      })
      .then(function(events){
          assert.equal(events[0].event,"Transfer");
          assert.equal(events[0].args.from,utils.NULL_ADDRESS);
          assert.equal(events[0].args.to,hatVaults.address );
      });
    assert.equal(tx.logs[0].event, "SendReward");
    assert.isTrue(tx.logs[0].args.amount.eq(tx.logs[0].args.requestedAmount));
    assert.equal(await hatToken.balanceOf(hatVaults.address), 0);
    assert.equal(web3.utils.fromWei(await stakingToken.balanceOf(staker)),"0.01");
  });

  it("emergencyWithdraw after approve and check reward", async () => {
    await setup(accounts);
    var staker = accounts[1];
    var staker2 = accounts[3];
    await stakingToken.approve(hatVaults.address,web3.utils.toWei("2"),{from:staker});
    await stakingToken.approve(hatVaults.address,web3.utils.toWei("1"),{from:staker2});
    await stakingToken.mint(staker,web3.utils.toWei("2"));
    await stakingToken.mint(staker2,web3.utils.toWei("1"));

    //stake
    await hatVaults.deposit(0,web3.utils.toWei("1"),{from:staker});
    await hatVaults.deposit(0,web3.utils.toWei("1"),{from:staker2});

    await utils.increaseTime(7*24*3600);
    await advanceToSaftyPeriod();
    await hatVaults.pendingApprovalClaim(0,accounts[2],4,{from:accounts[1]});
    await hatVaults.approveClaim(0);
    await safeEmergencyWithdraw(0,staker);
    await hatVaults.deposit(0,web3.utils.toWei("1"),{from:staker});
    var tx = await safeWithdraw(0,web3.utils.toWei("1"),staker2);
    assert.equal(tx.logs[0].event, "SendReward");
    assert.isTrue(tx.logs[0].args.amount.eq(tx.logs[0].args.requestedAmount));
    tx = await safeWithdraw(0,web3.utils.toWei("1"),staker);
    assert.equal(tx.logs[0].event, "SendReward");
    assert.isTrue(tx.logs[0].args.amount.eq(tx.logs[0].args.requestedAmount));

  });


  it("emergencyWithdraw after approve", async () => {
    await setup(accounts);
    var staker = accounts[1];
    var staker2 = accounts[3];
    await stakingToken.approve(hatVaults.address,web3.utils.toWei("2"),{from:staker});
    await stakingToken.approve(hatVaults.address,web3.utils.toWei("1"),{from:staker2});
    await stakingToken.mint(staker,web3.utils.toWei("2"));
    await stakingToken.mint(staker2,web3.utils.toWei("1"));

    //stake
    await hatVaults.deposit(0,web3.utils.toWei("1"),{from:staker});
  //exit
    assert.equal(await hatToken.balanceOf(staker),0);
    assert.equal(await hatToken.balanceOf(hatVaults.address),0);

    await utils.increaseTime(7*24*3600);
    await advanceToSaftyPeriod();
    await hatVaults.pendingApprovalClaim(0,accounts[2],4,{from:accounts[1]});
    var tx = await hatVaults.approveClaim(0);
    assert.equal(tx.logs[0].event, "ClaimApprove");
    tx = await safeEmergencyWithdraw(0,staker);

    assert.equal((tx.logs[0].args.amount).toString(),web3.utils.toWei("0.01"));
    await hatVaults.deposit(0,web3.utils.toWei("1"),{from:staker2});
    assert.equal(await hatToken.balanceOf(staker2),0);


    tx = await safeEmergencyWithdraw(0,staker2);
    assert.equal((tx.logs[0].args.amount).toString(),web3.utils.toWei("1"));

    await hatVaults.deposit(0,web3.utils.toWei("1"),{from:staker});
    tx = await safeWithdraw(0,web3.utils.toWei("1"),staker);
    assert.equal(tx.logs[0].event, "SendReward");
    assert.isTrue(tx.logs[0].args.amount.eq(tx.logs[0].args.requestedAmount));
    assert.equal(await hatToken.balanceOf(hatVaults.address),0);

  });

  it("enable farming  + 2xapprove+ exit", async () => {
    await setup(accounts);
    var staker = accounts[4];
    await stakingToken.approve(hatVaults.address,web3.utils.toWei("1"),{from:staker});
    await stakingToken.mint(staker,web3.utils.toWei("1"));
    //start farming
    //stake
    await hatVaults.deposit(0,web3.utils.toWei("1"),{from:staker});
    await utils.increaseTime(7*24*3600);
  //exit
    assert.equal(await hatToken.balanceOf(staker),0);
    await advanceToSaftyPeriod();
    await hatVaults.pendingApprovalClaim(0,accounts[2],1,{from:accounts[1]});
    await hatVaults.approveClaim(0);
    await advanceToSaftyPeriod();
    await hatVaults.pendingApprovalClaim(0,accounts[2],1,{from:accounts[1]});
    await hatVaults.approveClaim(0);
    await advanceToNoneSaftyPeriod();

    let currentBlockNumber = (await web3.eth.getBlock("latest")).number;
    let lastRewardBlock = (await hatVaults.poolInfo(0)).lastRewardBlock;
    let rewardPerShare = new web3.utils.BN((await hatVaults.poolInfo(0)).rewardPerShare);
    let onee12 = new web3.utils.BN("1000000000000");
    let stakeVaule = new web3.utils.BN(web3.utils.toWei("1"));

    let poolReward = await hatVaults.getPoolReward(lastRewardBlock,currentBlockNumber+1+safeWithdrawBlocksIncrement,100,100);
    rewardPerShare = rewardPerShare.add(poolReward.mul(onee12).div(stakeVaule));
    let expectedReward = stakeVaule.mul(rewardPerShare).div(onee12);
    await safeWithdraw(0,web3.utils.toWei("1"),staker);
    assert.equal((await stakingToken.balanceOf(staker)).toString(),"364816000000000000");//(0.6)*(0.6)

    let balanceOfStakerHats = await hatToken.balanceOf(staker);
    assert.equal(balanceOfStakerHats.toString(),
                  expectedReward);

  });


  it("deposit + withdraw after time end (bdp bug)", async () => {
      await setup(accounts,"1000");
      var staker = accounts[1];

      await stakingToken.approve(hatVaults.address,web3.utils.toWei("1"),{from:staker});
      await stakingToken.mint(staker,web3.utils.toWei("1"));
      await hatVaults.deposit(0,web3.utils.toWei("1"),{from:staker});
      //withdraw
      //increase blocks and mine all blocks
      var allBlocksOfFarm = 175000/1000; // rewardsAllocatedToFarm/rewardPerBlock
      for(var i =0;i<allBlocksOfFarm;i++) {
          await utils.increaseTime(1);
      }
      try {
            await hatVaults.massUpdatePools(0,2);
            assert(false, 'massUpdatePools not in range');
          } catch (ex) {
            assertVMException(ex);
        }
      await hatVaults.massUpdatePools(0,1);
      await safeWithdraw(0,web3.utils.toWei("1"),staker);

      //staker  get stake back
      assert.equal(await stakingToken.balanceOf(staker), web3.utils.toWei("1"));
      //and get all rewards
      assert.equal((await hatToken.balanceOf(staker)).toString(),
                    web3.utils.toWei("175000").toString());
  });

  it("approve+ swapBurnSend", async () => {
    await setup(accounts);
    var staker = accounts[4];
    await stakingToken.approve(hatVaults.address,web3.utils.toWei("1"),{from:staker});
    await stakingToken.mint(staker,web3.utils.toWei("1"));
    await hatVaults.deposit(0,web3.utils.toWei("1"),{from:staker});
    assert.equal(await hatToken.balanceOf(staker),0);
    await utils.increaseTime(7*24*3600);
    try {
          await hatVaults.swapBurnSend(0, accounts[2],0);
          assert(false, 'cannot swapBurnSend before approve');
        } catch (ex) {
          assertVMException(ex);
      }
    await advanceToSaftyPeriod();
    await hatVaults.pendingApprovalClaim(0,accounts[2],4,{from:accounts[1]});
    await hatVaults.approveClaim(0);
    var tx = await hatVaults.swapBurnSend(0, accounts[2],0);
    assert.equal(tx.logs[0].event, "SwapAndBurn");
    var expectedHatBurned = (new web3.utils.BN(web3.utils.toWei("1"))).mul(new web3.utils.BN("25")).div(new web3.utils.BN(1000));
    assert.equal(tx.logs[0].args._amountBurnet.toString(), expectedHatBurned.toString());
    assert.equal(tx.logs[1].event, "SwapAndSend");
    var vestingTokenLock = await HATTokenLock.at(tx.logs[1].args._tokenLock);
    assert.equal((await hatToken.balanceOf(vestingTokenLock.address)).toString(),tx.logs[1].args._amountReceived.toString());
    var expectedHackerReward = (new web3.utils.BN(web3.utils.toWei("1"))).mul(new web3.utils.BN(4)).div(new web3.utils.BN(100));
    assert.equal(tx.logs[1].args._amountReceived.toString(), expectedHackerReward.toString());
    assert.equal(await vestingTokenLock.canDelegate(),true);
    await vestingTokenLock.delegate(accounts[4],{from:accounts[2]});
    assert.equal(await hatToken.delegates(vestingTokenLock.address),accounts[4]);
    try {
          await hatVaults.swapBurnSend(0, accounts[2],0);
          assert(false, 'cannot swapBurnSend twice');
        } catch (ex) {
          assertVMException(ex);
      }

  });

  it("setPool", async () => {
    await setup(accounts);
    try {
        await hatVaults.setPool(1, 200, true, '_descriptionHash');
        assert(false, 'no pool exist');
      } catch (ex) {
        assertVMException(ex);
    }
    await hatVaults.setPool(0, 200,true, '_descriptionHash');
    var staker = accounts[4];
    await stakingToken.approve(hatVaults.address,web3.utils.toWei("1"),{from:staker});
    await stakingToken.mint(staker,web3.utils.toWei("1"));
    await hatVaults.deposit(0,web3.utils.toWei("1"),{from:staker});
    assert.equal(await hatToken.balanceOf(staker), 0);
    await hatVaults.setPool(0, 100,true, '_descriptionHash');
    await hatVaults.setPool(0, 200,true, '_descriptionHash');
    let expectedReward = await calculateExpectedReward(staker);
    assert.equal(await stakingToken.balanceOf(staker), 0);
    await hatVaults.claimReward(0, {from:staker});
    assert.equal((await hatToken.balanceOf(staker)).toString(), expectedReward.toString());
    assert.equal(await stakingToken.balanceOf(staker), 0);
    assert.equal(await stakingToken.balanceOf(hatVaults.address), web3.utils.toWei("1"));
  });


  it("swapAndBurn rewards check", async () => {
    await setup(accounts);
    var staker = accounts[4];
    var staker2 = accounts[3];
    assert.equal((await hatVaults.getPoolRewardsPendingLpToken(0)).toString(), "0");

    await stakingToken.approve(hatVaults.address,web3.utils.toWei("1"),{from:staker});
    await stakingToken.approve(hatVaults.address,web3.utils.toWei("1"),{from:staker2});
    await stakingToken.mint(staker,web3.utils.toWei("1"));
    await stakingToken.mint(staker2,web3.utils.toWei("1"));

    await hatVaults.deposit(0,web3.utils.toWei("1"),{from:staker});

    assert.equal(await hatToken.balanceOf(staker),0);
    await utils.increaseTime(7*24*3600);
    await advanceToSaftyPeriod();
    await hatVaults.pendingApprovalClaim(0,accounts[2],4,{from:accounts[1]});
    await hatVaults.approveClaim(0);
    assert.equal(
      (
        await hatVaults.getPoolRewardsPendingLpToken(0)).toString(),
        new web3.utils.BN(web3.utils.toWei("1")).mul(
          (new web3.utils.BN((await hatVaults.getPoolRewards(0)).rewardsSplit.swapAndBurn))
          .add(new web3.utils.BN((await hatVaults.getPoolRewards(0)).rewardsSplit.hackerHatReward))
          .add(new web3.utils.BN((await hatVaults.getPoolRewards(0)).rewardsSplit.governanceHatReward))
      ).div(new web3.utils.BN("10000")).toString()
    );
    var tx = await hatVaults.swapBurnSend(0,accounts[2],0);
    assert.equal(tx.logs[0].event, "SwapAndBurn");
    assert.equal(tx.logs[0].args._amountSwaped.toString(),
      new web3.utils.BN(web3.utils.toWei("1")).mul(
        (new web3.utils.BN((await hatVaults.getPoolRewards(0)).rewardsSplit.swapAndBurn))
        .add(new web3.utils.BN((await hatVaults.getPoolRewards(0)).rewardsSplit.hackerHatReward))
        .add(new web3.utils.BN((await hatVaults.getPoolRewards(0)).rewardsSplit.governanceHatReward))
      ).div(new web3.utils.BN("10000")).toString()
    );
    assert.equal(tx.logs[0].args._amountBurnet.toString(), new web3.utils.BN(web3.utils.toWei("1")).mul(
      (new web3.utils.BN((await hatVaults.getPoolRewards(0)).rewardsSplit.swapAndBurn))
    ).div(new web3.utils.BN("10000")).toString());

    assert.equal(tx.logs[1].args._amountReceived.toString(), new web3.utils.BN(web3.utils.toWei("1")).mul(
      (new web3.utils.BN((await hatVaults.getPoolRewards(0)).rewardsSplit.hackerHatReward))
    ).div(new web3.utils.BN("10000")).toString());
    let afterRewardBalance = (await hatToken.balanceOf(tx.logs[1].args._tokenLock)).toString();
    assert.equal(tx.logs[1].args._amountReceived.toString(), afterRewardBalance);
  });

  it("swapBurnSend", async () => {
    await setup(accounts);
    var staker = accounts[4];
    var staker2 = accounts[3];
    assert.equal((await hatVaults.getPoolRewardsPendingLpToken(0)).toString(), "0");

    await stakingToken.approve(hatVaults.address,web3.utils.toWei("1"),{from:staker});
    await stakingToken.approve(hatVaults.address,web3.utils.toWei("1"),{from:staker2});
    await stakingToken.mint(staker,web3.utils.toWei("1"));
    await stakingToken.mint(staker2,web3.utils.toWei("1"));

    await hatVaults.deposit(0,web3.utils.toWei("1"),{from:staker});

    assert.equal(await hatToken.balanceOf(staker),0);
    await utils.increaseTime(7*24*3600);
    await advanceToSaftyPeriod();
    await hatVaults.pendingApprovalClaim(0,accounts[2],4,{from:accounts[1]});
    await hatVaults.approveClaim(0);
    assert.equal(
      (
        await hatVaults.getPoolRewardsPendingLpToken(0)).toString(),
        new web3.utils.BN(web3.utils.toWei("1")).mul(
          (new web3.utils.BN((await hatVaults.getPoolRewards(0)).rewardsSplit.swapAndBurn))
          .add(new web3.utils.BN((await hatVaults.getPoolRewards(0)).rewardsSplit.hackerHatReward))
          .add(new web3.utils.BN((await hatVaults.getPoolRewards(0)).rewardsSplit.governanceHatReward))
      ).div(new web3.utils.BN("10000")).toString()
    );

    try {
        await hatVaults.swapBurnSend(0, accounts[1],0,{from:accounts[3]});
        assert(false, 'only gov');
      } catch (ex) {
        assertVMException(ex);
    }

    var tx = await hatVaults.swapBurnSend(0,accounts[1],0,{from:accounts[0]});
    assert.equal(tx.logs[0].event, "SwapAndBurn");
    assert.equal(tx.logs[0].args._amountSwaped.toString(),
      new web3.utils.BN(web3.utils.toWei("1")).mul(
        (new web3.utils.BN((await hatVaults.getPoolRewards(0)).rewardsSplit.swapAndBurn))
        .add(new web3.utils.BN((await hatVaults.getPoolRewards(0)).rewardsSplit.governanceHatReward))
      ).div(new web3.utils.BN("10000")).toString()
    );
    assert.equal(tx.logs[0].args._amountBurnet.toString(), new web3.utils.BN(web3.utils.toWei("1")).mul(
      (new web3.utils.BN((await hatVaults.getPoolRewards(0)).rewardsSplit.swapAndBurn))
    ).div(new web3.utils.BN("10000")).toString());
    assert.equal(tx.logs[1].event, "SwapAndSend");
    assert.equal(tx.logs[1].args._amountReceived.toString(), '0');
    // Not real beneficiary should not get tokens
    let afterRewardBalance = (await hatToken.balanceOf(tx.logs[1].args._tokenLock)).toString();
    assert.equal(tx.logs[1].args._tokenLock, '0x0000000000000000000000000000000000000000');

    tx = await hatVaults.swapBurnSend(0, accounts[2],0,{from:accounts[0]});

    assert.equal(tx.logs[0].event, "SwapAndBurn");
    assert.equal(tx.logs[0].args._amountBurnet.toString(), '0');
    assert.equal(tx.logs[1].args._amountReceived.toString(), new web3.utils.BN(web3.utils.toWei("1")).mul(
      (new web3.utils.BN((await hatVaults.getPoolRewards(0)).rewardsSplit.hackerHatReward))
    ).div(new web3.utils.BN("10000")).toString());
    afterRewardBalance = (await hatToken.balanceOf(tx.logs[1].args._tokenLock)).toString();
    assert.equal(tx.logs[1].args._amountReceived.toString(), afterRewardBalance);

    try {
        tx = await hatVaults.swapBurnSend(0, accounts[1],0,{from:accounts[0]});
        assert(false, 'can claim only once, nothing to redeem or burn');
      } catch (ex) {
        assertVMException(ex);
    }

    try {
      tx = await hatVaults.swapBurnSend(0, accounts[2],0,{from:accounts[0]});
      assert(false, 'can claim only once, nothing to redeem or burn');
    } catch (ex) {
      assertVMException(ex);
    }
  });

  it("claim", async () => {
    await setup(accounts);
    let someHash = "0x00000000000000000000000000000000000001";
    let fee  = web3.utils.toWei("1");
    var tx = await hatVaults.claim(someHash,{from:accounts[3]});
    assert.equal(tx.logs[0].event, "Claim");
    assert.equal(tx.logs[0].args._descriptionHash, someHash);
    assert.equal(tx.logs[0].args._claimer, accounts[3]);

    await hatVaults.setClaimFee(fee);
    var govBalanceBefore = new web3.utils.BN(await web3.eth.getBalance(accounts[0]));
    try {
          await hatVaults.claim(someHash,{from:accounts[3],value:web3.utils.toWei("0.9")});
          assert(false, 'fee is not enough');
        } catch (ex) {
          assertVMException(ex);
      }
    tx = await hatVaults.claim(someHash,{from:accounts[3],value:web3.utils.toWei("1")});
    var govBalanceAfter  =  new web3.utils.BN(await web3.eth.getBalance(accounts[0]));
    assert.equal(govBalanceAfter.sub(govBalanceBefore),fee);
    assert.equal(tx.logs[0].event, "Claim");
    assert.equal(tx.logs[0].args._descriptionHash, someHash);
    assert.equal(tx.logs[0].args._claimer, accounts[3]);
  });


  it("vesting", async () => {
    await setup(accounts);
    var staker = accounts[4];
    var staker2 = accounts[3];
    await stakingToken.approve(hatVaults.address,web3.utils.toWei("1"),{from:staker});
    await stakingToken.approve(hatVaults.address,web3.utils.toWei("1"),{from:staker2});
    await stakingToken.mint(staker,web3.utils.toWei("1"));
    await stakingToken.mint(staker2,web3.utils.toWei("1"));

    //stake
    await hatVaults.deposit(0,web3.utils.toWei("1"),{from:staker});
    assert.equal(await hatToken.balanceOf(staker),0);
    await utils.increaseTime(7*24*3600);
    await advanceToSaftyPeriod();
    await hatVaults.pendingApprovalClaim(0,accounts[2],4,{from:accounts[1]});
    var tx = await hatVaults.approveClaim(0);
    assert.equal(tx.logs[0].event, "ClaimApprove");
    var vestingTokenLock = await HATTokenLock.at(tx.logs[0].args._tokenLock);
    assert.equal(await vestingTokenLock.beneficiary(), accounts[2]);
    var depositValutBN = new web3.utils.BN(web3.utils.toWei("1"));
    var expectedHackerBalance = depositValutBN.mul(new web3.utils.BN(4500)).div(new web3.utils.BN(10000));
    assert.isTrue((await stakingToken.balanceOf(vestingTokenLock.address)).eq(expectedHackerBalance));
    assert.isTrue((new web3.utils.BN(tx.logs[0].args._claimReward.hackerVestedReward)).eq(expectedHackerBalance));
    assert.isTrue(expectedHackerBalance.eq(await vestingTokenLock.managedAmount()));
    assert.equal(await vestingTokenLock.revocable(),2);//Disable
    assert.equal(await vestingTokenLock.canDelegate(),false);

    try {
          await vestingTokenLock.delegate(accounts[4]);
          assert(false, 'cannot delegate');
        } catch (ex) {
          assertVMException(ex);
      }

    try {
          await vestingTokenLock.revoke();
          assert(false, 'cannot revoke');
        } catch (ex) {
          assertVMException(ex);
      }
      try {
            await vestingTokenLock.withdrawSurplus(1);
            assert(false, 'no surplus');
          } catch (ex) {
            assertVMException(ex);
        }
        try {
              await vestingTokenLock.release();
              assert(false, 'only beneficiary can release');
            } catch (ex) {
              assertVMException(ex);
          }

         try {
               await vestingTokenLock.release({from:accounts[2]});
               assert(false, 'cannot release before first period');
             } catch (ex) {
               assertVMException(ex);
           }
         await utils.increaseTime(8640);
         await vestingTokenLock.release({from:accounts[2]});
         //hacker get also rewards via none vesting
         var hackerPriviosBalance = new web3.utils.BN("400000000000000000");
         assert.isTrue((await stakingToken.balanceOf(accounts[2])).sub(hackerPriviosBalance)
                       .eq(expectedHackerBalance.div(new web3.utils.BN(10))));

         await utils.increaseTime(8640*9);
         await vestingTokenLock.release({from:accounts[2]});
         assert.isTrue((await stakingToken.balanceOf(accounts[2])).sub(hackerPriviosBalance).eq(expectedHackerBalance));
         try {
               await vestingTokenLock.withdrawSurplus(1,{from:accounts[2]});
               assert(false, 'no Surplus');
             } catch (ex) {
               assertVMException(ex);
           }
          await stakingToken.mint(vestingTokenLock.address,10);
         //await stakingToken.transfer(vestingTokenLock.address,10);
         tx = await vestingTokenLock.withdrawSurplus(1,{from:accounts[2]});
         assert.equal(tx.logs[0].event,"TokensWithdrawn");
         assert.equal(tx.logs[0].args.amount,1);

  });

  it("set vesting params", async () => {
    await setup(accounts);
    assert.equal((await hatVaults.getPoolRewards(0)).vestingDuration,86400);
    assert.equal((await hatVaults.getPoolRewards(0)).vestingPeriods,10);

    try {
          await hatVaults.setVestingParams(0,21000,7,{from:accounts[2]});
          assert(false, 'only gov can set vesting params');
        } catch (ex) {
          assertVMException(ex);
      }
      try {
            await hatVaults.setVestingParams(0,21000,0);
            assert(false, 'period should not be zero');
          } catch (ex) {
            assertVMException(ex);
        }
        try {
              await hatVaults.setVestingParams(0,120*24*3600,7);
              assert(false, 'duration should be less than 120 days');
            } catch (ex) {
              assertVMException(ex);
          }
          try {
                await hatVaults.setVestingParams(0,6,7);
                assert(false, 'duration should be greater than period');
              } catch (ex) {
                assertVMException(ex);
            }
    var tx = await hatVaults.setVestingParams(0,21000,7);
    assert.equal(tx.logs[0].event, "SetVestingParams");
    assert.equal(tx.logs[0].args._duration, 21000);
    assert.equal(tx.logs[0].args._periods, 7);


    assert.equal((await hatVaults.getPoolRewards(0)).vestingDuration,21000);
    assert.equal((await hatVaults.getPoolRewards(0)).vestingPeriods,7);

  });

  it("set hat vesting params", async () => {
    await setup(accounts);
    assert.equal(await hatVaults.hatVestingDuration(),90*3600*24);
    assert.equal(await hatVaults.hatVestingPeriods(),90);

    try {
          await hatVaults.setHatVestingParams(21000,7,{from:accounts[2]});
          assert(false, 'only gov can set vesting params');
        } catch (ex) {
          assertVMException(ex);
      }
      try {
            await hatVaults.setHatVestingParams(21000,0);
            assert(false, 'period should not be zero');
          } catch (ex) {
            assertVMException(ex);
        }
        try {
              await hatVaults.setHatVestingParams(120*24*3600,7);
              assert(false, 'duration should be less than 120 days');
            } catch (ex) {
              assertVMException(ex);
          }
          try {
                await hatVaults.setHatVestingParams(6,7);
                assert(false, 'duration should be greater than period');
              } catch (ex) {
                assertVMException(ex);
            }
    var tx = await hatVaults.setHatVestingParams(21000,7);
    assert.equal(tx.logs[0].event, "SetHatVestingParams");
    assert.equal(tx.logs[0].args._duration, 21000);
    assert.equal(tx.logs[0].args._periods, 7);

    assert.equal(await hatVaults.hatVestingDuration(),21000);
    assert.equal(await hatVaults.hatVestingPeriods(),7);

  });

  it("unSafeWithdraw", async () => {
    await setup(accounts);
    var staker = accounts[1];

    await stakingToken.approve(hatVaults.address,web3.utils.toWei("1"),{from:staker});
    await stakingToken.mint(staker,web3.utils.toWei("1"));

    //stake
    await hatVaults.deposit(0,web3.utils.toWei("1"),{from:staker});
    try {
        await unSafeWithdraw(0,web3.utils.toWei("1"),staker);
        assert(false, 'cannot withfdraw on safety period');
    } catch (ex) {
      assertVMException(ex);
    }

  });

  it("massupdate gas test 18 [ @skip-on-coverage ] ", async () => {
    await setup(accounts);
    var staker = accounts[1];
    await stakingToken.approve(hatVaults.address,web3.utils.toWei("2"),{from:staker});
    await stakingToken.mint(staker,web3.utils.toWei("2"));

    await hatVaults.deposit(0,web3.utils.toWei("1"),{from:staker});
    for (var i=1;i<18;i++) {
      let stakingToken2 = await ERC20Mock.new("Staking","STK",accounts[0]);
      await hatVaults.addPool(100,stakingToken2.address,accounts[1],[],[0,0,0,0,0,0],"_descriptionHash",[86400,10]);
      await hatVaults.setCommittee(i,accounts[0],{from:accounts[1]});
      await stakingToken2.approve(hatVaults.address,web3.utils.toWei("2"),{from:staker});
      await stakingToken2.mint(staker,web3.utils.toWei("2"));
      await hatVaults.deposit(i,web3.utils.toWei("1"),{from:staker});
    }
    await utils.mineBlock();
    var tx = await hatVaults.massUpdatePools(0,18);
<<<<<<< HEAD
    assert.equal(tx.receipt.gasUsed, 2975090);
=======
    assert.equal(tx.receipt.gasUsed,2975420);
>>>>>>> e09e0cc2
  }).timeout(40000);


  it("setPool x2", async () => {
    var poolManagerMock = await PoolsManagerMock.new();
    await setup(accounts);
    var staker = accounts[1];
    await stakingToken.approve(hatVaults.address,web3.utils.toWei("2"),{from:staker});
    await stakingToken.mint(staker,web3.utils.toWei("2"));
    await hatVaults.deposit(0,web3.utils.toWei("1"),{from:staker});
    let stakingToken2 = await ERC20Mock.new("Staking","STK",accounts[0]);
    await hatVaults.addPool(100,stakingToken2.address,accounts[1],[],[0,0,0,0,0,0],"_descriptionHash",[86400,10]);
    await hatVaults.setCommittee(1,accounts[0],{from:accounts[1]});
    await stakingToken2.approve(hatVaults.address,web3.utils.toWei("2"),{from:staker});
    await stakingToken2.mint(staker,web3.utils.toWei("2"));
    await hatVaults.deposit(1,web3.utils.toWei("1"),{from:staker});
    await hatVaults.setPool(0,200,true,"123");
    // Update twice in one block should be same as once
    await poolManagerMock.updatePoolsTwice(hatVaults.address, 0, 1);
    await hatVaults.setPool(1,200,true,"123");
    await hatVaults.massUpdatePools(0,2);
    assert.equal(Math.round(web3.utils.fromWei(await hatToken.balanceOf(hatVaults.address))), 80);
    try {
      await hatVaults.massUpdatePools(2,1);
      assert(false, 'invalid mass update pools range');
    } catch (ex) {
      assertVMException(ex);
    }
  });

  it("setPool x2 v2", async () => {
    await setup(accounts);
    var staker = accounts[1];
    await stakingToken.approve(hatVaults.address,web3.utils.toWei("2"),{from:staker});
    await stakingToken.mint(staker,web3.utils.toWei("2"));
    let stakingToken2 = await ERC20Mock.new("Staking","STK",accounts[0]);
    try {
          await hatVaults.addPool(100,stakingToken.address,accounts[1],[],[0,0,0,0,0,0],"_descriptionHash",[86400,10]);
          assert(false, 'cannot add pool with already exist token');
        } catch (ex) {
          assertVMException(ex);
      }
      try {
            await hatVaults.addPool(100,stakingToken2.address,utils.NULL_ADDRESS,[],[0,0,0,0,0,0],"_descriptionHash",[86400,10]);
            assert(false, 'committee cannot be zero');
          } catch (ex) {
            assertVMException(ex);
        }
        try {
              await hatVaults.addPool(100,stakingToken2.address,accounts[1],[],[0,0,0,0,0,0],"_descriptionHash",[10,86400]);
              assert(false, 'vesting duration smaller than period');
            } catch (ex) {
              assertVMException(ex);
          }

          try {
                await hatVaults.addPool(100,stakingToken2.address,accounts[1],[],[0,0,0,0,0,0],"_descriptionHash",[(121*24*3600),10]);
                assert(false, 'vesting duration is too long');
              } catch (ex) {
                assertVMException(ex);
            }

            try {
                 await hatVaults.addPool(100,stakingToken2.address,accounts[1],[],[0,0,0,0,0,0],"_descriptionHash",[86400,0]);
                  assert(false, 'vesting period cannot be zero');
                } catch (ex) {
                  assertVMException(ex);
              }
    await hatVaults.addPool(100,stakingToken2.address,accounts[1],[],[0,0,0,0,0,0],"_descriptionHash",[86400,10]);
    await hatVaults.setCommittee(1,accounts[0],{from:accounts[1]});
    await stakingToken2.approve(hatVaults.address,web3.utils.toWei("1"),{from:staker});
    await stakingToken2.mint(staker,web3.utils.toWei("1"));
    await hatVaults.deposit(0,web3.utils.toWei("1"),{from:staker});
    await hatVaults.deposit(1,web3.utils.toWei("1"),{from:staker});

    await hatVaults.setPool(0,200,true,"123");

    var tx = await hatVaults.massUpdatePools(0,2);
        await hatToken.getPastEvents('Transfer', {
              fromBlock: tx.blockNumber,
              toBlock: 'latest'
          })
          .then(function(events){
              assert.equal(events[0].event,"Transfer");
              assert.equal(events[0].args.from,utils.NULL_ADDRESS);
              assert.equal(events[0].args.to,hatVaults.address);
              assert.equal(events.length,2);
          });
    assert.equal(Math.round(web3.utils.fromWei(await hatToken.balanceOf(hatVaults.address))),25);

  });

  it("add/set pool on the same block", async () => {
    let hatToken1 = await HATTokenMock.new(accounts[0],utils.TIME_LOCK_DELAY_IN_BLOCKS_UNIT);
    let router1 =  await UniSwapV2RouterMock.new();
    var tokenLock1 = await HATTokenLock.new();
    let tokenLockFactory1 = await TokenLockFactory.new(tokenLock1.address);
    var poolManager= await PoolsManagerMock.new();
    let hatVaults1 = await HATVaults.new(hatToken1.address,
                                    web3.utils.toWei("100"),
                                    1,
                                    10,
                                    poolManager.address,
                                    router1.address,
                                    tokenLockFactory1.address);
    let stakingToken2 = await ERC20Mock.new("Staking","STK",accounts[0]);
    let stakingToken3 = await ERC20Mock.new("Staking","STK",accounts[0]);
    var globalPoolUpdatesLength = await hatVaults1.getGlobalPoolUpdatesLength();
    assert.equal(globalPoolUpdatesLength,0);
    await poolManager.addPools(hatVaults1.address,100,[stakingToken2.address,stakingToken3.address],accounts[1],[],[0,0,0,0,0,0],"_descriptionHash",[86400,10]);
    globalPoolUpdatesLength = await hatVaults1.getGlobalPoolUpdatesLength();
    assert.equal(globalPoolUpdatesLength,1); //2 got in the same block
    assert.equal(await hatVaults1.poolLength(),2);
    await poolManager.setPools(hatVaults1.address,[0,1],200,true,"_descriptionHash");

    globalPoolUpdatesLength = await hatVaults1.getGlobalPoolUpdatesLength();
    assert.equal(globalPoolUpdatesLength,2); //2 got in the same block
    let globalUpdatesLen =  await hatVaults1.getGlobalPoolUpdatesLength();
    let totalAllocPoint = (await hatVaults1.globalPoolUpdates(globalUpdatesLen-1)).totalAllocPoint;
    assert.equal(totalAllocPoint.toString(),400); //2 got in the same block
  });

  it("stop in the middle", async () => {
      await setup(accounts,"1000");
      var staker = accounts[1];

      await stakingToken.approve(hatVaults.address,web3.utils.toWei("2"),{from:staker});
      await stakingToken.mint(staker,web3.utils.toWei("2"));
      await hatVaults.deposit(0,web3.utils.toWei("1"),{from:staker});
      await utils.mineBlock(1);
      await hatVaults.massUpdatePools(0,1);
      await utils.setMinter(hatToken,hatVaults.address,0);
      await safeWithdraw(0,web3.utils.toWei("1"),staker);
      assert.equal(await stakingToken.balanceOf(staker), web3.utils.toWei("2"));
      assert.equal((await hatToken.balanceOf(staker)).toString(),web3.utils.toWei("2000").toString());
      await hatVaults.deposit(0,web3.utils.toWei("1"),{from:staker});
      await utils.mineBlock(1);
      await safeWithdraw(0,web3.utils.toWei("1"),staker);
      assert.equal((await hatToken.balanceOf(staker)).toString(),web3.utils.toWei("2000").toString());
  });
});<|MERGE_RESOLUTION|>--- conflicted
+++ resolved
@@ -1358,11 +1358,7 @@
     }
     await utils.mineBlock();
     var tx = await hatVaults.massUpdatePools(0,18);
-<<<<<<< HEAD
     assert.equal(tx.receipt.gasUsed, 2975090);
-=======
-    assert.equal(tx.receipt.gasUsed,2975420);
->>>>>>> e09e0cc2
   }).timeout(40000);
 
 
