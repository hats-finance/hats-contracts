--- conflicted
+++ resolved
@@ -9,12 +9,8 @@
 const utils = require("./utils.js");
 const ISwapRouter = new ethers.utils.Interface(UniSwapV3RouterMock.abi);
 
-<<<<<<< HEAD
 const { deployHatVaults } = require("../scripts/hatvaults-deploy.js");
-const { upgradeHatVaults } = require("../scripts/hatvaultsupgrade.js");
-=======
-const { deployHatVaults } = require("../scripts/hatvaultsdeploy.js");
->>>>>>> 4dcec30b
+
 const {
   assertVMException,
   advanceToSafetyPeriod: advanceToSafetyPeriod_,
@@ -4426,112 +4422,6 @@
     );
   });
 
-<<<<<<< HEAD
-  it("set reward controller", async () => {
-    await setup(accounts);
-    try {
-      await hatVaults.setRewardController(accounts[1], {
-        from: accounts[1],
-      });
-      assert(false, "only gov");
-    } catch (ex) {
-      assertVMException(ex, "Ownable: caller is not the owner");
-    }
-
-    assert.equal(
-      await hatVaults.rewardController(),
-      rewardController.address
-    );
-    var tx = await hatVaults.setRewardController(accounts[1], {
-      from: accounts[0],
-    });
-    assert.equal(tx.logs[0].event, "SetRewardController");
-    assert.equal(tx.logs[0].args._newRewardController, accounts[1]);
-    assert.equal(
-      await hatVaults.rewardController(),
-      accounts[1]
-    );
-  });
-
-  it("withdraw+ deposit + addition ", async () => {
-    await setup(accounts);
-    var staker = accounts[1];
-    var staker2 = accounts[5];
-    var rewarder = accounts[6];
-
-    await stakingToken.approve(hatVaults.address, web3.utils.toWei("3000000"), {
-      from: rewarder,
-    });
-    await stakingToken.approve(hatVaults.address, web3.utils.toWei("4"), {
-      from: staker,
-    });
-    await stakingToken.approve(hatVaults.address, web3.utils.toWei("2"), {
-      from: staker2,
-    });
-
-    await stakingToken.mint(rewarder, web3.utils.toWei("3000000"));
-    await stakingToken.mint(staker, web3.utils.toWei("1"));
-    await stakingToken.mint(staker2, web3.utils.toWei("2"));
-
-    assert.equal(await stakingToken.balanceOf(staker), web3.utils.toWei("1"));
-    assert.equal(
-      await hatToken.balanceOf(hatVaults.address),
-      web3.utils.toWei(hatVaultsExpectedHatsBalance.toString())
-    );
-    try {
-      await hatVaults.rewardDepositors(0, web3.utils.toWei("3"), {
-        from: rewarder,
-      });
-      assert(false, "no depositors  yet");
-    } catch (ex) {
-      assertVMException(ex, "AmountToRewardTooBig");
-    }
-    await hatVaults.deposit(0, web3.utils.toWei("1"), { from: staker });
-    await hatVaults.deposit(0, web3.utils.toWei("2"), { from: staker2 });
-    await utils.increaseTime(7 * 24 * 3600);
-    await advanceToNoneSaftyPeriod();
-
-    await hatVaults.withdrawRequest(0, { from: staker });
-    assert.equal(
-      await hatVaults.withdrawEnableStartTime(0, staker),
-      (await web3.eth.getBlock("latest")).timestamp + 7 * 24 * 3600
-    );
-    await hatVaults.withdrawRequest(0, { from: staker2 });
-
-    await utils.increaseTime(7 * 24 * 3600);
-
-    try {
-      await hatVaults.rewardDepositors(0, web3.utils.toWei("3000000"), {
-        from: rewarder,
-      });
-      assert(false, "amount to reward is too big");
-    } catch (ex) {
-      assertVMException(ex, "AmountToRewardTooBig");
-    }
-
-    var tx = await hatVaults.rewardDepositors(0, web3.utils.toWei("3"), {
-      from: rewarder,
-    });
-    assert.equal(tx.logs[0].event, "RewardDepositors");
-    assert.equal(tx.logs[0].args._pid, 0);
-    assert.equal(tx.logs[0].args._amount, web3.utils.toWei("3"));
-    assert.equal((await hatVaults.poolInfos(0)).balance, web3.utils.toWei("6"));
-    await stakingToken.mint(hatVaults.address, web3.utils.toWei("100"));
-    assert.equal((await stakingToken.balanceOf(staker)).toString(), 0);
-    await hatVaults.withdraw(0, web3.utils.toWei("1"), { from: staker });
-    await hatVaults.withdraw(0, web3.utils.toWei("2"), { from: staker2 });
-    assert.equal(
-      (await stakingToken.balanceOf(staker)).toString(),
-      web3.utils.toWei("2")
-    );
-    assert.equal(
-      (await stakingToken.balanceOf(staker2)).toString(),
-      web3.utils.toWei("4")
-    );
-  });
-
-=======
->>>>>>> 4dcec30b
   it("withdraw+ deposit + addition HAT ", async () => {
     await setup(accounts, (await web3.eth.getBlock("latest")).number);
     var staker = accounts[1];
