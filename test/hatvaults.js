--- conflicted
+++ resolved
@@ -1591,9 +1591,6 @@
     ).totalAllocPoint;
     assert.equal(
       (await hatVaults.getPendingReward(0, staker)).toString(),
-<<<<<<< HEAD
-      (await hatVaults.getRewardPerBlock(1)).toString()
-=======
       (
         await rewardController.getRewardForBlocksRange(
           currentBlockNumber - 1,
@@ -1602,7 +1599,6 @@
           totalAllocPoint
         )
       ).toString()
->>>>>>> e0f2e802
     );
     var multiplier = await rewardController.getRewardForBlocksRange(
       currentBlockNumber,
