const HATVault = artifacts.require("./HATVault.sol");
const HATVaultsRegistry = artifacts.require("./HATVaultsRegistry.sol");
const HATTokenMock = artifacts.require("./HATTokenMock.sol");
const ERC20Mock = artifacts.require("./ERC20Mock.sol");
const UniSwapV3RouterMock = artifacts.require("./UniSwapV3RouterMock.sol");
const TokenLockFactory = artifacts.require("./TokenLockFactory.sol");
const HATTokenLock = artifacts.require("./HATTokenLock.sol");
const VaultsManagerMock = artifacts.require("./VaultsManagerMock.sol");
const RewardController = artifacts.require("./RewardController.sol");
const utils = require("./utils.js");
const ISwapRouter = new ethers.utils.Interface(UniSwapV3RouterMock.abi);

const { deployHatVaults } = require("../scripts/hatvaultsdeploy.js");
const {
  assertVMException,
  advanceToSafetyPeriod: advanceToSafetyPeriod_,
  rewardPerEpoch,
} = require("./common.js");

var hatVaultsRegistry;
var vault;
var rewardController;
var hatToken;
var router;
var stakingToken;
var tokenLockFactory;
let safeWithdrawBlocksIncrement = 3;
let rewardControllerExpectedHatsBalance;

const setup = async function(
  accounts,
  startBlock = 0,
  maxBounty = 8000,
  bountySplit = [6000, 2000, 500, 0, 1000, 500],
  halvingAfterBlock = 10,
  routerReturnType = 0,
  allocPoint = 100,
  weth = false,
  rewardInVaults = 2500000,
  challengePeriod = 60 * 60 * 24
) {
  hatToken = await HATTokenMock.new(accounts[0], utils.TIME_LOCK_DELAY);
  stakingToken = await ERC20Mock.new("Staking", "STK");
  var wethAddress = utils.NULL_ADDRESS;
  if (weth) {
    wethAddress = stakingToken.address;
  }
  router = await UniSwapV3RouterMock.new(routerReturnType, wethAddress);
  var tokenLock = await HATTokenLock.new();
  tokenLockFactory = await TokenLockFactory.new(tokenLock.address);

  let deployment = await deployHatVaults(
    hatToken.address,
    startBlock,
    rewardPerEpoch,
    halvingAfterBlock,
    accounts[0],
    hatToken.address,
    [router.address],
    tokenLockFactory.address,
    true
  );

  hatVaultsRegistry = await HATVaultsRegistry.at(deployment.hatVaultsRegistry.address);
  rewardController = await RewardController.at(
    deployment.rewardController.address
  );

  await utils.setMinter(
    hatToken,
    accounts[0],
    web3.utils.toWei((2500000 + rewardInVaults).toString())
  );
  await hatToken.mint(router.address, web3.utils.toWei("2500000"));
  await hatToken.mint(accounts[0], web3.utils.toWei(rewardInVaults.toString()));
  await hatToken.transfer(
    rewardController.address,
    web3.utils.toWei(rewardInVaults.toString())
  );
  rewardControllerExpectedHatsBalance = rewardInVaults;

  // setting challengeClaim period to 0 will make running tests a bit easier
  await hatVaultsRegistry.setChallengePeriod(challengePeriod);
  vault = await HATVault.at((await hatVaultsRegistry.createVault(
    stakingToken.address,
    accounts[1],
    rewardController.address,
    maxBounty,
    bountySplit,
    "_descriptionHash",
    [86400, 10],
    false
  )).logs[0].args._vault);
  await rewardController.setAllocPoint(
    vault.address,
    allocPoint
  );
  await vault.committeeCheckIn({ from: accounts[1] });
  return {
    hatVaultsRegistry,
    vault,
    hatToken,
    stakingToken,
  };
};

contract("HatVaults", (accounts) => {
  //this function will increment 4 blocks in local testnet
  async function safeRedeem(vault, amount, staker, redeemFrom=staker) {
    let withdrawPeriod = (
      await hatVaultsRegistry.generalParameters()
    ).withdrawPeriod.toNumber();
    let safetyPeriod = (
      await hatVaultsRegistry.generalParameters()
    ).safetyPeriod.toNumber();

    //increase time for the case there is already pending request ..so make sure start a new one..
    await utils.increaseTime(7 * 24 * 3600);
    await vault.withdrawRequest({ from: staker });
    if (redeemFrom !== staker) {
      await vault.withdrawRequest({ from: redeemFrom });
    }
    //increase time for pending period
    await utils.increaseTime(7 * 24 * 3600);
    let currentTimeStamp = (await web3.eth.getBlock("latest")).timestamp;
    if (currentTimeStamp % (withdrawPeriod + safetyPeriod) >= withdrawPeriod) {
      await utils.increaseTime(
        (currentTimeStamp % (withdrawPeriod + safetyPeriod)) +
          safetyPeriod -
          withdrawPeriod
      );
    }
    return await vault.redeem(amount, staker, redeemFrom, { from: staker });
  }

  async function safeWithdraw(vault, amount, staker, withdrawFrom=staker) {
    let withdrawPeriod = (
      await hatVaultsRegistry.generalParameters()
    ).withdrawPeriod.toNumber();
    let safetyPeriod = (
      await hatVaultsRegistry.generalParameters()
    ).safetyPeriod.toNumber();

    //increase time for the case there is already pending request ..so make sure start a new one..
    await utils.increaseTime(7 * 24 * 3600);
    await vault.withdrawRequest({ from: staker });
    if (withdrawFrom !== staker) {
      await vault.withdrawRequest({ from: withdrawFrom });
    }
    //increase time for pending period
    await utils.increaseTime(7 * 24 * 3600);
    let currentTimeStamp = (await web3.eth.getBlock("latest")).timestamp;
    if (currentTimeStamp % (withdrawPeriod + safetyPeriod) >= withdrawPeriod) {
      await utils.increaseTime(
        (currentTimeStamp % (withdrawPeriod + safetyPeriod)) +
          safetyPeriod -
          withdrawPeriod
      );
    }
    return await vault.withdraw(amount, staker, withdrawFrom, { from: staker });
  }

  async function advanceToSafetyPeriod() {
    return advanceToSafetyPeriod_(hatVaultsRegistry);
  }

  //advanced time to a withdraw enable period
  async function advanceToNonSafetyPeriod() {
    let currentTimeStamp = (await web3.eth.getBlock("latest")).timestamp;
    let withdrawPeriod = (
      await hatVaultsRegistry.generalParameters()
    ).withdrawPeriod.toNumber();
    let safetyPeriod = (
      await hatVaultsRegistry.generalParameters()
    ).safetyPeriod.toNumber();
    if (currentTimeStamp % (withdrawPeriod + safetyPeriod) >= withdrawPeriod) {
      await utils.increaseTime(
        (currentTimeStamp % (withdrawPeriod + safetyPeriod)) +
          safetyPeriod -
          withdrawPeriod
      );
    }
  }

  async function calculateExpectedReward(staker, operationBlocksIncrement = 0, currentVault=vault) {
    let currentBlockNumber = (await web3.eth.getBlock("latest")).number;
    let lastRewardBlock = (await rewardController.vaultInfo(currentVault.address)).lastRewardBlock;
    let allocPoint = (await rewardController.vaultInfo(currentVault.address)).allocPoint;
    let rewardPerShare = new web3.utils.BN(
      (await rewardController.vaultInfo(currentVault.address)).rewardPerShare
    );
    let onee12 = new web3.utils.BN("1000000000000");
    let balanceOf = await currentVault.balanceOf(staker);
    let stakerAmount = balanceOf;
    let globalUpdatesLen = await rewardController.getGlobalVaultsUpdatesLength();
    let totalAllocPoint = (
      await rewardController.globalVaultsUpdates(globalUpdatesLen - 1)
    ).totalAllocPoint;
    let vaultReward = await rewardController.getRewardForBlocksRange(
      lastRewardBlock,
      currentBlockNumber + 1 + operationBlocksIncrement,
      allocPoint,
      totalAllocPoint
    );
    let lpSupply = await currentVault.totalSupply();
    let rewardDebt = await rewardController.rewardDebt(currentVault.address, staker);
    let unclaimedReward = await rewardController.unclaimedReward(currentVault.address, staker);
    rewardPerShare = rewardPerShare.add(vaultReward.mul(onee12).div(lpSupply));
    return stakerAmount
      .mul(rewardPerShare)
      .div(onee12)
      .add(unclaimedReward)
      .sub(rewardDebt);
  }

  async function unsafeRedeem(vault, amount, staker) {
    let currentTimeStamp = (await web3.eth.getBlock("latest")).timestamp;
    let withdrawPeriod = (
      await hatVaultsRegistry.generalParameters()
    ).withdrawPeriod.toNumber();
    let safetyPeriod = (
      await hatVaultsRegistry.generalParameters()
    ).safetyPeriod.toNumber();
    if (currentTimeStamp % (withdrawPeriod + safetyPeriod) >= withdrawPeriod) {
      await utils.increaseTime(
        (currentTimeStamp % (withdrawPeriod + safetyPeriod)) +
          safetyPeriod -
          withdrawPeriod
      );
    }
    return await vault.redeem(amount, staker, staker, { from: staker });
  }

  async function unsafeWithdraw(vault, amount, staker) {
    let currentTimeStamp = (await web3.eth.getBlock("latest")).timestamp;
    let withdrawPeriod = (
      await hatVaultsRegistry.generalParameters()
    ).withdrawPeriod.toNumber();
    let safetyPeriod = (
      await hatVaultsRegistry.generalParameters()
    ).safetyPeriod.toNumber();
    if (currentTimeStamp % (withdrawPeriod + safetyPeriod) >= withdrawPeriod) {
      await utils.increaseTime(
        (currentTimeStamp % (withdrawPeriod + safetyPeriod)) +
          safetyPeriod -
          withdrawPeriod
      );
    }
    return await vault.withdraw(amount, staker, staker, { from: staker });
  }

  it("constructor", async () => {
    await setup(accounts);
    assert.equal(await stakingToken.name(), "Staking");
    assert.equal(await hatVaultsRegistry.owner(), accounts[0]);
  });

  it("Set reward controller", async () => {
    await setup(accounts);
    assert.equal((await vault.rewardController()), rewardController.address);

    try {
      await vault.setRewardController(accounts[2], { from: accounts[1] });
      assert(false, "only gov");
    } catch (ex) {
      assertVMException(ex, "OnlyOwner");
    }

    await vault.setRewardController(accounts[2]);

    assert.equal((await vault.rewardController()), accounts[2]);
  });

  it("setCommittee", async () => {
    await setup(accounts);
    assert.equal(await vault.committee(), accounts[1]);

    await vault.setCommittee(accounts[2], { from: accounts[1] });

    assert.equal(await vault.committee(), accounts[2]);

    try {
      await vault.setCommittee(accounts[2], { from: accounts[1] });
      assert(false, "cannot set committee from non committee account");
    } catch (ex) {
      assertVMException(ex, "OnlyCommittee");
    }

    //create another vault with a different committee
    let maxBounty = 8000;
    let bountySplit = [6000, 2000, 500, 0, 1000, 500];
    var stakingToken2 = await ERC20Mock.new("Staking", "STK");
    let newVault = await HATVault.at((await hatVaultsRegistry.createVault(
      stakingToken2.address,
      accounts[3],
      rewardController.address,
      maxBounty,
      bountySplit,
      "_descriptionHash",
      [86400, 10],
      false
    )).logs[0].args._vault);

    await rewardController.setAllocPoint(
      newVault.address,
      100
    );

    assert.equal(await newVault.committee(), accounts[3]);

    await newVault.setCommittee(accounts[1]);

    assert.equal(await newVault.committee(), accounts[1]);
    var staker = accounts[1];
    await stakingToken2.approve(newVault.address, web3.utils.toWei("4"), {
      from: staker,
    });
    await stakingToken2.mint(staker, web3.utils.toWei("1"));
    try {
      await newVault.deposit(web3.utils.toWei("1"), staker, { from: staker });
      assert(false, "cannot deposit before committee check in");
    } catch (ex) {
      assertVMException(ex, "CommitteeNotCheckedInYet");
    }

    try {
      await newVault.committeeCheckIn({ from: accounts[0] });
      assert(false, "only committee can check in");
    } catch (ex) {
      assertVMException(ex, "OnlyCommittee");
    }
    let tx = await newVault.committeeCheckIn({ from: accounts[1] });
    assert.equal(tx.logs[0].event, "CommitteeCheckedIn");

    try {
      await newVault.setCommittee(accounts[2]);
      assert(false, "committee already checked in");
    } catch (ex) {
      assertVMException(ex, "CommitteeAlreadyCheckedIn");
    }
    await newVault.setCommittee(accounts[2], { from: accounts[1] });
    await newVault.setCommittee(accounts[1], { from: accounts[2] });
  });

  it("dismiss can be called by anyone after 5 weeks delay", async () => {
    var staker = accounts[1];
    await setup(accounts, 0, 9000, [9000, 0, 200, 0, 100, 700], 10, 0, 100, false, 2500000, 60 * 60 * 24 * 3);

    await advanceToSafetyPeriod();
    await stakingToken.approve(vault.address, web3.utils.toWei("1"), {
      from: staker,
    });
    await stakingToken.mint(staker, web3.utils.toWei("1"));
    await vault.deposit(web3.utils.toWei("1"), staker, { from: staker });
    let tx = await vault.submitClaim(
      accounts[2],
      8000,
      "description hash",
      {
        from: accounts[1],
      }
    );

    let claimId = tx.logs[0].args._claimId;

    await vault.challengeClaim(claimId);
    try {
      await vault.dismissClaim(claimId, { from: accounts[1] });
      assert(false, "only arbitrator can dismiss before delay");
    } catch (ex) {
      assertVMException(
        ex,
        "OnlyCallableByArbitratorOrAfterChallengeTimeOutPeriod"
      );
    }
    await utils.increaseTime(1);
    await utils.increaseTime(5 * 7 * 24 * 60 * 60);
    tx = await vault.dismissClaim(claimId, { from: accounts[1] });
    assert.equal(tx.logs[0].event, "DismissClaim");
  });

  it("custom bountySplit and max bounty", async () => {
    try {
      await setup(accounts, 0, 9000, [9000, 0, 200, 0, 100, 800]);
      assert(false, "cannot init with rewardSplit > 10000");
    } catch (ex) {
      assertVMException(ex, "TotalSplitPercentageShouldBeHundredPercent");
    }

    try {
      await setup(accounts, 0, 9000, [8000, 0, 100, 0, 100, 700]);
      assert(false, "cannot init with rewardSplit < 10000");
    } catch (ex) {
      assertVMException(ex, "TotalSplitPercentageShouldBeHundredPercent");
    }

    try {
      await setup(accounts, 0, 11000, [8000, 0, 100, 0, 100, 800]);
      assert(false, "cannot init with max bounty > 10000");
    } catch (ex) {
      assertVMException(ex, "MaxBountyCannotBeMoreThanHundredPercent");
    }

    await setup(accounts, 0, 9000, [8000, 1000, 100, 100, 100, 700], 10, 0, 100, false, 2500000, 60 * 60 * 24 * 3);
    assert.equal((await vault.maxBounty()).toString(), "9000");
    assert.equal(
      (await vault.bountySplit()).hacker.toString(),
      "1000"
    );
    assert.equal(
      (await vault.bountySplit()).hackerVested.toString(),
      "8000"
    );

    assert.equal(
      (await vault.bountySplit()).committee.toString(),
      "100"
    );
    assert.equal(
      (await vault.bountySplit()).swapAndBurn.toString(),
      "100"
    );
    assert.equal(
      (await vault.bountySplit()).governanceHat.toString(),
      "100"
    );
    assert.equal(
      (await vault.bountySplit()).hackerHatVested.toString(),
      "700"
    );

    try {
      await vault.setPendingMaxBounty(11000, { from: accounts[1] });
      assert(false, "max bounty can't be more than 10000");
    } catch (ex) {
      assertVMException(ex, "MaxBountyCannotBeMoreThanHundredPercent");
    }
    try {
      await vault.setPendingMaxBounty(10000, { from: accounts[2] });
      assert(false, "only committee");
    } catch (ex) {
      assertVMException(ex, "OnlyCommittee");
    }
    try {
      await vault.setMaxBounty({ from: accounts[1] });
      assert(false, "no pending");
    } catch (ex) {
      assertVMException(ex, "NoPendingMaxBounty");
    }

    // bountylevel can be 10000 without throwing an error
    await vault.setPendingMaxBounty(10000, {
      from: accounts[1],
    });

    try {
      await vault.setPendingMaxBounty(10001, { from: accounts[1] });
      assert(false, "bounty level should be less than or equal to 10000");
    } catch (ex) {
      assertVMException(ex, "MaxBountyCannotBeMoreThanHundredPercent");
    }
    let tx = await vault.setPendingMaxBounty(10000, {
      from: accounts[1],
    });
    assert.equal(tx.logs[0].event, "SetPendingMaxBounty");
    assert.equal(tx.logs[0].args._maxBounty, 10000);

    await utils.increaseTime(1);
    try {
      await vault.setMaxBounty({ from: accounts[1] });
      assert(false, "no delay yet");
    } catch (ex) {
      assertVMException(ex, "DelayPeriodForSettingMaxBountyHadNotPassed");
    }
    await utils.increaseTime(3600 * 24 * 2);
    try {
      await vault.setMaxBounty({ from: accounts[0] });
      assert(false, "onlyCommittee");
    } catch (ex) {
      assertVMException(ex, "OnlyCommittee");
    }
    tx = await vault.setMaxBounty({ from: accounts[1] });
    assert.equal(tx.logs[0].event, "SetMaxBounty");
    assert.equal(tx.logs[0].args._maxBounty, 10000);

    await advanceToNonSafetyPeriod();

    try {
      await vault.setBountySplit([7000, 0, 1000, 1100, 0, 901]);
      assert(false, "cannot init with bountySplit > 10000");
    } catch (ex) {
      assertVMException(ex, "TotalSplitPercentageShouldBeHundredPercent");
    }
    await vault.setBountySplit([6000, 0, 1000, 2200, 0, 800]);
    assert.equal(
      (await vault.maxBounty()).toString(),
      "10000"
    );
    assert.equal(
      (await vault.bountySplit()).hacker.toString(),
      "0"
    );
    assert.equal(
      (await vault.bountySplit()).hackerVested.toString(),
      "6000"
    );

    assert.equal(
      (await vault.bountySplit()).committee.toString(),
      "1000"
    );
    assert.equal(
      (await vault.bountySplit()).swapAndBurn.toString(),
      "2200"
    );
    assert.equal(
      (await vault.bountySplit()).hackerHatVested.toString(),
      "800"
    );
    await advanceToSafetyPeriod();
    tx = await vault.submitClaim(
      accounts[2],
      10000,
      "description hash",
      {
        from: accounts[1],
      }
    );

    let claimId = tx.logs[0].args._claimId;

    await vault.challengeClaim(claimId);
    try {
      await vault.setPendingMaxBounty(8000, { from: accounts[1] });
      assert(false, "there is already pending approval");
    } catch (ex) {
      assertVMException(ex, "ActiveClaimExists");
    }
    try {
      await vault.setBountySplit([6000, 0, 1000, 1100, 1, 800]);
      assert(false, "cannot set split while there is pending approval");
    } catch (ex) {
      assertVMException(ex, "ActiveClaimExists");
    }
    tx = await vault.dismissClaim(claimId);
    assert.equal(tx.logs[0].event, "DismissClaim");
    assert.equal(tx.logs[0].args._claimId, claimId);

    try {
      await vault.setBountySplit([6000, 0, 1000, 1100, 1, 800]);
      assert(false, "cannot set split while in safety period");
    } catch (ex) {
      assertVMException(ex, "SafetyPeriod");
    }
    await advanceToNonSafetyPeriod();

    await vault.setBountySplit([6000, 0, 1000, 1000, 1200, 800]);

    await vault.setPendingMaxBounty(8000, { from: accounts[1] });

    await utils.increaseTime(24 * 3600 * 2);
    await vault.setMaxBounty({ from: accounts[1] });
    assert.equal((await vault.maxBounty()).toString(), "8000");
  });

  it("zero totalAllocPoints", async () => {
    await setup(accounts, 0, 9000, [8000, 1000, 100, 100, 100, 700], 10, 0, 0);

    var staker = accounts[1];

    await stakingToken.approve(vault.address, web3.utils.toWei("1"), {
      from: staker,
    });

    await stakingToken.mint(staker, web3.utils.toWei("1"));
    assert.equal(await stakingToken.balanceOf(staker), web3.utils.toWei("1"));
    assert.equal(
      await hatToken.balanceOf(rewardController.address),
      web3.utils.toWei(rewardControllerExpectedHatsBalance.toString())
    );

    await vault.deposit(web3.utils.toWei("1"), staker, { from: staker });
    await rewardController.updateVault(vault.address);
  });

  it("anyone can create a vault", async () => {
    await setup(accounts);

    let newVault = await HATVault.at((await hatVaultsRegistry.createVault(
      stakingToken.address,
      accounts[1],
      rewardController.address,
      8000,
      [6000, 2000, 500, 0, 1000, 500],
      "_descriptionHash",
      [86400, 10],
      false,
      { from: accounts[1] }
    )).logs[0].args._vault);
    await newVault.committeeCheckIn({ from: accounts[1] });

    var staker = accounts[4];
    await stakingToken.approve(newVault.address, web3.utils.toWei("1"), {
      from: staker,
    });
    await stakingToken.mint(staker, web3.utils.toWei("1"));
    await newVault.deposit(web3.utils.toWei("1"), staker, { from: staker });

    await rewardController.updateVault(newVault.address);

    await rewardController.claimReward(newVault.address, staker, { from: staker });
    assert.equal(
      (await hatToken.balanceOf(staker)).toString(),
      web3.utils.toWei("0").toString()
    );
    await safeRedeem(newVault, web3.utils.toWei("1"), staker);

    await rewardController.setAllocPoint(
      newVault.address,
      100
    );
    await stakingToken.approve(newVault.address, web3.utils.toWei("1"), {
      from: staker,
    });
    await newVault.deposit(web3.utils.toWei("1"), staker, { from: staker });

    let expectedReward = await calculateExpectedReward(staker, 0, newVault);

    await rewardController.claimReward(newVault.address, staker, { from: staker });
    assert.equal(
      (await hatToken.balanceOf(staker)).toString(),
      expectedReward.toString()
    );

    await safeRedeem(newVault, web3.utils.toWei("1"), staker);
    await rewardController.setAllocPoint(
      newVault.address,
      0
    );
    await stakingToken.approve(newVault.address, web3.utils.toWei("1"), {
      from: staker,
    });
    await newVault.deposit(web3.utils.toWei("1"), staker, { from: staker });
    let expectedBalance = (await hatToken.balanceOf(staker)).toString();
    await rewardController.updateVault(newVault.address, { from: staker });
    await rewardController.claimReward(newVault.address, staker, { from: staker });
    assert.equal(
      (await hatToken.balanceOf(staker)).toString(),
      expectedBalance
    );
  });

  it("deposit cannot be 0", async () => {
    await setup(accounts);
    var staker = accounts[1];

    await stakingToken.approve(vault.address, web3.utils.toWei("1"), {
      from: staker,
    });

    await stakingToken.mint(staker, web3.utils.toWei("1"));
    assert.equal(await stakingToken.balanceOf(staker), web3.utils.toWei("1"));
    assert.equal(
      await hatToken.balanceOf(rewardController.address),
      web3.utils.toWei(rewardControllerExpectedHatsBalance.toString())
    );
    try {
      await vault.mint(0, staker, { from: staker });
      assert(false, "cannot deposit 0");
    } catch (ex) {
      assertVMException(ex, "AmountToDepositIsZero");
    }

    await vault.deposit(1, staker, { from: staker });

    await stakingToken.mint(vault.address, web3.utils.toWei("10"));

    try {
      await vault.deposit(1, staker, { from: staker });
      assert(false, "cannot deposit amount too low for 1 share");
    } catch (ex) {
      assertVMException(ex, "AmountToDepositIsZero");
    }
  });

  it("withdrawn", async () => {
    await setup(accounts, 0, 8000, [6000, 2000, 500, 0, 1000, 500], 10, 0, 100, false, 2500000, 60 * 60 * 24 * 3);
    var staker = accounts[1];

    await stakingToken.approve(vault.address, web3.utils.toWei("1"), {
      from: staker,
    });

    await stakingToken.mint(staker, web3.utils.toWei("1"));
    assert.equal(await stakingToken.balanceOf(staker), web3.utils.toWei("1"));
    assert.equal(
      await hatToken.balanceOf(rewardController.address),
      web3.utils.toWei(rewardControllerExpectedHatsBalance.toString())
    );

    try {
      let tx = await vault.setDepositPause(true, { from: accounts[1] });
      assert(false, "only gov");
    } catch (ex) {
      assertVMException(ex, "OnlyOwner");
    }

    let tx = await vault.setDepositPause(true);
    assert.equal(tx.logs[0].event, "SetDepositPause");
    assert.equal(tx.logs[0].args._depositPause, true);

    try {
      await vault.deposit(web3.utils.toWei("1"), staker, { from: staker });
      assert(false, "cannot deposit to a paused vault");
    } catch (ex) {
      assertVMException(ex, "ERC4626: deposit more than max");
    }

    try {
      await vault.mint(web3.utils.toWei("1"), staker, { from: staker });
      assert(false, "cannot mint to a paused vault");
    } catch (ex) {
      assertVMException(ex, "ERC4626: mint more than max");
    }
    await vault.setDepositPause(false);
    await vault.deposit(web3.utils.toWei("1"), staker, { from: staker });
    await utils.increaseTime(7 * 24 * 3600);
    await advanceToSafetyPeriod();

    tx = await vault.submitClaim(
      accounts[2],
      8000,
      "description hash",
      {
        from: accounts[1],
      }
    );

    await vault.challengeClaim();

    try {
      await safeRedeem(vault, web3.utils.toWei("1"), staker);
      assert(false, "cannot withdraw while pending approval exists");
    } catch (ex) {
      assertVMException(ex, "RedeemMoreThanMax");
    }

<<<<<<< HEAD
    tx = await vault.dismissClaim();
=======
    let claimId = tx.logs[0].args._claimId;
    await vault.challengeClaim(claimId);
    tx = await vault.dismissClaim(claimId);
>>>>>>> 2ad493bb
    assert.equal(tx.logs[0].event, "DismissClaim");

    let currentBlockNumber = (await web3.eth.getBlock("latest")).number;

    let lastRewardBlock = (await rewardController.vaultInfo(vault.address)).lastRewardBlock;
    let rewardPerShare = new web3.utils.BN(
      (await rewardController.vaultInfo(vault.address)).rewardPerShare
    );
    let onee12 = new web3.utils.BN("1000000000000");
    let stakeVaule = new web3.utils.BN(web3.utils.toWei("1"));
    let totalAllocPoint = 100;
    let vaultReward = await rewardController.getRewardForBlocksRange(
      lastRewardBlock,
      currentBlockNumber + 1 + safeWithdrawBlocksIncrement,
      100,
      totalAllocPoint
    );
    rewardPerShare = rewardPerShare.add(vaultReward.mul(onee12).div(stakeVaule));
    let expectedReward = stakeVaule.mul(rewardPerShare).div(onee12);
    await safeRedeem(vault, web3.utils.toWei("1"), staker);
    await rewardController.claimReward(vault.address, staker, { from: staker });

    //staker get stake back
    assert.equal(await stakingToken.balanceOf(staker), web3.utils.toWei("1"));
    assert.equal(
      (await hatToken.balanceOf(staker)).toString(),
      expectedReward.toString()
    );
    try {
      await safeRedeem(vault, 0, staker);
      assert(false, "cannot withdraw 0");
    } catch (ex) {
      assertVMException(ex, "WithdrawMustBeGreaterThanZero");
    }
  });

  it("withdraw cannot be 0", async () => {
    await setup(accounts);
    var staker = accounts[1];

    await stakingToken.approve(vault.address, web3.utils.toWei("1"), {
      from: staker,
    });

    await stakingToken.mint(staker, web3.utils.toWei("1"));
    assert.equal(await stakingToken.balanceOf(staker), web3.utils.toWei("1"));
    assert.equal(
      await hatToken.balanceOf(rewardController.address),
      web3.utils.toWei(rewardControllerExpectedHatsBalance.toString())
    );

    await vault.deposit(web3.utils.toWei("1"), staker, { from: staker });

    await advanceToSafetyPeriod();
    let tx = await vault.submitClaim(accounts[2], 8000, "description hash", {
      from: accounts[1],
    });
    
    await utils.increaseTime(60 * 60 * 24);

    let claimId = tx.logs[0].args._claimId;
    await vault.approveClaim(claimId, 8000);

    try {
      await safeRedeem(vault, 1, staker);
      assert(false, "cannot redeem amount too low for 1 asset");
    } catch (ex) {
      assertVMException(ex, "WithdrawMustBeGreaterThanZero");
    }      
  });

  it("setWithdrawSafetyPeriod", async () => {
    await setup(accounts, 0, 8000, [6000, 2000, 500, 0, 1000, 500], 10, 0, 100, false, 2500000, 60 * 60 * 24 * 3);
    try {
      await hatVaultsRegistry.setWithdrawSafetyPeriod(60 * 60, 60 * 30, {
        from: accounts[1],
      });
      assert(false, "only gov");
    } catch (ex) {
      assertVMException(ex, "Ownable: caller is not the owner");
    }

    try {
      await hatVaultsRegistry.setWithdrawSafetyPeriod(60 * 60 - 1, 60 * 30);
      assert(false, "withdraw period must be >= 1 hour");
    } catch (ex) {
      assertVMException(ex, "WithdrawPeriodTooShort");
    }

    try {
      await hatVaultsRegistry.setWithdrawSafetyPeriod(60 * 60, 60 * 60 * 6 + 1);
      assert(false, "safety period must be <= 6 hours");
    } catch (ex) {
      assertVMException(ex, "SafetyPeriodTooLong");
    }

    var tx = await hatVaultsRegistry.setWithdrawSafetyPeriod(60 * 60, 60 * 30);

    assert.equal((await hatVaultsRegistry.generalParameters()).withdrawPeriod, 60 * 60);
    assert.equal((await hatVaultsRegistry.generalParameters()).safetyPeriod, 60 * 30);
    assert.equal(tx.logs[0].event, "SetWithdrawSafetyPeriod");
    assert.equal(tx.logs[0].args._withdrawPeriod, 60 * 60);
    assert.equal(tx.logs[0].args._safetyPeriod, 60 * 30);

    var staker = accounts[1];

    await stakingToken.approve(vault.address, web3.utils.toWei("1"), {
      from: staker,
    });

    await stakingToken.mint(staker, web3.utils.toWei("1"));
    assert.equal(await stakingToken.balanceOf(staker), web3.utils.toWei("1"));
    assert.equal(
      await hatToken.balanceOf(rewardController.address),
      web3.utils.toWei(rewardControllerExpectedHatsBalance.toString())
    );
    await vault.deposit(web3.utils.toWei("1"), staker, { from: staker });
    await utils.increaseTime(7 * 24 * 3600);

    let withdrawPeriod = 60 * 60;
    let safetyPeriod = 60 * 30;

    let currentTimeStamp = (await web3.eth.getBlock("latest")).timestamp;

    if (currentTimeStamp % (withdrawPeriod + safetyPeriod) < withdrawPeriod) {
      await utils.increaseTime(
        withdrawPeriod - (currentTimeStamp % (withdrawPeriod + safetyPeriod))
      );
    }

    tx = await vault.submitClaim(accounts[2], 8000, "description hash", {
      from: accounts[1],
    });

    await vault.challengeClaim();

    try {
      await safeRedeem(vault, web3.utils.toWei("1"), staker);
      assert(false, "cannot withdraw while pending approval exists");
    } catch (ex) {
      assertVMException(ex, "RedeemMoreThanMax");
    }

<<<<<<< HEAD
    tx = await vault.dismissClaim();
=======
    let claimId = tx.logs[0].args._claimId;

    await vault.challengeClaim(claimId);
    tx = await vault.dismissClaim(claimId);
>>>>>>> 2ad493bb
    assert.equal(tx.logs[0].event, "DismissClaim");

    let currentBlockNumber = (await web3.eth.getBlock("latest")).number;

    let lastRewardBlock = (await rewardController.vaultInfo(vault.address)).lastRewardBlock;
    let rewardPerShare = new web3.utils.BN(
      (await rewardController.vaultInfo(vault.address)).rewardPerShare
    );
    let onee12 = new web3.utils.BN("1000000000000");
    let stakeVaule = new web3.utils.BN(web3.utils.toWei("1"));
    let totalAllocPoint = 100;
    let vaultReward = await rewardController.getRewardForBlocksRange(
      lastRewardBlock,
      currentBlockNumber + 1 + safeWithdrawBlocksIncrement,
      100,
      totalAllocPoint
    );
    rewardPerShare = rewardPerShare.add(vaultReward.mul(onee12).div(stakeVaule));
    let expectedReward = stakeVaule.mul(rewardPerShare).div(onee12);
    await safeRedeem(vault, web3.utils.toWei("1"), staker);
    //staker  get stake back
    assert.equal(await stakingToken.balanceOf(staker), web3.utils.toWei("1"));
    assert.equal(
      (await hatToken.balanceOf(staker)).toString(),
      expectedReward.toString()
    );
    try {
      await safeRedeem(vault, 0, staker);
      assert(false, "cannot withdraw 0");
    } catch (ex) {
      assertVMException(ex, "WithdrawMustBeGreaterThanZero");
    }
  });

  it("set withdrawn request params", async () => {
    await setup(accounts);
    assert.equal(
      (await hatVaultsRegistry.generalParameters()).withdrawRequestEnablePeriod,
      7 * 24 * 3600
    );
    assert.equal(
      (await hatVaultsRegistry.generalParameters()).withdrawRequestPendingPeriod,
      7 * 24 * 3600
    );
    try {
      await hatVaultsRegistry.setWithdrawRequestParams(
        90 * 24 * 3600 + 1,
        7 * 24 * 3600
      );
      assert(false, "pending period must be <= 90 days");
    } catch (ex) {
      assertVMException(ex, "WithdrawRequestPendingPeriodTooLong");
    }

    try {
      await hatVaultsRegistry.setWithdrawRequestParams(1, 6 * 60 * 60 - 1);
      assert(false, "enable period must be >= 6 hour");
    } catch (ex) {
      assertVMException(ex, "WithdrawRequestEnabledPeriodTooShort");
    }

    try {
      await hatVaultsRegistry.setWithdrawRequestParams(1, 24 * 60 * 60 * 100 + 1);
      assert(false, "enable period must be <= 100 days");
    } catch (ex) {
      assertVMException(ex, "WithdrawRequestEnabledPeriodTooLong");
    }

    try {
      await hatVaultsRegistry.setWithdrawRequestParams(1, 60 * 24 * 3600, {
        from: accounts[4],
      });
      assert(false, "only gov");
    } catch (ex) {
      assertVMException(ex, "Ownable: caller is not the owner");
    }
    var tx = await hatVaultsRegistry.setWithdrawRequestParams(1, 60 * 24 * 3600, {
      from: accounts[0],
    });
    assert.equal(
      (await hatVaultsRegistry.generalParameters()).withdrawRequestPendingPeriod,
      1
    );
    assert.equal(tx.logs[0].event, "SetWithdrawRequestParams");
    assert.equal(tx.logs[0].args._withdrawRequestPendingPeriod, 1);
    assert.equal(tx.logs[0].args._withdrawRequestEnablePeriod, 60 * 24 * 3600);
    assert.equal(
      (await hatVaultsRegistry.generalParameters()).withdrawRequestEnablePeriod,
      60 * 24 * 3600
    );
  });

  it("deposit cancel withdrawn request ", async () => {
    await setup(accounts);
    var staker = accounts[1];

    await stakingToken.approve(vault.address, web3.utils.toWei("2"), {
      from: staker,
    });

    await stakingToken.mint(staker, web3.utils.toWei("2"));
    assert.equal(await stakingToken.balanceOf(staker), web3.utils.toWei("2"));
    assert.equal(
      await hatToken.balanceOf(rewardController.address),
      web3.utils.toWei(rewardControllerExpectedHatsBalance.toString())
    );
    await vault.deposit(web3.utils.toWei("1"), staker, { from: staker });
    await utils.increaseTime(7 * 24 * 3600);
    await advanceToNonSafetyPeriod();
    await vault.withdrawRequest({ from: staker });
    await vault.deposit(web3.utils.toWei("1"), staker, { from: staker });
    await utils.increaseTime(7 * 24 * 3600);
    try {
      await vault.redeem(web3.utils.toWei("0.5"), staker, staker, { from: staker });
      assert(false, "deposit cancel withdrawRequest");
    } catch (ex) {
      assertVMException(ex, "RedeemMoreThanMax");
    }
  });

  it("withdrawn request ", async () => {
    await setup(accounts);
    var staker = accounts[1];

    await stakingToken.approve(vault.address, web3.utils.toWei("2"), {
      from: staker,
    });

    await stakingToken.mint(staker, web3.utils.toWei("2"));
    assert.equal(await stakingToken.balanceOf(staker), web3.utils.toWei("2"));
    assert.equal(
      await hatToken.balanceOf(rewardController.address),
      web3.utils.toWei(rewardControllerExpectedHatsBalance.toString())
    );
    await vault.deposit(web3.utils.toWei("1"), staker, { from: staker });
    await utils.increaseTime(7 * 24 * 3600);
    await advanceToNonSafetyPeriod();
    try {
      await vault.redeem(web3.utils.toWei("1"), staker, staker, { from: staker });
      assert(false, "cannot withdraw without request");
    } catch (ex) {
      assertVMException(ex, "RedeemMoreThanMax");
    }

    await vault.withdrawRequest({ from: staker });
    assert.equal(
      await vault.withdrawEnableStartTime(staker),
      (await web3.eth.getBlock("latest")).timestamp + 7 * 24 * 3600
    );

    try {
      await vault.redeem(web3.utils.toWei("1"), staker, staker, { from: staker });
      assert(false, "request is pending");
    } catch (ex) {
      assertVMException(ex, "RedeemMoreThanMax");
    }

    await utils.increaseTime(7 * 24 * 3600);
    try {
      await vault.withdrawRequest({ from: staker });
      assert(false, "there is already pending request");
    } catch (ex) {
      assertVMException(ex, "PendingWithdrawRequestExists");
    }

    await vault.redeem(web3.utils.toWei("0.5"), staker, staker, { from: staker });
    assert.equal(await vault.withdrawEnableStartTime(staker), 0);
    try {
      await vault.redeem(web3.utils.toWei("0.5"), staker, staker, { from: staker });
      assert(false, "no pending request");
    } catch (ex) {
      assertVMException(ex, "RedeemMoreThanMax");
    }
    await vault.withdrawRequest({ from: staker });
    await utils.increaseTime(7 * 24 * 3600);
    await vault.redeem(await vault.balanceOf(staker), staker, staker, { from: staker });
    assert.equal(await vault.withdrawEnableStartTime(staker), 0);
    await vault.deposit(web3.utils.toWei("1"), staker, { from: staker });
    await vault.withdrawRequest({ from: staker });
    try {
      await vault.withdrawRequest({ from: staker });
      assert(false, "there is already pending request");
    } catch (ex) {
      assertVMException(ex, "PendingWithdrawRequestExists");
    }
    await utils.increaseTime(7 * 24 * 3600);
    try {
      await vault.withdrawRequest({ from: staker });
      assert(false, "there is already pending request");
    } catch (ex) {
      assertVMException(ex, "PendingWithdrawRequestExists");
    }
    await utils.increaseTime(7 * 24 * 3600);
    //request is now expired so can request again.
    await vault.withdrawRequest({ from: staker });
  });

  it("Set fee and fee setter", async () => {
    await setup(accounts);
    try {
      await hatVaultsRegistry.setFeeSetter(accounts[1], {
        from: accounts[1],
      });
      assert(false, "only gov");
    } catch (ex) {
      assertVMException(ex, "Ownable: caller is not the owner");
    }

    await hatVaultsRegistry.setFeeSetter(accounts[0]);
    var tx = await vault.setWithdrawalFee(100);
    assert.equal(await vault.withdrawalFee(), 100);
    assert.equal(tx.logs[0].event, "SetWithdrawalFee");
    assert.equal(tx.logs[0].args._newFee, 100);

    tx = await hatVaultsRegistry.setFeeSetter(accounts[1]);

    assert.equal(await hatVaultsRegistry.feeSetter(), accounts[1]);
    assert.equal(tx.logs[0].event, "SetFeeSetter");
    assert.equal(tx.logs[0].args._newFeeSetter, accounts[1]);

    try {
      await vault.setWithdrawalFee(100);
      assert(false, "only fee setter");
    } catch (ex) {
      assertVMException(ex, "OnlyFeeSetter");
    }

    try {
      await vault.setWithdrawalFee(201, {
        from: accounts[1],
      });
      assert(false, "fee must be lower than or equal to 2%");
    } catch (ex) {
      assertVMException(ex, "WithdrawalFeeTooBig");
    }

    tx = await vault.setWithdrawalFee(200, {
      from: accounts[1],
    });

    assert.equal(await vault.withdrawalFee(), 200);
    assert.equal(tx.logs[0].event, "SetWithdrawalFee");
    assert.equal(tx.logs[0].args._newFee, 200);

    var staker = accounts[2];
    var staker2 = accounts[3];
    await stakingToken.approve(vault.address, web3.utils.toWei("2"), {
      from: staker,
    });
    await stakingToken.approve(vault.address, web3.utils.toWei("2"), {
      from: staker2,
    });
    await stakingToken.mint(staker, web3.utils.toWei("1"));
    await stakingToken.mint(staker2, web3.utils.toWei("1"));
    await vault.deposit(web3.utils.toWei("1"), staker, { from: staker });
    await utils.increaseTime(7 * 24 * 3600);

    let governanceBalance = await stakingToken.balanceOf(accounts[0]);

    await safeRedeem(vault, web3.utils.toWei("1"), staker);
    // Staker got back the reward minus the fee
    assert.equal(
      await stakingToken.balanceOf(staker),
      web3.utils.toWei("0.98")
    );
    // Governance received the fee
    assert.equal(
      (await stakingToken.balanceOf(accounts[0])).toString(),
      governanceBalance
        .add(new web3.utils.BN(web3.utils.toWei("0.02")))
        .toString()
    );

    await stakingToken.mint(staker, web3.utils.toWei("0.02"));
    await vault.deposit(web3.utils.toWei("1"), staker, { from: staker });
    await vault.deposit(web3.utils.toWei("1"), staker2, { from: staker2 });
    try {
      await safeWithdraw(vault, web3.utils.toWei("0.99"), staker);
      assert(false, "cannot withdraw more than max");
    } catch (ex) {
      assertVMException(ex, "WithdrawMoreThanMax");
    }

    await safeWithdraw(vault, web3.utils.toWei("0.98"), staker);

    assert.equal(
      await stakingToken.balanceOf(staker),
      web3.utils.toWei("0.98")
    );
    // Governance received the fee
    assert.equal(
      (await stakingToken.balanceOf(accounts[0])).toString(),
      governanceBalance
        .add(new web3.utils.BN(web3.utils.toWei("0.04")))
        .toString()
    );
  });

  it("stake", async () => {
    await setup(accounts);
    var staker = accounts[1];
    try {
      await vault.deposit(web3.utils.toWei("1"), staker, { from: staker });
      assert(false, "cannot stake without approve");
    } catch (ex) {
      assertVMException(ex);
    }
    await stakingToken.approve(vault.address, web3.utils.toWei("1"), {
      from: staker,
    });
    await stakingToken.mint(staker, web3.utils.toWei("1"));
    assert.equal(await stakingToken.balanceOf(staker), web3.utils.toWei("1"));
    assert.equal(
      await hatToken.balanceOf(rewardController.address),
      web3.utils.toWei(rewardControllerExpectedHatsBalance.toString())
    );
    await vault.deposit(web3.utils.toWei("1"), staker, { from: staker });
    assert.equal(
      await hatToken.balanceOf(rewardController.address),
      web3.utils.toWei(rewardControllerExpectedHatsBalance.toString())
    );
    await utils.increaseTime(7 * 24 * 3600);
    assert.equal(await stakingToken.balanceOf(staker), 0);
    assert.equal(
      await stakingToken.balanceOf(vault.address),
      web3.utils.toWei("1")
    );
    //withdraw
    assert.equal(await hatToken.balanceOf(staker), 0);

    let currentBlockNumber = (await web3.eth.getBlock("latest")).number;

    let lastRewardBlock = (await rewardController.vaultInfo(vault.address)).lastRewardBlock;
    let rewardPerShare = new web3.utils.BN(
      (await rewardController.vaultInfo(vault.address)).rewardPerShare
    );
    let onee12 = new web3.utils.BN("1000000000000");
    let stakeVaule = new web3.utils.BN(web3.utils.toWei("1"));
    let totalAllocPoint = 100;
    let vaultReward = await rewardController.getRewardForBlocksRange(
      lastRewardBlock,
      currentBlockNumber + 1 + safeWithdrawBlocksIncrement,
      100,
      totalAllocPoint
    );
    rewardPerShare = rewardPerShare.add(vaultReward.mul(onee12).div(stakeVaule));
    let expectedReward = stakeVaule.mul(rewardPerShare).div(onee12);

    await safeRedeem(vault, web3.utils.toWei("1"), staker);
    //staker get stake back
    assert.equal(await stakingToken.balanceOf(staker), web3.utils.toWei("1"));
    assert.equal(
      (await hatToken.balanceOf(staker)).toString(),
      expectedReward.toString()
    );
    try {
      await safeRedeem(vault, 0, staker);
      assert(false, "cannot withdraw 0");
    } catch (ex) {
      assertVMException(ex, "WithdrawMustBeGreaterThanZero");
    }
  });

  it("claim reward", async () => {
    await setup(
      accounts,
      (await web3.eth.getBlock("latest")).number,
      8000,
      [6000, 2000, 500, 0, 1000, 500],
      10000
    );
    var staker = accounts[1];
    await stakingToken.approve(vault.address, web3.utils.toWei("4"), {
      from: staker,
    });
    await stakingToken.mint(staker, web3.utils.toWei("1"));
    await vault.deposit(web3.utils.toWei("1"), staker, { from: staker });
    assert.equal(
      await hatToken.balanceOf(rewardController.address),
      web3.utils.toWei(rewardControllerExpectedHatsBalance.toString())
    );

    assert.equal(await hatToken.balanceOf(staker), 0);

    let expectedReward = await calculateExpectedReward(staker);

    try {
      await vault.calcClaimBounty(8001);
      assert(false, "reward percentage is too high");
    } catch (ex) {
      assertVMException(ex, "BountyPercentageHigherThanMaxBounty");
    }
    var tx = await rewardController.claimReward(vault.address, staker, { from: staker });
    assert.equal(tx.logs[1].event, "ClaimReward");
    assert.equal(tx.logs[1].args._vault, vault.address);

    assert.equal(
      (await hatToken.balanceOf(rewardController.address)).toString(),
      new web3.utils.BN(web3.utils.toWei(rewardControllerExpectedHatsBalance.toString())).sub(expectedReward).toString()
    );
    assert.equal(
      (await hatToken.balanceOf(staker)).toString(),
      expectedReward.toString()
    );
    assert.equal(await stakingToken.balanceOf(staker), 0);
    assert.equal(
      await stakingToken.balanceOf(vault.address),
      web3.utils.toWei("1")
    );
  });

  it("claim reward before deposit", async () => {
    await setup(
      accounts,
      (await web3.eth.getBlock("latest")).number,
      8000,
      [6000, 2000, 500, 0, 1000, 500],
      10000
    );
    var staker = accounts[1];
    await stakingToken.approve(vault.address, web3.utils.toWei("4"), {
      from: staker,
    });
    await stakingToken.mint(staker, web3.utils.toWei("1"));

    let expectedReward = 0;

    let tx = await rewardController.claimReward(vault.address, staker, { from: staker });
    assert.equal(tx.logs[0].event, "ClaimReward");
    assert.equal(tx.logs[0].args._vault, vault.address);

    assert.equal(
      (await hatToken.balanceOf(rewardController.address)).toString(),
      web3.utils.toWei(rewardControllerExpectedHatsBalance.toString()).toString()
    );
    assert.equal(
      (await hatToken.balanceOf(staker)).toString(),
      "0"
    );
    assert.equal(await stakingToken.balanceOf(staker), web3.utils.toWei("1"));
    assert.equal(
      await stakingToken.balanceOf(vault.address),
      web3.utils.toWei("0")
    );

    await vault.deposit(web3.utils.toWei("1"), staker, { from: staker });
    assert.equal(
      await hatToken.balanceOf(rewardController.address),
      web3.utils.toWei(rewardControllerExpectedHatsBalance.toString())
    );

    assert.equal(await hatToken.balanceOf(staker), 0);

    expectedReward = await calculateExpectedReward(staker);

    tx = await rewardController.claimReward(vault.address, staker, { from: staker });
    assert.equal(tx.logs[1].event, "ClaimReward");
    assert.equal(tx.logs[1].args._vault, vault.address);

    assert.equal(
      (await hatToken.balanceOf(rewardController.address)).toString(),
      new web3.utils.BN(web3.utils.toWei(rewardControllerExpectedHatsBalance.toString())).sub(expectedReward).toString()
    );
    assert.equal(
      (await hatToken.balanceOf(staker)).toString(),
      expectedReward.toString()
    );
    assert.equal(await stakingToken.balanceOf(staker), 0);
    assert.equal(
      await stakingToken.balanceOf(vault.address),
      web3.utils.toWei("1")
    );
  });


  it("cannot claim the same reward twice", async () => {
    await setup(
      accounts,
      (await web3.eth.getBlock("latest")).number,
      8000,
      [6000, 2000, 500, 0, 1000, 500],
      10000
    );
    var vaultsManagerMock = await VaultsManagerMock.new();
    await stakingToken.mint(vaultsManagerMock.address, web3.utils.toWei("1"));
    await vaultsManagerMock.deposit(
      vault.address,
      stakingToken.address,
      web3.utils.toWei("1")
    );
    assert.equal(
      await hatToken.balanceOf(rewardController.address),
      web3.utils.toWei(rewardControllerExpectedHatsBalance.toString())
    );

    assert.equal(await hatToken.balanceOf(vaultsManagerMock.address), 0);

    let expectedReward = await calculateExpectedReward(vaultsManagerMock.address);
    await vaultsManagerMock.claimRewardTwice(rewardController.address, vault.address);
    assert.equal(
      (await hatToken.balanceOf(rewardController.address)).toString(),
      new web3.utils.BN(web3.utils.toWei(rewardControllerExpectedHatsBalance.toString())).sub(expectedReward).toString()
    );
    assert.equal(
      (await hatToken.balanceOf(vaultsManagerMock.address)).toString(),
      expectedReward.toString()
    );
    assert.equal(await stakingToken.balanceOf(vaultsManagerMock.address), 0);
    assert.equal(
      await stakingToken.balanceOf(vault.address),
      web3.utils.toWei("1")
    );
  });

  it("multiple stakes from same account", async () => {
    await setup(
      accounts,
      (await web3.eth.getBlock("latest")).number,
      8000,
      [6000, 2000, 500, 0, 1000, 500],
      10000
    );
    var staker = accounts[1];
    await stakingToken.approve(vault.address, web3.utils.toWei("4"), {
      from: staker,
    });
    await stakingToken.mint(staker, web3.utils.toWei("1"));
    await vault.deposit(web3.utils.toWei("1"), staker, { from: staker });

    assert.equal(await hatToken.balanceOf(staker), 0);

    // Deposit redeemed existing reward
    await stakingToken.mint(staker, web3.utils.toWei("1"));
    await vault.deposit(web3.utils.toWei("1"), staker, {
      from: staker,
    });
    let expectedReward = await calculateExpectedReward(staker);
    let tx = await rewardController.claimReward(vault.address, staker, { from: staker });
    assert.equal(tx.logs[0].event, "SafeTransferReward");
    assert.equal(tx.logs[0].args.amount.toString(), expectedReward.toString());
    assert.equal(tx.logs[0].args.user, staker);
    assert.equal(tx.logs[0].args.vault, vault.address);
    assert.isFalse(tx.logs[0].args.amount.eq(0));
    assert.equal(
      (await hatToken.balanceOf(staker)).toString(),
      expectedReward.toString()
    );

    await stakingToken.mint(staker, web3.utils.toWei("1"));
    var balanceOfStakerBefore = await hatToken.balanceOf(staker);
    await vault.deposit(web3.utils.toWei("1"), staker, { from: staker });
    expectedReward = await calculateExpectedReward(staker);
    await rewardController.claimReward(vault.address, staker, { from: staker });
    assert.equal(
      (await hatToken.balanceOf(staker)).toString(),
      expectedReward.add(balanceOfStakerBefore).toString()
    );

    // Deposit redeemed existing reward
    await utils.increaseTime(7 * 24 * 3600);
    await stakingToken.mint(staker, web3.utils.toWei("1"));
    balanceOfStakerBefore = await hatToken.balanceOf(staker);
    await vault.deposit(web3.utils.toWei("1"), staker, { from: staker });
    expectedReward = await calculateExpectedReward(staker, -1);
    assert.equal(
      (await rewardController.unclaimedReward(vault.address, staker)).toString(),
      expectedReward.toString()
    );

    expectedReward = await calculateExpectedReward(staker);
    await rewardController.claimReward(vault.address, staker, { from: staker });
    assert.equal(
      (await hatToken.balanceOf(staker)).toString(),
      expectedReward.add(balanceOfStakerBefore).toString()
    );
    assert.equal(await stakingToken.balanceOf(staker), 0);
    assert.equal(
      await stakingToken.balanceOf(vault.address),
      web3.utils.toWei("4")
    );
    await utils.increaseTime(7 * 24 * 3600);
    //withdraw
    expectedReward = await calculateExpectedReward(
      staker,
      safeWithdrawBlocksIncrement
    );
    balanceOfStakerBefore = await hatToken.balanceOf(staker);
    await safeRedeem(vault, web3.utils.toWei("4"), staker);

    assert.equal(
      (await rewardController.unclaimedReward(vault.address, staker)).toString(),
      expectedReward.toString()
    );
    await rewardController.claimReward(vault.address, staker, { from: staker });
    //staker  get stake back
    assert.equal(
      (await stakingToken.balanceOf(staker)).toString(),
      web3.utils.toWei("4").toString()
    );
    assert.equal(
      (await hatToken.balanceOf(staker)).toString(),
      expectedReward.add(balanceOfStakerBefore).toString()
    );
    assert.equal(
      (await rewardController.unclaimedReward(vault.address, staker)).toString(),
      "0"
    );
  });

  it("claim reward from vault with existing funds claims only from user deposit time", async () => {
    await setup(
      accounts,
      (await web3.eth.getBlock("latest")).number,
      8000,
      [6000, 2000, 500, 0, 1000, 500],
      10000
    );
    var staker = accounts[1];
    var staker2 = accounts[2];
    await stakingToken.approve(vault.address, web3.utils.toWei("1"), {
      from: staker,
    });
    await stakingToken.approve(vault.address, web3.utils.toWei("1"), {
      from: staker2,
    });
    await stakingToken.mint(staker, web3.utils.toWei("1"));
    await stakingToken.mint(staker2, web3.utils.toWei("1"));
    await vault.deposit(web3.utils.toWei("1"), staker, { from: staker });
    assert.equal(
      await hatToken.balanceOf(rewardController.address),
      web3.utils.toWei(rewardControllerExpectedHatsBalance.toString())
    );

    assert.equal(await hatToken.balanceOf(staker), 0);

    let expectedReward = await calculateExpectedReward(staker);

    let tx = await rewardController.claimReward(vault.address, staker, { from: staker });
    assert.equal(tx.logs[1].event, "ClaimReward");
    assert.equal(tx.logs[1].args._vault, vault.address);

    assert.equal(
      (await hatToken.balanceOf(rewardController.address)).toString(),
      new web3.utils.BN(web3.utils.toWei(rewardControllerExpectedHatsBalance.toString())).sub(expectedReward).toString()
    );
    assert.equal(
      (await hatToken.balanceOf(staker)).toString(),
      expectedReward.toString()
    );
    assert.equal(await stakingToken.balanceOf(staker), 0);
    assert.equal(
      await stakingToken.balanceOf(vault.address),
      web3.utils.toWei("1")
    );
    rewardControllerExpectedHatsBalance = await hatToken.balanceOf(rewardController.address);

    await vault.deposit(web3.utils.toWei("1"), staker2, { from: staker2 });
    expectedReward = await calculateExpectedReward(staker2);

    tx = await rewardController.claimReward(vault.address, staker2, { from: staker2 });
    assert.equal(tx.logs[1].event, "ClaimReward");
    assert.equal(tx.logs[1].args._vault, vault.address);

    assert.equal(
      (await hatToken.balanceOf(rewardController.address)).toString(),
      rewardControllerExpectedHatsBalance.sub(expectedReward).toString()
    );
    assert.equal(
      (await hatToken.balanceOf(staker2)).toString(),
      expectedReward.toString()
    );
    assert.equal(await stakingToken.balanceOf(staker2), 0);
    assert.equal(
      await stakingToken.balanceOf(vault.address),
      web3.utils.toWei("2")
    );

  });

  it("claim reward after partial withdraw", async () => {
    await setup(
      accounts,
      (await web3.eth.getBlock("latest")).number,
      8000,
      [6000, 2000, 500, 0, 1000, 500],
      10000
    );
    var staker = accounts[1];
    await stakingToken.approve(vault.address, web3.utils.toWei("2"), {
      from: staker,
    });

    await stakingToken.mint(staker, web3.utils.toWei("2"));
    await vault.deposit(web3.utils.toWei("2"), staker, { from: staker });
    assert.equal(
      await hatToken.balanceOf(rewardController.address),
      web3.utils.toWei(rewardControllerExpectedHatsBalance.toString())
    );

    assert.equal(await hatToken.balanceOf(staker), 0);

    await advanceToNonSafetyPeriod();
    await vault.withdrawRequest({ from: staker });
    await utils.increaseTime(7 * 24 * 3600);

    let expectedReward = await calculateExpectedReward(staker);

    tx = await vault.redeemAndClaim(web3.utils.toWei("1"), staker, staker, { from: staker });

    let logs = await rewardController.getPastEvents('ClaimReward', {
        fromBlock: tx.blockNumber,
        toBlock: tx.blockNumber
    });

    assert.equal(logs[0].event, "ClaimReward");
    assert.equal(logs[0].args._vault, vault.address);
    assert.equal(logs[0].args._user.toString(), staker);
    assert.equal(logs[0].args._amount.toString(), expectedReward.toString());
    
    assert.equal(
      (await hatToken.balanceOf(rewardController.address)).toString(),
      new web3.utils.BN(web3.utils.toWei(rewardControllerExpectedHatsBalance.toString())).sub(expectedReward).toString()
    );
    assert.equal(
      (await hatToken.balanceOf(staker)).toString(),
      expectedReward.toString()
    );
    assert.equal(await stakingToken.balanceOf(staker), web3.utils.toWei("1"));
    assert.equal(
      await stakingToken.balanceOf(vault.address),
      web3.utils.toWei("1")
    );
    rewardControllerExpectedHatsBalance = await hatToken.balanceOf(rewardController.address);
    let originalReward = expectedReward;
    expectedReward = await calculateExpectedReward(staker);

    tx = await rewardController.claimReward(vault.address, staker, { from: staker });
    assert.equal(tx.logs[1].event, "ClaimReward");
    assert.equal(tx.logs[1].args._vault, vault.address);

    assert.equal(
      (await hatToken.balanceOf(rewardController.address)).toString(),
      rewardControllerExpectedHatsBalance.sub(expectedReward).toString()
    );
    assert.equal(
      (await hatToken.balanceOf(staker)).toString(),
      originalReward.add(expectedReward).toString()
    );
    assert.equal(await stakingToken.balanceOf(staker), web3.utils.toWei("1"));
    assert.equal(
      await stakingToken.balanceOf(vault.address),
      web3.utils.toWei("1")
    );

    await advanceToNonSafetyPeriod();
    await vault.withdrawRequest({ from: staker });
    await utils.increaseTime(7 * 24 * 3600);

    expectedReward = await calculateExpectedReward(staker);

    tx = await vault.withdrawAndClaim(web3.utils.toWei("1"), staker, staker, { from: staker });

    logs = await rewardController.getPastEvents('ClaimReward', {
        fromBlock: tx.blockNumber,
        toBlock: tx.blockNumber
    });

    assert.equal(logs[0].event, "ClaimReward");
    assert.equal(logs[0].args._vault, vault.address);
    assert.equal(logs[0].args._user.toString(), staker);
    assert.equal(logs[0].args._amount.toString(), expectedReward.toString());
  });

  it("hat reward withdraw all balance if reward larger than balance", async () => {
    await setup(
      accounts,
      (await web3.eth.getBlock("latest")).number,
      8000,
      [6000, 2000, 500, 0, 1000, 500],
      10000,
      0,
      100,
      false,
      0
    );
    var staker = accounts[1];
    await stakingToken.approve(vault.address, web3.utils.toWei("4"), {
      from: staker,
    });
    await stakingToken.mint(staker, web3.utils.toWei("1"));
    await vault.deposit(web3.utils.toWei("1"), staker, { from: staker });

    assert.equal(await hatToken.balanceOf(staker), 0);

    let hatTotalSupply = await hatToken.totalSupply();
    let hatTokenCap = await hatToken.CAP();
    let amountToMint = hatTokenCap.sub(hatTotalSupply);
    await utils.setMinter(hatToken, accounts[0], amountToMint);
    await hatToken.mint(accounts[0], amountToMint);
    await hatToken.transfer(rewardController.address, amountToMint);

    // Deposit redeemed existing reward
    await stakingToken.mint(staker, web3.utils.toWei("1"));
    let expectedReward = await rewardController.getPendingReward(vault.address, staker);
    await vault.deposit(web3.utils.toWei("1"), staker, { from: staker });
    tx = await rewardController.claimReward(vault.address, staker, { from: staker });
    assert.equal(tx.logs[0].event, "SafeTransferReward");
    assert.isTrue(
      parseInt(tx.logs[0].args.amount.toString()) >=
        parseInt(expectedReward.toString())
    );
    assert.equal(tx.logs[0].args.user, staker);
    assert.equal(tx.logs[0].args.vault, vault.address);
    assert.isFalse(tx.logs[0].args.amount.eq(0));
    assert.equal(
      (await hatToken.balanceOf(staker)).toString(),
      tx.logs[0].args.amount.toString()
    );

    await stakingToken.mint(staker, web3.utils.toWei("1"));
    var balanceOfStakerBefore = await hatToken.balanceOf(staker);
    await vault.deposit(web3.utils.toWei("1"), staker, { from: staker });
    tx = await rewardController.claimReward(vault.address, staker, { from: staker });
    assert.equal(
      (await hatToken.balanceOf(staker)).toString(),
      tx.logs[0].args.amount.add(balanceOfStakerBefore).toString()
    );

    // Deposit redeemed existing reward
    await utils.increaseTime(7 * 24 * 3600);
    await stakingToken.mint(staker, web3.utils.toWei("1"));
    balanceOfStakerBefore = await hatToken.balanceOf(staker);
    await vault.deposit(web3.utils.toWei("1"), staker, { from: staker });
    tx = await rewardController.claimReward(vault.address, staker, { from: staker });
    assert.equal(
      (await hatToken.balanceOf(staker)).toString(),
      tx.logs[0].args.amount.add(balanceOfStakerBefore).toString()
    );
    assert.equal(await stakingToken.balanceOf(staker), 0);
    assert.equal(
      await stakingToken.balanceOf(vault.address),
      web3.utils.toWei("4")
    );
    await utils.increaseTime(7 * 24 * 3600);
    //withdraw
    await rewardController.updateVault(vault.address);
    balanceOfStakerBefore = await hatToken.balanceOf(staker);
    await safeRedeem(vault, web3.utils.toWei("4"), staker);
    tx = await rewardController.claimReward(vault.address, staker, { from: staker });

    //staker get stake back
    assert.equal(
      (await stakingToken.balanceOf(staker)).toString(),
      web3.utils.toWei("4").toString()
    );
    let userHatBalance = await hatToken.balanceOf(staker);
    assert.equal(
      userHatBalance.toString(),
      tx.logs[0].args.amount.add(balanceOfStakerBefore).toString()
    );
    assert.equal(
      (await hatToken.balanceOf(rewardController.address)).toString(),
      amountToMint.sub(userHatBalance).toString()
    );
  });

  it("getRewardForBlocksRange - from below startblock will revert ", async () => {
    await setup(accounts, 1);
    let allocPoint = (await rewardController.vaultInfo(vault.address)).allocPoint;
    let globalUpdatesLen = await rewardController.getGlobalVaultsUpdatesLength();
    let totalAllocPoint = (
      await rewardController.globalVaultsUpdates(globalUpdatesLen - 1)
    ).totalAllocPoint;
    try {
      await rewardController.getRewardForBlocksRange(
        0,
        1,
        allocPoint,
        totalAllocPoint
      );
      assert(false, "from below startblock will revert ");
    } catch (ex) {
      assertVMException(ex);
    }
    await setup(accounts, 0);
    assert.equal(
      (
        await rewardController.getRewardForBlocksRange(
          0,
          1,
          allocPoint,
          totalAllocPoint
        )
      ).toString(),
      web3.utils.toWei("441.3")
    );
  });

  it("getRewardForBlocksRange - from must be <= to", async () => {
    await setup(accounts, 0);
    try {
      await rewardController.getRewardForBlocksRange(1, 0, 0, 1000);
      assert(false, "from must be <= to");
    } catch (ex) {
      assertVMException(ex);
    }
    assert.equal(
      (
        await rewardController.getRewardForBlocksRange(0, 0, 0, 1000)
      ).toNumber(),
      0
    );
  });

  it("setRewardPerEpoch", async () => {
    var rewardPerEpochRandom = [...Array(24)].map(() =>
      web3.utils.toWei(((Math.random() * 100) | 0).toString())
    );
    await setup(accounts, 0);
    let allocPoint = (await rewardController.vaultInfo(vault.address)).allocPoint;
    let globalUpdatesLen = await rewardController.getGlobalVaultsUpdatesLength();
    let totalAllocPoint = (
      await rewardController.globalVaultsUpdates(globalUpdatesLen - 1)
    ).totalAllocPoint;
    try {
      await rewardController.setRewardPerEpoch(rewardPerEpochRandom, {
        from: accounts[1],
      });
      assert(false, "only governance");
    } catch (ex) {
      assertVMException(ex, "Ownable: caller is not the owner");
    }

    let tx = await rewardController.setRewardPerEpoch(rewardPerEpochRandom);
    assert.equal(tx.logs[0].event, "SetRewardPerEpoch");
    let eventRewardPerEpoch = tx.logs[0].args._rewardPerEpoch;
    for (let i = 0; i < eventRewardPerEpoch.length; i++) {
      eventRewardPerEpoch[i] = parseInt(eventRewardPerEpoch[i].toString());
      assert.equal(tx.logs[0].args._rewardPerEpoch[i], rewardPerEpochRandom[i]);
    }

    assert.equal(
      (
        await rewardController.getRewardForBlocksRange(
          0,
          10,
          allocPoint,
          totalAllocPoint
        )
      ).toString(),
      new web3.utils.BN(rewardPerEpochRandom[0])
        .mul(new web3.utils.BN(10))
        .toString()
    );
    assert.equal(
      (
        await rewardController.getRewardForBlocksRange(
          0,
          15,
          allocPoint,
          totalAllocPoint
        )
      ).toString(),
      new web3.utils.BN(rewardPerEpochRandom[0])
        .mul(new web3.utils.BN(10))
        .add(
          new web3.utils.BN(rewardPerEpochRandom[1]).mul(new web3.utils.BN(5))
        )
        .toString()
    );
    assert.equal(
      (
        await rewardController.getRewardForBlocksRange(
          0,
          20,
          allocPoint,
          totalAllocPoint
        )
      ).toString(),
      new web3.utils.BN(rewardPerEpochRandom[0])
        .add(new web3.utils.BN(rewardPerEpochRandom[1]))
        .mul(new web3.utils.BN(10))
        .toString()
    );
    var multiplier = new web3.utils.BN("0");
    for (let i = 0; i < 24; i++) {
      multiplier = multiplier.add(new web3.utils.BN(rewardPerEpochRandom[i]));
    }
    assert.equal(
      (
        await rewardController.getRewardForBlocksRange(
          0,
          1000,
          allocPoint,
          totalAllocPoint
        )
      ).toString(),
      multiplier.mul(new web3.utils.BN(10)).toString()
    );
  });

  it("getMultiplier - ", async () => {
    await setup(accounts, 0);
    let allocPoint = (await rewardController.vaultInfo(vault.address)).allocPoint;
    let globalUpdatesLen = await rewardController.getGlobalVaultsUpdatesLength();
    let totalAllocPoint = (
      await rewardController.globalVaultsUpdates(globalUpdatesLen - 1)
    ).totalAllocPoint;
    assert.equal(
      (
        await rewardController.getRewardForBlocksRange(
          0,
          10,
          allocPoint,
          totalAllocPoint
        )
      ).toString(),
      new web3.utils.BN(rewardPerEpoch[0]).mul(new web3.utils.BN(10)).toString()
    );
    assert.equal(
      (
        await rewardController.getRewardForBlocksRange(
          0,
          15,
          allocPoint,
          totalAllocPoint
        )
      ).toString(),
      new web3.utils.BN(rewardPerEpoch[0])
        .mul(new web3.utils.BN(10))
        .add(new web3.utils.BN(rewardPerEpoch[1]).mul(new web3.utils.BN(5)))
        .toString()
    );
    assert.equal(
      (
        await rewardController.getRewardForBlocksRange(
          0,
          20,
          allocPoint,
          totalAllocPoint
        )
      ).toString(),
      new web3.utils.BN(rewardPerEpoch[0])
        .add(new web3.utils.BN(rewardPerEpoch[1]))
        .mul(new web3.utils.BN(10))
        .toString()
    );
    var multiplier = new web3.utils.BN("0");
    for (let i = 0; i < 24; i++) {
      multiplier = multiplier.add(new web3.utils.BN(rewardPerEpoch[i]));
    }

    assert.equal(
      (
        await rewardController.getRewardForBlocksRange(
          0,
          1000,
          allocPoint,
          totalAllocPoint
        )
      ).toString(),
      multiplier.mul(new web3.utils.BN(10)).toString()
    );
    var staker = accounts[1];
    assert.equal((await rewardController.getPendingReward(vault.address, staker)).toNumber(), 0);
  });

  it("getPendingReward + getRewardPerBlock", async () => {
    await setup(accounts);
    var staker = accounts[1];
    assert.equal((await rewardController.getPendingReward(vault.address, staker)).toNumber(), 0);
    await stakingToken.approve(vault.address, web3.utils.toWei("4"), {
      from: staker,
    });
    await stakingToken.mint(staker, web3.utils.toWei("1"));
    await vault.deposit(web3.utils.toWei("1"), staker, { from: staker });
    await utils.increaseTime(7 * 24 * 3600);
    var currentBlockNumber = (await web3.eth.getBlock("latest")).number;
    let allocPoint = (await rewardController.vaultInfo(vault.address)).allocPoint;
    let globalUpdatesLen = await rewardController.getGlobalVaultsUpdatesLength();
    let totalAllocPoint = (
      await rewardController.globalVaultsUpdates(globalUpdatesLen - 1)
    ).totalAllocPoint;
    assert.equal(
      (await rewardController.getPendingReward(vault.address, staker)).toString(),
      (
        await rewardController.getRewardForBlocksRange(
          currentBlockNumber - 1,
          currentBlockNumber,
          allocPoint,
          totalAllocPoint
        )
      ).toString()
    );
    var multiplier = await rewardController.getRewardForBlocksRange(
      currentBlockNumber,
      currentBlockNumber + 1,
      allocPoint,
      totalAllocPoint
    );
    assert.equal(
      (
        await rewardController.getRewardForBlocksRange(
          currentBlockNumber - 1,
          currentBlockNumber,
          1,
          1
        )
      ).toString(),
      multiplier
    );
  });

  it("approve + stake + exit", async () => {
    await setup(
      accounts,
      (await web3.eth.getBlock("latest")).number,
      8000,
      [6000, 2000, 500, 0, 1000, 500],
      10000,
      0,
      100,
      false,
      2500000,
      60 * 60 * 24 * 3
    );

    var staker = accounts[4];
    var staker2 = accounts[3];
    await stakingToken.approve(vault.address, web3.utils.toWei("1"), {
      from: staker,
    });
    await stakingToken.approve(vault.address, web3.utils.toWei("1"), {
      from: staker2,
    });
    await stakingToken.mint(staker, web3.utils.toWei("1"));
    await stakingToken.mint(staker2, web3.utils.toWei("1"));
    await advanceToSafetyPeriod();
    let tx = await vault.submitClaim(
      accounts[2],
      8000,
      "description hash",
      {
        from: accounts[1],
      }
    );

<<<<<<< HEAD
    await vault.challengeClaim();
    await utils.increaseTime(60 * 60 * 24 * 3 + 1);
=======
    let claimId = tx.logs[0].args._claimId;
>>>>>>> 2ad493bb

    try {
      await vault.approveClaim(claimId, 8000);
      assert(false, "lpbalance is zero");
    } catch (ex) {
      assertVMException(ex, "VaultBalanceIsZero");
    }
<<<<<<< HEAD
    let tx = await vault.dismissClaim();
=======
    await vault.challengeClaim(claimId);
    tx = await vault.dismissClaim(claimId);
>>>>>>> 2ad493bb
    assert.equal(tx.logs[0].event, "DismissClaim");

    //stake
    await vault.deposit(web3.utils.toWei("1"), staker, { from: staker });
    assert.equal(
      await hatToken.balanceOf(rewardController.address),
      web3.utils.toWei(rewardControllerExpectedHatsBalance.toString())
    );

    //exit
    assert.equal(await hatToken.balanceOf(staker), 0);
    await utils.increaseTime(7 * 24 * 3600);
    await advanceToNonSafetyPeriod();
    try {
      await vault.submitClaim(accounts[2], 8000, "description hash", {
        from: accounts[1],
      });
      assert(false, "none safety period");
    } catch (ex) {
      assertVMException(ex, "NotSafetyPeriod");
    }
    await advanceToSafetyPeriod();
    try {
      await vault.submitClaim(accounts[2], 8001, "description hash", {
        from: accounts[1],
      });
      assert(false, "percentage requested too high");
    } catch (ex) {
      assertVMException(ex, "BountyPercentageHigherThanMaxBounty");
    }

    try {
      await vault.submitClaim(accounts[2], 8000, "description hash", {
        from: accounts[2],
      });
      assert(false, "only committee");
    } catch (ex) {
      assertVMException(ex, "OnlyCommittee");
    }

    try {
      await vault.approveClaim(web3.utils.randomHex(32), 8000);
      assert(false, "there is no pending approval");
    } catch (ex) {
      assertVMException(ex, "NoActiveClaimExists");
    }

    tx = await vault.submitClaim(accounts[2], 8000, "description hash", {
      from: accounts[1],
    });

    claimId = tx.logs[0].args._claimId;

    try {
      await vault.submitClaim(accounts[2], 8000, "description hash", {
        from: accounts[1],
      });
      assert(false, "there is already pending approval");
    } catch (ex) {
      assertVMException(ex, "ActiveClaimExists");
    }
    assert.equal(tx.logs[0].event, "SubmitClaim");
    assert.equal(tx.logs[0].args._committee, accounts[1]);
    assert.equal(tx.logs[0].args._beneficiary, accounts[2]);
    assert.equal(tx.logs[0].args._bountyPercentage, 8000);
    assert.equal(tx.logs[0].args._descriptionHash, "description hash");

<<<<<<< HEAD
    await utils.increaseTime(60 * 60 * 24 * 3 + 1);
    tx = await vault.approveClaim(8000);
=======
    tx = await vault.approveClaim(claimId, 8000);
>>>>>>> 2ad493bb
    assert.equal(
      await hatToken.balanceOf(rewardController.address),
      web3.utils.toWei(rewardControllerExpectedHatsBalance.toString())
    );
<<<<<<< HEAD
    assert.equal(tx.logs[6].event, "ApproveClaim");
=======
    assert.equal(tx.logs[7].event, "ApproveClaim");
    assert.equal(tx.logs[7].args._claimId, claimId);
>>>>>>> 2ad493bb

    currentBlockNumber = (await web3.eth.getBlock("latest")).number;
    await vault.deposit(web3.utils.toWei("1"), staker2, { from: staker2 });

    assert.equal(await stakingToken.balanceOf(staker), 0);
    let stakerAmount = await vault.balanceOf(staker);
    assert.equal(stakerAmount.toString(), web3.utils.toWei("1"));
    await safeRedeem(vault, stakerAmount, staker);

    assert.equal(stakerAmount.toString(), web3.utils.toWei("1"));
    tx = await rewardController.claimReward(vault.address, staker, { from: staker });
    assert.equal(tx.logs[0].event, "SafeTransferReward");
    let totalReward = tx.logs[0].args.amount;

    assert.equal(
      web3.utils.fromWei(await stakingToken.balanceOf(staker)),
      "0.2"
    );
    stakerAmount = await vault.balanceOf(staker2);
    await safeRedeem(vault, stakerAmount, staker2);
    tx = await rewardController.claimReward(vault.address, staker2, { from: staker2 });
    assert.equal(tx.logs[0].event, "SafeTransferReward");
    totalReward = totalReward.add(tx.logs[0].args.amount);
    assert.equal(
      (await hatToken.balanceOf(rewardController.address)).toString(),
      new web3.utils.BN(
        web3.utils.toWei(rewardControllerExpectedHatsBalance.toString())
      )
        .sub(totalReward)
        .toString()
    );
    assert.equal(
      web3.utils.fromWei(await stakingToken.balanceOf(staker2)),
      "1"
    );
  });

  it("approve+ stake simple check rewards", async () => {
    await setup(accounts, 0, 8000, [6000, 2000, 500, 0, 1000, 500], 10000);
    var staker = accounts[4];
    await stakingToken.approve(vault.address, web3.utils.toWei("1"), {
      from: staker,
    });
    await stakingToken.mint(staker, web3.utils.toWei("1"));

    //stake
    await vault.deposit(web3.utils.toWei("1"), staker, { from: staker });

    assert.equal(await hatToken.balanceOf(staker), 0);
    await utils.increaseTime(7 * 24 * 3600);
    await advanceToSafetyPeriod();
    let tx = await vault.submitClaim(
      accounts[2],
      8000,
      "description hash",
      {
        from: accounts[1],
      }
    );

<<<<<<< HEAD
    await utils.increaseTime(60 * 60 * 24);

    let tx = await vault.approveClaim(8000);
    assert.equal(tx.logs[6].event, "ApproveClaim");
=======
    let claimId = tx.logs[0].args._claimId;

    tx = await vault.approveClaim(claimId, 8000);
    assert.equal(tx.logs[7].event, "ApproveClaim");
    assert.equal(tx.logs[7].args._claimId, claimId);
>>>>>>> 2ad493bb
    let stakerAmount = await vault.balanceOf(staker);
    assert.equal(stakerAmount.toString(), web3.utils.toWei("1"));
    await safeRedeem(vault, stakerAmount, staker);
    tx = await rewardController.claimReward(vault.address, staker, { from: staker });
    assert.equal(tx.logs[0].event, "SafeTransferReward");
    assert.equal(
      (await hatToken.balanceOf(rewardController.address)).toString(),
      new web3.utils.BN(
        web3.utils.toWei(rewardControllerExpectedHatsBalance.toString())
      )
        .sub(tx.logs[0].args.amount)
        .toString()
    );
    assert.equal(
      web3.utils.fromWei(await stakingToken.balanceOf(staker)),
      "0.2"
    );
  });

  it("withdraw all after approve and check reward", async () => {
    await setup(accounts, 0, 8000, [6000, 2000, 500, 0, 1000, 500], 10000);
    var staker = accounts[1];
    var staker2 = accounts[3];
    await stakingToken.approve(vault.address, web3.utils.toWei("2"), {
      from: staker,
    });
    await stakingToken.approve(vault.address, web3.utils.toWei("1"), {
      from: staker2,
    });
    await stakingToken.mint(staker, web3.utils.toWei("2"));
    await stakingToken.mint(staker2, web3.utils.toWei("1"));

    //stake
    await vault.deposit(web3.utils.toWei("1"), staker, { from: staker });
    await vault.deposit(web3.utils.toWei("1"), staker2, { from: staker2 });

    await utils.increaseTime(7 * 24 * 3600);
    await advanceToSafetyPeriod();
    let tx = await vault.submitClaim(
      accounts[2],
      8000,
      "description hash",
      {
        from: accounts[1],
      }
    );

<<<<<<< HEAD
    await utils.increaseTime(60 * 60 * 24);

    await vault.approveClaim(8000);
    await safeRedeem(vault, await vault.balanceOf(staker), staker, staker);
    await vault.deposit(web3.utils.toWei("1"), staker, { from: staker });
    await safeRedeem(vault, web3.utils.toWei("1"), staker2);
    let tx = await rewardController.claimReward(vault.address, staker, { from: staker2 });
    assert.equal(tx.logs[0].event, "SafeTransferReward");
    await safeRedeem(vault, web3.utils.toWei("1"), staker);
    tx = await rewardController.claimReward(vault.address, staker, { from: staker });
    assert.equal(tx.logs[0].event, "SafeTransferReward");
    assert.isFalse(tx.logs[0].args.amount.eq(0));
=======
    let claimId = tx.logs[0].args._claimId;
    await vault.approveClaim(claimId, 8000);
    await safeEmergencyWithdraw(vault, staker);
    await vault.deposit(web3.utils.toWei("1"), staker, { from: staker });
    tx = await safeRedeem(vault, web3.utils.toWei("1"), staker2);
    let logs = await rewardController.getPastEvents('SafeTransferReward', {
        fromBlock: tx.blockNumber,
        toBlock: tx.blockNumber
    });
    assert.equal(logs[0].event, "SafeTransferReward");
    tx = await safeRedeem(vault, web3.utils.toWei("1"), staker);
    logs = await rewardController.getPastEvents('SafeTransferReward', {
        fromBlock: tx.blockNumber,
        toBlock: tx.blockNumber
    });
    assert.equal(logs[0].event, "SafeTransferReward");
    assert.isFalse(logs[0].args.amount.eq(0));
>>>>>>> 2ad493bb
  });

  it("deposit mint withdraw redeem after approve claim", async () => {
    await setup(
      accounts,
      (await web3.eth.getBlock("latest")).number,
      8000,
      [6000, 2000, 500, 0, 1000, 500],
      10000
    );
    currentBlockNumber = (await web3.eth.getBlock("latest")).number;
    var staker = accounts[1];
    var staker2 = accounts[2];
    await stakingToken.approve(vault.address, web3.utils.toWei("2"), {
      from: staker,
    });
    await stakingToken.approve(vault.address, web3.utils.toWei("2"), {
      from: staker2,
    });
    await stakingToken.mint(staker, web3.utils.toWei("2"));
    await stakingToken.mint(staker2, web3.utils.toWei("2"));

    //stake
    await vault.deposit(web3.utils.toWei("1"), staker, { from: staker });
    //exit
    assert.equal(await hatToken.balanceOf(staker), 0);
    assert.equal(
      await hatToken.balanceOf(rewardController.address),
      web3.utils.toWei(rewardControllerExpectedHatsBalance.toString())
    );

    await utils.increaseTime(7 * 24 * 3600);
    await advanceToSafetyPeriod();
    let tx = await vault.submitClaim(
      accounts[2],
      8000,
      "description hash",
      {
        from: accounts[1],
      }
    );

<<<<<<< HEAD
    await utils.increaseTime(60 * 60 * 24);

    let tx = await vault.approveClaim(8000);
    assert.equal(tx.logs[6].event, "ApproveClaim");
=======
    let claimId = tx.logs[0].args._claimId;
    tx = await vault.approveClaim(claimId, 8000);
    assert.equal(tx.logs[7].event, "ApproveClaim");
    assert.equal(tx.logs[7].args._claimId, claimId);
>>>>>>> 2ad493bb
    assert.equal(await vault.totalSupply(), web3.utils.toWei("1"));
    assert.equal(await vault.balanceOf(staker), web3.utils.toWei("1"));
    assert.equal(await vault.balanceOf(staker2), web3.utils.toWei("0"));
    tx = await vault.deposit(web3.utils.toWei("0.8"), staker2, { from: staker2 });
    assert.equal(tx.logs[3].event, "Deposit");
    assert.equal(tx.logs[3].args.assets.toString(), web3.utils.toWei("0.8"));
    assert.equal(tx.logs[3].args.shares.toString(), web3.utils.toWei("4"));
    assert.equal(await vault.totalSupply(), web3.utils.toWei("5"));
    assert.equal(await vault.balanceOf(staker), web3.utils.toWei("1"));
    assert.equal(await vault.balanceOf(staker2), web3.utils.toWei("4"));

    tx = await vault.mint(web3.utils.toWei("1"), staker2, { from: staker2 });
    assert.equal(tx.logs[3].event, "Deposit");
    assert.equal(tx.logs[3].args.assets.toString(), web3.utils.toWei("0.2"));
    assert.equal(tx.logs[3].args.shares.toString(), web3.utils.toWei("1"));
    assert.equal(await vault.totalSupply(), web3.utils.toWei("6"));
    assert.equal(await vault.balanceOf(staker), web3.utils.toWei("1"));
    assert.equal(await vault.balanceOf(staker2), web3.utils.toWei("5"));

    try {
      await safeWithdraw(vault, web3.utils.toWei("1.1"), staker2);
      assert(false, "cannot withdraw more than max");
    } catch (ex) {
      assertVMException(ex, "WithdrawMoreThanMax");
    }

    tx = await safeWithdraw(vault, web3.utils.toWei("0.8"), staker2);
    assert.equal(tx.logs[2].event, "Withdraw");
    assert.equal(tx.logs[2].args.assets.toString(), web3.utils.toWei("0.8"));
    assert.equal(tx.logs[2].args.shares.toString(), web3.utils.toWei("4"));
    assert.equal(await vault.totalSupply(), web3.utils.toWei("2"));
    assert.equal(await vault.balanceOf(staker), web3.utils.toWei("1"));
    assert.equal(await vault.balanceOf(staker2), web3.utils.toWei("1"));

    try {
      await safeRedeem(vault, web3.utils.toWei("2"), staker2);
      assert(false, "cannot redeem more than max");
    } catch (ex) {
      assertVMException(ex, "RedeemMoreThanMax");
    }

    tx = await safeRedeem(vault, web3.utils.toWei("1"), staker2);
    assert.equal(tx.logs[2].event, "Withdraw");
    assert.equal(tx.logs[2].args.assets.toString(), web3.utils.toWei("0.2"));
    assert.equal(tx.logs[2].args.shares.toString(), web3.utils.toWei("1"));
    assert.equal(await vault.totalSupply(), web3.utils.toWei("1"));
    assert.equal(await vault.balanceOf(staker), web3.utils.toWei("1"));
    assert.equal(await vault.balanceOf(staker2), web3.utils.toWei("0"));

    tx = await safeRedeem(vault, web3.utils.toWei("1"), staker);
    assert.equal(tx.logs[2].event, "Withdraw");
    assert.equal(tx.logs[2].args.assets.toString(), web3.utils.toWei("0.2"));
    assert.equal(tx.logs[2].args.shares.toString(), web3.utils.toWei("1"));
    assert.equal(await vault.totalSupply(), web3.utils.toWei("0"));
    assert.equal(await vault.balanceOf(staker), web3.utils.toWei("0"));
    assert.equal(await vault.balanceOf(staker2), web3.utils.toWei("0"));

    tx = await vault.mint(web3.utils.toWei("1"), staker2, { from: staker2 });
    assert.equal(tx.logs[3].event, "Deposit");
    assert.equal(tx.logs[3].args.assets.toString(), web3.utils.toWei("1"));
    assert.equal(tx.logs[3].args.shares.toString(), web3.utils.toWei("1"));
    assert.equal(await vault.totalSupply(), web3.utils.toWei("1"));
    assert.equal(await vault.balanceOf(staker), web3.utils.toWei("0"));
    assert.equal(await vault.balanceOf(staker2), web3.utils.toWei("1"));
  });

  it("withdraw all and claim reward after approve", async () => {
    await setup(
      accounts,
      (await web3.eth.getBlock("latest")).number,
      8000,
      [6000, 2000, 500, 0, 1000, 500],
      10000
    );
    currentBlockNumber = (await web3.eth.getBlock("latest")).number;
    var staker = accounts[1];
    var staker2 = accounts[3];
    await stakingToken.approve(vault.address, web3.utils.toWei("2"), {
      from: staker,
    });
    await stakingToken.approve(vault.address, web3.utils.toWei("1"), {
      from: staker2,
    });
    await stakingToken.mint(staker, web3.utils.toWei("2"));
    await stakingToken.mint(staker2, web3.utils.toWei("1"));

    //stake
    await vault.deposit(web3.utils.toWei("1"), staker, { from: staker });
    //exit
    assert.equal(await hatToken.balanceOf(staker), 0);
    assert.equal(
      await hatToken.balanceOf(rewardController.address),
      web3.utils.toWei(rewardControllerExpectedHatsBalance.toString())
    );

    await utils.increaseTime(7 * 24 * 3600);
    await advanceToSafetyPeriod();
    let tx = await vault.submitClaim(
      accounts[2],
      8000,
      "description hash",
      {
        from: accounts[1],
      }
    );

<<<<<<< HEAD
    await utils.increaseTime(60 * 60 * 24);

    let tx = await vault.approveClaim(8000);
    assert.equal(tx.logs[6].event, "ApproveClaim");
    await vault.withdrawRequest({ from: staker });
    //increase time for pending period
    await utils.increaseTime(7 * 24 * 3600);
    await advanceToNonSafetyPeriod();
    let expectedReward = await calculateExpectedReward(staker);
    tx = await vault.redeem(await vault.balanceOf(staker), staker, staker, { from: staker });
    assert.equal(tx.logs[2].event, "Withdraw");
    assert.equal(tx.logs[2].args.assets.toString(), web3.utils.toWei("0.2"));
    assert.equal(tx.logs[2].args.shares.toString(), web3.utils.toWei("1"));
    let unclaimedReward = await rewardController.unclaimedReward(vault.address, staker);
    assert.equal(unclaimedReward.toString(), expectedReward.toString());

=======
    let claimId = tx.logs[0].args._claimId;
    tx = await vault.approveClaim(claimId, 8000);
    assert.equal(tx.logs[7].event, "ApproveClaim");
    assert.equal(tx.logs[7].args._claimId, claimId);
    tx = await safeEmergencyWithdraw(vault, staker);
    assert.equal(tx.logs[3].event, "EmergencyWithdraw");
    assert.equal(tx.logs[3].args.assets.toString(), web3.utils.toWei("0.2"));
    assert.equal(tx.logs[3].args.shares.toString(), web3.utils.toWei("1"));
>>>>>>> 2ad493bb
    await vault.deposit(web3.utils.toWei("1"), staker2, { from: staker2 });
    assert.equal(await hatToken.balanceOf(staker2), 0);

    await utils.increaseTime(7 * 24 * 3600);
    await vault.withdrawRequest({ from: staker2 });
    //increase time for pending period
    await utils.increaseTime(7 * 24 * 3600);
    await advanceToNonSafetyPeriod();
    let expectedRewardStaker2 = await calculateExpectedReward(staker2);
    tx = await vault.redeem(await vault.balanceOf(staker2), staker2, staker2, { from: staker2 });
    assert.equal(tx.logs[2].event, "Withdraw");
    assert.equal(tx.logs[2].args.assets.toString(), web3.utils.toWei("1"));
    assert.equal(tx.logs[2].args.shares.toString(), web3.utils.toWei("1"));

    let unclaimedRewardStaker2 = await rewardController.unclaimedReward(vault.address, staker2);
    assert.equal(unclaimedRewardStaker2.toString(), expectedRewardStaker2.toString());
    await vault.deposit(web3.utils.toWei("1"), staker, { from: staker });
    await safeRedeem(vault, web3.utils.toWei("1"), staker);
    tx = await rewardController.claimReward(vault.address, staker, { from: staker });
    assert.equal(tx.logs[0].event, "SafeTransferReward");
    assert.isFalse(tx.logs[0].args.amount.eq(0));
    assert.equal(
      (await hatToken.balanceOf(rewardController.address)).toString(),
      new web3.utils.BN(
        web3.utils.toWei(rewardControllerExpectedHatsBalance.toString())
      )
        .sub(tx.logs[0].args.amount)
        .toString()
    );
    assert.equal((await rewardController.unclaimedReward(vault.address, staker)).toString(), "0");
  });

  it("deposit for another user", async () => {
    await setup(
      accounts,
      (await web3.eth.getBlock("latest")).number,
      8000,
      [6000, 2000, 500, 0, 1000, 500],
      10000
    );
    currentBlockNumber = (await web3.eth.getBlock("latest")).number;
    var staker = accounts[1];
    var staker2 = accounts[2];
    await stakingToken.approve(vault.address, web3.utils.toWei("1"), {
      from: staker,
    });
    await stakingToken.approve(vault.address, web3.utils.toWei("1"), {
      from: staker2,
    });
    await stakingToken.mint(staker, web3.utils.toWei("1"));
    await stakingToken.mint(staker2, web3.utils.toWei("1"));

    //stake
    let tx = await vault.deposit(web3.utils.toWei("1"), staker, { from: staker2 });
    assert.equal(tx.logs[3].event, "Deposit");
    assert.equal(tx.logs[3].args.caller, staker2);
    assert.equal(tx.logs[3].args.owner, staker);
    assert.equal(tx.logs[3].args.assets.toString(), web3.utils.toWei("1"));
    assert.equal(tx.logs[3].args.shares.toString(), web3.utils.toWei("1"));

    assert.equal((await stakingToken.balanceOf(staker)).toString(), web3.utils.toWei("1"));
    assert.equal((await stakingToken.balanceOf(staker2)).toString(), web3.utils.toWei("0"));
    assert.equal((await vault.balanceOf(staker)).toString(), web3.utils.toWei("1"));
    assert.equal((await vault.balanceOf(staker2)).toString(), web3.utils.toWei("0"));

    await vault.withdrawRequest({ from: staker });

    await stakingToken.approve(vault.address, web3.utils.toWei("1"), {
      from: staker2,
    });
    await stakingToken.mint(staker2, web3.utils.toWei("1"));

    try {
      await vault.deposit(web3.utils.toWei("1"), staker, { from: staker2 });
      assert(false, "cannot deposit for user with a withdraw request");
    } catch (ex) {
      assertVMException(ex, "CannotDepositToAnotherUserWithWithdrawRequest");
    }

    tx = await vault.deposit(web3.utils.toWei("1"), staker, { from: staker });
    assert.equal(tx.logs[3].event, "Deposit");
    assert.equal(tx.logs[3].args.caller, staker);
    assert.equal(tx.logs[3].args.owner, staker);
    assert.equal(tx.logs[3].args.assets.toString(), web3.utils.toWei("1"));
    assert.equal(tx.logs[3].args.shares.toString(), web3.utils.toWei("1"));

    assert.equal((await stakingToken.balanceOf(staker)).toString(), web3.utils.toWei("0"));
    assert.equal((await stakingToken.balanceOf(staker2)).toString(), web3.utils.toWei("1"));
    assert.equal((await vault.balanceOf(staker)).toString(), web3.utils.toWei("2"));
    assert.equal((await vault.balanceOf(staker2)).toString(), web3.utils.toWei("0"));    
  });

  it("mint for another user", async () => {
    await setup(
      accounts,
      (await web3.eth.getBlock("latest")).number,
      8000,
      [6000, 2000, 500, 0, 1000, 500],
      10000
    );
    currentBlockNumber = (await web3.eth.getBlock("latest")).number;
    var staker = accounts[1];
    var staker2 = accounts[2];
    await stakingToken.approve(vault.address, web3.utils.toWei("1"), {
      from: staker,
    });
    await stakingToken.approve(vault.address, web3.utils.toWei("1"), {
      from: staker2,
    });
    await stakingToken.mint(staker, web3.utils.toWei("1"));
    await stakingToken.mint(staker2, web3.utils.toWei("1"));

    //stake
    let tx = await vault.mint(web3.utils.toWei("1"), staker, { from: staker2 });
    assert.equal(tx.logs[3].event, "Deposit");
    assert.equal(tx.logs[3].args.caller, staker2);
    assert.equal(tx.logs[3].args.owner, staker);
    assert.equal(tx.logs[3].args.assets.toString(), web3.utils.toWei("1"));
    assert.equal(tx.logs[3].args.shares.toString(), web3.utils.toWei("1"));

    assert.equal((await stakingToken.balanceOf(staker)).toString(), web3.utils.toWei("1"));
    assert.equal((await stakingToken.balanceOf(staker2)).toString(), web3.utils.toWei("0"));
    assert.equal((await vault.balanceOf(staker)).toString(), web3.utils.toWei("1"));
    assert.equal((await vault.balanceOf(staker2)).toString(), web3.utils.toWei("0"));

    await vault.withdrawRequest({ from: staker });

    await stakingToken.approve(vault.address, web3.utils.toWei("1"), {
      from: staker2,
    });
    await stakingToken.mint(staker2, web3.utils.toWei("1"));

    try {
      await vault.mint(web3.utils.toWei("1"), staker, { from: staker2 });
      assert(false, "cannot deposit for user with a withdraw request");
    } catch (ex) {
      assertVMException(ex, "CannotDepositToAnotherUserWithWithdrawRequest");
    }

    tx = await vault.mint(web3.utils.toWei("1"), staker, { from: staker });
    assert.equal(tx.logs[3].event, "Deposit");
    assert.equal(tx.logs[3].args.caller, staker);
    assert.equal(tx.logs[3].args.owner, staker);
    assert.equal(tx.logs[3].args.assets.toString(), web3.utils.toWei("1"));
    assert.equal(tx.logs[3].args.shares.toString(), web3.utils.toWei("1"));

    assert.equal((await stakingToken.balanceOf(staker)).toString(), web3.utils.toWei("0"));
    assert.equal((await stakingToken.balanceOf(staker2)).toString(), web3.utils.toWei("1"));
    assert.equal((await vault.balanceOf(staker)).toString(), web3.utils.toWei("2"));
    assert.equal((await vault.balanceOf(staker2)).toString(), web3.utils.toWei("0"));    
  });

  it("withdraw from another user", async () => {
    await setup(
      accounts,
      (await web3.eth.getBlock("latest")).number,
      8000,
      [6000, 2000, 500, 0, 1000, 500],
      10000
    );
    currentBlockNumber = (await web3.eth.getBlock("latest")).number;
    var staker = accounts[1];
    var staker2 = accounts[2];
    await stakingToken.approve(vault.address, web3.utils.toWei("1"), {
      from: staker,
    });
    await stakingToken.approve(vault.address, web3.utils.toWei("1"), {
      from: staker2,
    });
    await stakingToken.mint(staker, web3.utils.toWei("1"));
    await stakingToken.mint(staker2, web3.utils.toWei("1"));

    //stake
    let tx = await vault.deposit(web3.utils.toWei("1"), staker, { from: staker });
    assert.equal(tx.logs[3].event, "Deposit");
    assert.equal(tx.logs[3].args.caller, staker);
    assert.equal(tx.logs[3].args.owner, staker);
    assert.equal(tx.logs[3].args.assets.toString(), web3.utils.toWei("1"));
    assert.equal(tx.logs[3].args.shares.toString(), web3.utils.toWei("1"));

    assert.equal((await stakingToken.balanceOf(staker)).toString(), web3.utils.toWei("0"));
    assert.equal((await stakingToken.balanceOf(staker2)).toString(), web3.utils.toWei("1"));
    assert.equal((await vault.balanceOf(staker)).toString(), web3.utils.toWei("1"));
    assert.equal((await vault.balanceOf(staker2)).toString(), web3.utils.toWei("0"));

    try {
      await safeWithdraw(vault, web3.utils.toWei("1"), staker2, staker);
      assert(false, "cannot withdraw from another user without sufficient allowance");
    } catch (ex) {
      assertVMException(ex, "ERC20: insufficient allowance");
    }

    await vault.approve(staker2, web3.utils.toWei("0.5"), { from: staker });

    try {
      await safeWithdraw(vault, web3.utils.toWei("1"), staker2, staker);
      assert(false, "cannot withdraw from another user without sufficient allowance");
    } catch (ex) {
      assertVMException(ex, "ERC20: insufficient allowance");
    }

    await vault.increaseAllowance(staker2, web3.utils.toWei("0.5"), { from: staker });
    tx = await safeWithdraw(vault, web3.utils.toWei("1"), staker2, staker);

    assert.equal(tx.logs[3].event, "Withdraw");
    assert.equal(tx.logs[3].args.caller, staker2);
    assert.equal(tx.logs[3].args.receiver, staker2);
    assert.equal(tx.logs[3].args.owner, staker);
    assert.equal(tx.logs[3].args.assets.toString(), web3.utils.toWei("1"));
    assert.equal(tx.logs[3].args.shares.toString(), web3.utils.toWei("1"));

    assert.equal((await stakingToken.balanceOf(staker)).toString(), web3.utils.toWei("0"));
    assert.equal((await stakingToken.balanceOf(staker2)).toString(), web3.utils.toWei("2"));
    assert.equal((await vault.balanceOf(staker)).toString(), web3.utils.toWei("0"));
    assert.equal((await vault.balanceOf(staker2)).toString(), web3.utils.toWei("0"));
  });

  it("redeem from another user", async () => {
    await setup(
      accounts,
      (await web3.eth.getBlock("latest")).number,
      8000,
      [6000, 2000, 500, 0, 1000, 500],
      10000
    );
    currentBlockNumber = (await web3.eth.getBlock("latest")).number;
    var staker = accounts[1];
    var staker2 = accounts[2];
    await stakingToken.approve(vault.address, web3.utils.toWei("1"), {
      from: staker,
    });
    await stakingToken.approve(vault.address, web3.utils.toWei("1"), {
      from: staker2,
    });
    await stakingToken.mint(staker, web3.utils.toWei("1"));
    await stakingToken.mint(staker2, web3.utils.toWei("1"));

    //stake
    let tx = await vault.deposit(web3.utils.toWei("1"), staker, { from: staker });
    assert.equal(tx.logs[3].event, "Deposit");
    assert.equal(tx.logs[3].args.caller, staker);
    assert.equal(tx.logs[3].args.owner, staker);
    assert.equal(tx.logs[3].args.assets.toString(), web3.utils.toWei("1"));
    assert.equal(tx.logs[3].args.shares.toString(), web3.utils.toWei("1"));

    assert.equal((await stakingToken.balanceOf(staker)).toString(), web3.utils.toWei("0"));
    assert.equal((await stakingToken.balanceOf(staker2)).toString(), web3.utils.toWei("1"));
    assert.equal((await vault.balanceOf(staker)).toString(), web3.utils.toWei("1"));
    assert.equal((await vault.balanceOf(staker2)).toString(), web3.utils.toWei("0"));

    try {
      await safeRedeem(vault, web3.utils.toWei("1"), staker2, staker);
      assert(false, "cannot withdraw from another user without sufficient allowance");
    } catch (ex) {
      assertVMException(ex, "ERC20: insufficient allowance");
    }

    await vault.approve(staker2, web3.utils.toWei("0.5"), { from: staker });

    try {
      await safeRedeem(vault, web3.utils.toWei("1"), staker2, staker);
      assert(false, "cannot withdraw from another user without sufficient allowance");
    } catch (ex) {
      assertVMException(ex, "ERC20: insufficient allowance");
    }

    await vault.increaseAllowance(staker2, web3.utils.toWei("0.5"), { from: staker });
    tx = await safeRedeem(vault, web3.utils.toWei("1"), staker2, staker);

    assert.equal(tx.logs[3].event, "Withdraw");
    assert.equal(tx.logs[3].args.caller, staker2);
    assert.equal(tx.logs[3].args.receiver, staker2);
    assert.equal(tx.logs[3].args.owner, staker);
    assert.equal(tx.logs[3].args.assets.toString(), web3.utils.toWei("1"));
    assert.equal(tx.logs[3].args.shares.toString(), web3.utils.toWei("1"));

    assert.equal((await stakingToken.balanceOf(staker)).toString(), web3.utils.toWei("0"));
    assert.equal((await stakingToken.balanceOf(staker2)).toString(), web3.utils.toWei("2"));
    assert.equal((await vault.balanceOf(staker)).toString(), web3.utils.toWei("0"));
    assert.equal((await vault.balanceOf(staker2)).toString(), web3.utils.toWei("0"));
  });

  it("transfer shares", async () => {
    await setup(
      accounts,
      (await web3.eth.getBlock("latest")).number,
      8000,
      [6000, 2000, 500, 0, 1000, 500],
      10000,
      0,
      100,
      false,
      2500000,
      60 * 60 * 24 * 3
    );
    currentBlockNumber = (await web3.eth.getBlock("latest")).number;
    var staker = accounts[1];
    var staker2 = accounts[2];
    var staker3 = accounts[3];
    await stakingToken.approve(vault.address, web3.utils.toWei("1"), {
      from: staker,
    });
    await stakingToken.approve(vault.address, web3.utils.toWei("1"), {
      from: staker2,
    });
    await stakingToken.mint(staker, web3.utils.toWei("1"));
    await stakingToken.mint(staker2, web3.utils.toWei("1"));

    //stake
    let tx = await vault.deposit(web3.utils.toWei("1"), staker, { from: staker });
    assert.equal(tx.logs[3].event, "Deposit");
    assert.equal(tx.logs[3].args.caller, staker);
    assert.equal(tx.logs[3].args.owner, staker);
    assert.equal(tx.logs[3].args.assets.toString(), web3.utils.toWei("1"));
    assert.equal(tx.logs[3].args.shares.toString(), web3.utils.toWei("1"));

    assert.equal((await stakingToken.balanceOf(staker)).toString(), web3.utils.toWei("0"));
    assert.equal((await stakingToken.balanceOf(staker2)).toString(), web3.utils.toWei("1"));
    assert.equal((await vault.balanceOf(staker)).toString(), web3.utils.toWei("1"));
    assert.equal((await vault.balanceOf(staker2)).toString(), web3.utils.toWei("0"));

    await vault.withdrawRequest({ from: staker });
    //increase time for pending period
    await utils.increaseTime(7 * 24 * 3600);
    await advanceToNonSafetyPeriod();
    
    tx = await vault.transfer(staker2, web3.utils.toWei("1"), { from: staker });

    assert.equal(tx.logs[0].event, "Transfer");
    assert.equal(tx.logs[0].args.from, staker);
    assert.equal(tx.logs[0].args.to, staker2);
    assert.equal(tx.logs[0].args.value.toString(), web3.utils.toWei("1"));

    assert.equal((await stakingToken.balanceOf(staker)).toString(), web3.utils.toWei("0"));
    assert.equal((await stakingToken.balanceOf(staker2)).toString(), web3.utils.toWei("1"));
    assert.equal((await vault.balanceOf(staker)).toString(), web3.utils.toWei("0"));
    assert.equal((await vault.balanceOf(staker2)).toString(), web3.utils.toWei("1"));

    try {
      await vault.transfer(staker, web3.utils.toWei("1"), { from: staker2 });
      assert(false, "cannot transfer without making a withdraw request");
    } catch (ex) {
      assertVMException(ex, "InvalidWithdrawRequest");
    }

    await vault.withdrawRequest({ from: staker2 });
    //increase time for pending period
    await utils.increaseTime(7 * 24 * 3600);

    await advanceToSafetyPeriod();
    try {
      await vault.transfer(staker, web3.utils.toWei("1"), { from: staker2 });
      assert(false, "cannot transfer on safety period");
    } catch (ex) {
      assertVMException(ex, "InvalidWithdrawRequest");
    }

    await advanceToNonSafetyPeriod();

    await vault.withdrawRequest({ from: staker });

    try {
      await vault.transfer(staker, web3.utils.toWei("1"), { from: staker2 });
      assert(false, "cannot transfer to user with a withdraw request");
    } catch (ex) {
      assertVMException(ex, "CannotDepositToAnotherUserWithWithdrawRequest");
    }
    
    await advanceToSafetyPeriod();

    tx = await vault.submitClaim(
      accounts[2],
      8000,
      "description hash",
      {
        from: accounts[1],
      }
    );

    await advanceToNonSafetyPeriod();

    try {
      await vault.transfer(staker3, web3.utils.toWei("1"), { from: staker2 });
      assert(false, "cannot transfer when active claim exists");
    } catch (ex) {
      assertVMException(ex, "ActiveClaimExists");
    }

    let claimId = tx.logs[0].args._claimId;

    await vault.challengeClaim(claimId);
    await vault.dismissClaim(claimId);

    tx = await vault.transfer(staker3, web3.utils.toWei("1"), { from: staker2 });
    assert.equal(tx.logs[0].event, "Transfer");
    assert.equal(tx.logs[0].args.from, staker2);
    assert.equal(tx.logs[0].args.to, staker3);
    assert.equal(tx.logs[0].args.value.toString(), web3.utils.toWei("1"));
    assert.equal((await vault.balanceOf(staker2)).toString(), web3.utils.toWei("0"));
    assert.equal((await vault.balanceOf(staker3)).toString(), web3.utils.toWei("1"));
  });

  it("transferFrom shares", async () => {
    await setup(
      accounts,
      (await web3.eth.getBlock("latest")).number,
      8000,
      [6000, 2000, 500, 0, 1000, 500],
      10000
    );
    currentBlockNumber = (await web3.eth.getBlock("latest")).number;
    var staker = accounts[1];
    var staker2 = accounts[2];
    await stakingToken.approve(vault.address, web3.utils.toWei("1"), {
      from: staker,
    });
    await stakingToken.approve(vault.address, web3.utils.toWei("1"), {
      from: staker2,
    });
    await stakingToken.mint(staker, web3.utils.toWei("1"));
    await stakingToken.mint(staker2, web3.utils.toWei("1"));

    //stake
    let tx = await vault.deposit(web3.utils.toWei("1"), staker, { from: staker });
    assert.equal(tx.logs[3].event, "Deposit");
    assert.equal(tx.logs[3].args.caller, staker);
    assert.equal(tx.logs[3].args.owner, staker);
    assert.equal(tx.logs[3].args.assets.toString(), web3.utils.toWei("1"));
    assert.equal(tx.logs[3].args.shares.toString(), web3.utils.toWei("1"));

    assert.equal((await stakingToken.balanceOf(staker)).toString(), web3.utils.toWei("0"));
    assert.equal((await stakingToken.balanceOf(staker2)).toString(), web3.utils.toWei("1"));
    assert.equal((await vault.balanceOf(staker)).toString(), web3.utils.toWei("1"));
    assert.equal((await vault.balanceOf(staker2)).toString(), web3.utils.toWei("0"));

    await vault.withdrawRequest({ from: staker });
    //increase time for pending period
    await utils.increaseTime(7 * 24 * 3600);
    await advanceToNonSafetyPeriod();
    
    try {
      await vault.transferFrom(staker, staker2, web3.utils.toWei("1"), { from: staker2 });
      assert(false, "insufficient allowance for transfer");
    } catch (ex) {
      assertVMException(ex, "ERC20: insufficient allowance");
    }
    await vault.approve(staker2, web3.utils.toWei("1"), { from: staker });

    tx = await vault.transferFrom(staker, staker2, web3.utils.toWei("1"), { from: staker2 });

    assert.equal(tx.logs[1].event, "Transfer");
    assert.equal(tx.logs[1].args.from, staker);
    assert.equal(tx.logs[1].args.to, staker2);
    assert.equal(tx.logs[1].args.value.toString(), web3.utils.toWei("1"));

    assert.equal((await stakingToken.balanceOf(staker)).toString(), web3.utils.toWei("0"));
    assert.equal((await stakingToken.balanceOf(staker2)).toString(), web3.utils.toWei("1"));
    assert.equal((await vault.balanceOf(staker)).toString(), web3.utils.toWei("0"));
    assert.equal((await vault.balanceOf(staker2)).toString(), web3.utils.toWei("1"));
  });

  it("enable farming + 2xapprove+ exit", async () => {
    await setup(accounts);
    var staker = accounts[4];
    await stakingToken.approve(vault.address, web3.utils.toWei("1"), {
      from: staker,
    });
    await stakingToken.mint(staker, web3.utils.toWei("1"));
    //start farming
    //stake
    await vault.deposit(web3.utils.toWei("1"), staker, { from: staker });
    await utils.increaseTime(7 * 24 * 3600);
    //exit
    assert.equal(await hatToken.balanceOf(staker), 0);
    await advanceToSafetyPeriod();
    let tx = await vault.submitClaim(
      accounts[2],
      4000,
      "description hash",
      {
        from: accounts[1],
      }
    );

<<<<<<< HEAD
    await utils.increaseTime(60 * 60 * 24);

    await vault.approveClaim(4000);
=======
    let claimId = tx.logs[0].args._claimId;
    await vault.approveClaim(claimId, 4000);
>>>>>>> 2ad493bb
    await advanceToSafetyPeriod();
    tx = await vault.submitClaim(accounts[2], 4000, "description hash", {
      from: accounts[1],
    });

<<<<<<< HEAD
    await utils.increaseTime(60 * 60 * 24);

    await vault.approveClaim(4000);
=======
    claimId = tx.logs[0].args._claimId;
    await vault.approveClaim(claimId, 4000);
>>>>>>> 2ad493bb
    await advanceToNonSafetyPeriod();

    let currentBlockNumber = (await web3.eth.getBlock("latest")).number;
    let lastRewardBlock = (await rewardController.vaultInfo(vault.address)).lastRewardBlock;
    let rewardPerShare = new web3.utils.BN(
      (await rewardController.vaultInfo(vault.address)).rewardPerShare
    );
    let onee12 = new web3.utils.BN("1000000000000");
    let stakeVaule = new web3.utils.BN(web3.utils.toWei("1"));

    let vaultReward = await rewardController.getRewardForBlocksRange(
      lastRewardBlock,
      currentBlockNumber + 1 + safeWithdrawBlocksIncrement,
      100,
      100
    );
    rewardPerShare = rewardPerShare.add(vaultReward.mul(onee12).div(stakeVaule));
    let expectedReward = stakeVaule.mul(rewardPerShare).div(onee12);
    await safeRedeem(vault, web3.utils.toWei("1"), staker);
    await rewardController.claimReward(vault.address, staker, { from: staker });
    assert.equal(
      (await stakingToken.balanceOf(staker)).toString(),
      "360000000000000000"
    ); //(0.6)*(0.6)

    let balanceOfStakerHats = await hatToken.balanceOf(staker);
    assert.equal(balanceOfStakerHats.toString(), expectedReward);
  });

  it("Update pool before start time", async () => {
    await setup(accounts, (await web3.eth.getBlock("latest")).number + 10);
    assert.equal(await rewardController.getPendingReward(vault.address, accounts[0]), 0);
    await rewardController.updateVault(vault.address);
  });

  it("deposit + withdraw after time end (bdp bug)", async () => {
    await setup(accounts, (await web3.eth.getBlock("latest")).number);
    var staker = accounts[1];
    let hatsAvailable = await hatToken.balanceOf(rewardController.address);
    await stakingToken.approve(vault.address, web3.utils.toWei("1"), {
      from: staker,
    });
    await stakingToken.mint(staker, web3.utils.toWei("1"));
    await vault.deposit(web3.utils.toWei("1"), staker, { from: staker });
    var timeToFinishRewardPlan =
      (await rewardController.epochLength()) *
      (await rewardController.MULTIPLIERS_LENGTH());
    await utils.increaseTime(timeToFinishRewardPlan);

    // TODO: Create new massUpdatePools
    // try {
    //   await rewardController.massUpdatePools(0, 2);
    //   assert(false, "massUpdatePools not in range");
    // } catch (ex) {
    //   assertVMException(ex, "InvalidPoolRange");
    // }
    // await rewardController.massUpdatePools(0, 1);
    await rewardController.updateVault(vault.address);

    let expectedReward = await rewardController.getPendingReward(vault.address, staker);
    await safeRedeem(vault, web3.utils.toWei("1"), staker);
    tx = await rewardController.claimReward(vault.address, staker, { from: staker });

    //staker gets stake back
    assert.equal(await stakingToken.balanceOf(staker), web3.utils.toWei("1"));
    //and gets all rewards
    assert.equal(
      (await hatToken.balanceOf(staker)).toString(),
      tx.logs[0].args.amount.toString()
    );
    assert.isTrue(
      parseInt(tx.logs[0].args.amount.toString()) >=
        parseInt(expectedReward.toString())
    );
    assert.equal(
      hatsAvailable.toString(),
      (await hatToken.balanceOf(rewardController.address))
        .add(tx.logs[0].args.amount)
        .toString()
    );
  });

  it("approve + swapBurnSend", async () => {
    await setup(accounts, 0, 8000, [8000, 1000, 0, 250, 350, 400]);
    var staker = accounts[4];
    await stakingToken.approve(vault.address, web3.utils.toWei("1"), {
      from: staker,
    });
    await stakingToken.mint(staker, web3.utils.toWei("1"));
    await vault.deposit(web3.utils.toWei("1"), staker, { from: staker });
    assert.equal(await hatToken.balanceOf(staker), 0);
    await utils.increaseTime(7 * 24 * 3600);
    let path = ethers.utils.solidityPack(
      ["address", "uint24", "address", "uint24", "address"],
      [stakingToken.address, 0, utils.NULL_ADDRESS, 0, hatToken.address]
    );
    let amountToSwapAndBurn = await hatVaultsRegistry.swapAndBurn(stakingToken.address);
    let amountForHackersHatRewards = await hatVaultsRegistry.hackersHatReward(
      stakingToken.address,
      accounts[2]
    );
    let amount = amountToSwapAndBurn
      .add(amountForHackersHatRewards)
      .add(await hatVaultsRegistry.governanceHatReward(stakingToken.address));
    let payload = ISwapRouter.encodeFunctionData("exactInput", [
      [path, hatVaultsRegistry.address, 0, amount.toString(), 0],
    ]);

    try {
      await hatVaultsRegistry.swapBurnSend(stakingToken.address, accounts[2], 0, router.address, payload);
      assert(false, "cannot swapBurnSend before approve");
    } catch (ex) {
      assertVMException(ex, "AmountToSwapIsZero");
    }
    await advanceToSafetyPeriod();
    let tx = await vault.submitClaim(
      accounts[2],
      8000,
      "description hash",
      {
        from: accounts[1],
      }
    );

<<<<<<< HEAD
    await utils.increaseTime(60 * 60 * 24);

    await vault.approveClaim(8000);
=======
    let claimId = tx.logs[0].args._claimId;
    await vault.approveClaim(claimId, 8000);
>>>>>>> 2ad493bb
    await stakingToken.approveDisable(true);
    try {
      await hatVaultsRegistry.swapBurnSend(stakingToken.address, accounts[2], 0, router.address, payload);
      assert(false, "approve disabled");
    } catch (ex) {
      assertVMException(ex, "SafeERC20: ERC20 operation did not succeed");
    }
    await stakingToken.approveDisable(false);
    await stakingToken.approveZeroDisable(true);
    try {
      await hatVaultsRegistry.swapBurnSend(stakingToken.address, accounts[2], 0, router.address, payload);
      assert(false, "approve to 0 disabled");
    } catch (ex) {
      assertVMException(ex, "SafeERC20: ERC20 operation did not succeed");
    }
    await stakingToken.approveZeroDisable(false);
    amountToSwapAndBurn = await hatVaultsRegistry.swapAndBurn(stakingToken.address);
    amountForHackersHatRewards = await hatVaultsRegistry.hackersHatReward(
      stakingToken.address,
      accounts[2]
    );
    amount = amountToSwapAndBurn
      .add(amountForHackersHatRewards)
      .add(await hatVaultsRegistry.governanceHatReward(stakingToken.address));
    payload = ISwapRouter.encodeFunctionData("exactInput", [
      [path, hatVaultsRegistry.address, 0, amount.toString(), 0],
    ]);
    tx = await hatVaultsRegistry.swapBurnSend(
      stakingToken.address, 
      accounts[2],
      0,
      router.address,
      payload
    );
    assert.equal(
      await stakingToken.allowance(vault.address, await router.address),
      0
    );
    assert.equal(tx.logs[0].event, "SwapAndBurn");
    var expectedHatBurned = new web3.utils.BN(web3.utils.toWei("0.8"))
      .mul(new web3.utils.BN("250"))
      .div(new web3.utils.BN(10000));
    assert.equal(
      tx.logs[0].args._amountBurned.toString(),
      expectedHatBurned.toString()
    );
    assert.equal(tx.logs[2].event, "SwapAndSend");
    var vestingTokenLock = await HATTokenLock.at(tx.logs[2].args._tokenLock);
    assert.equal(
      await vestingTokenLock.owner(),
      "0x000000000000000000000000000000000000dEaD"
    );
    assert.equal(
      (await hatToken.balanceOf(vestingTokenLock.address)).toString(),
      tx.logs[2].args._amountReceived.toString()
    );
    var expectedHackerReward = new web3.utils.BN(web3.utils.toWei("0.8"))
      .mul(new web3.utils.BN(4))
      .div(new web3.utils.BN(100));
    assert.equal(
      tx.logs[2].args._amountReceived.toString(),
      expectedHackerReward.toString()
    );
    assert.equal(await vestingTokenLock.canDelegate(), true);
    await vestingTokenLock.delegate(accounts[4], { from: accounts[2] });
    try {
      await vestingTokenLock.cancelLock();
      assert(false, "cannot cancel lock");
    } catch (ex) {
      assertVMException(ex);
    }
    assert.equal(
      await hatToken.delegates(vestingTokenLock.address),
      accounts[4]
    );
    try {
      await hatVaultsRegistry.swapBurnSend(stakingToken.address, accounts[2], 0, router.address, payload);
      assert(false, "cannot swapBurnSend twice");
    } catch (ex) {
      assertVMException(ex, "AmountToSwapIsZero");
    }
  });

  it("approve + swapBurnSend weth vault", async () => {
    await setup(
      accounts,
      0,
      8000,
      [8000, 1000, 0, 250, 350, 400],
      10,
      0,
      100,
      utils.NULL_ADDRESS
    );
    assert.equal(await router.WETH9(), stakingToken.address);
    var staker = accounts[4];
    await stakingToken.approve(vault.address, web3.utils.toWei("1"), {
      from: staker,
    });
    await stakingToken.mint(staker, web3.utils.toWei("1"));
    await vault.deposit(web3.utils.toWei("1"), staker, { from: staker });
    assert.equal(await hatToken.balanceOf(staker), 0);
    await utils.increaseTime(7 * 24 * 3600);
    await advanceToSafetyPeriod();
    let tx = await vault.submitClaim(
      accounts[2],
      8000,
      "description hash",
      {
        from: accounts[1],
      }
    );

<<<<<<< HEAD
    await utils.increaseTime(60 * 60 * 24);

    await vault.approveClaim(8000);
=======
    let claimId = tx.logs[0].args._claimId;
    await vault.approveClaim(claimId, 8000);
>>>>>>> 2ad493bb
    await stakingToken.approveDisable(true);

    await stakingToken.approveDisable(false);
    let path = ethers.utils.solidityPack(
      ["address", "uint24", "address"],
      [stakingToken.address, 0, hatToken.address]
    );
    let amountToSwapAndBurn = await hatVaultsRegistry.swapAndBurn(stakingToken.address);
    let amountForHackersHatRewards = await hatVaultsRegistry.hackersHatReward(
      stakingToken.address,
      accounts[2]
    );
    let amount = amountToSwapAndBurn
      .add(amountForHackersHatRewards)
      .add(await hatVaultsRegistry.governanceHatReward(stakingToken.address));
    let payload = ISwapRouter.encodeFunctionData("exactInput", [
      [path, hatVaultsRegistry.address, 0, amount.toString(), 0],
    ]);
    tx = await hatVaultsRegistry.swapBurnSend(
      stakingToken.address, 
      accounts[2],
      0,
      router.address,
      payload
    );
    assert.equal(tx.logs[0].event, "SwapAndBurn");
    var expectedHatBurned = new web3.utils.BN(web3.utils.toWei("0.8"))
      .mul(new web3.utils.BN("250"))
      .div(new web3.utils.BN(10000));
    assert.equal(
      tx.logs[0].args._amountBurned.toString(),
      expectedHatBurned.toString()
    );
    assert.equal(tx.logs[2].event, "SwapAndSend");
    var vestingTokenLock = await HATTokenLock.at(tx.logs[2].args._tokenLock);
    assert.equal(
      (await hatToken.balanceOf(vestingTokenLock.address)).toString(),
      tx.logs[2].args._amountReceived.toString()
    );
    var expectedHackerReward = new web3.utils.BN(web3.utils.toWei("0.8"))
      .mul(new web3.utils.BN(4))
      .div(new web3.utils.BN(100));
    assert.equal(
      tx.logs[2].args._amountReceived.toString(),
      expectedHackerReward.toString()
    );
  });

  it("approve+ swapBurnSend with HAT vault", async () => {
    await setup(accounts);
    var staker = accounts[4];
    let newVault = await HATVault.at((await hatVaultsRegistry.createVault(
      hatToken.address,
      accounts[1],
      rewardController.address,
      8000,
      [6000, 2000, 500, 0, 1000, 500],
      "_descriptionHash",
      [86400, 10],
      false
    )).logs[0].args._vault);

    await rewardController.setAllocPoint(
      newVault.address,
      100
    );

    await hatToken.approve(newVault.address, web3.utils.toWei("1"), {
      from: staker,
    });
    await utils.setMinter(hatToken, accounts[0], web3.utils.toWei("1"));
    await hatToken.mint(staker, web3.utils.toWei("1"));
    await newVault.committeeCheckIn({ from: accounts[1] });
    await newVault.deposit(web3.utils.toWei("1"), staker, { from: staker });
    assert.equal(await hatToken.balanceOf(staker), 0);
    assert.equal(
      await hatToken.balanceOf(newVault.address),
      web3.utils.toWei("1")
    );

    await utils.increaseTime(7 * 24 * 3600);
    let path = ethers.utils.solidityPack(
      ["address", "uint24", "address", "uint24", "address"],
      [stakingToken.address, 0, utils.NULL_ADDRESS, 0, hatToken.address]
    );
    let amountToSwapAndBurn = await hatVaultsRegistry.swapAndBurn(hatToken.address);
    let amountForHackersHatRewards = await hatVaultsRegistry.hackersHatReward(
      hatToken.address,
      accounts[2]
    );
    let amount = amountToSwapAndBurn
      .add(amountForHackersHatRewards)
      .add(await hatVaultsRegistry.governanceHatReward(hatToken.address));
    let payload = ISwapRouter.encodeFunctionData("exactInput", [
      [path, hatVaultsRegistry.address, 0, amount.toString(), 0],
    ]);
    try {
      await hatVaultsRegistry.swapBurnSend(hatToken.address, accounts[2], 0, router.address, payload);
      assert(false, "cannot swapBurnSend before approve");
    } catch (ex) {
      assertVMException(ex, "AmountToSwapIsZero");
    }
    await advanceToSafetyPeriod();
    let tx = await newVault.submitClaim(
      accounts[2],
      8000,
      "description hash",
      {
        from: accounts[1],
      }
    );

<<<<<<< HEAD
    await utils.increaseTime(60 * 60 * 24);

    await newVault.approveClaim(8000);
=======
    let claimId = tx.logs[0].args._claimId;
    await newVault.approveClaim(claimId, 8000);
>>>>>>> 2ad493bb
    assert.equal(await hatToken.balanceOf(accounts[0]), 0);
    amountToSwapAndBurn = await hatVaultsRegistry.swapAndBurn(hatToken.address);
    amountForHackersHatRewards = await hatVaultsRegistry.hackersHatReward(
      hatToken.address,
      accounts[2]
    );
    amount = amountToSwapAndBurn
      .add(amountForHackersHatRewards)
      .add(await hatVaultsRegistry.governanceHatReward(hatToken.address));
    payload = ISwapRouter.encodeFunctionData("exactInput", [
      [path, hatVaultsRegistry.address, 0, amount.toString(), 0],
    ]);
    tx = await hatVaultsRegistry.swapBurnSend(
      hatToken.address,
      accounts[2],
      0,
      router.address,
      payload
    );
    //gov gets 10% out of 80% of the vault value
    assert.equal(
      (await hatToken.balanceOf(accounts[0])).toString(),
      web3.utils.toWei("0.08")
    );
    assert.equal(tx.logs[0].event, "SwapAndBurn");
    var expectedHatBurned = 0; //default hat burned is 0
    assert.equal(tx.logs[0].args._amountBurned.toString(), expectedHatBurned);
    assert.equal(tx.logs[2].event, "SwapAndSend");
    var vestingTokenLock = await HATTokenLock.at(tx.logs[2].args._tokenLock);
    assert.equal(
      (await hatToken.balanceOf(vestingTokenLock.address)).toString(),
      tx.logs[2].args._amountReceived.toString()
    );
    var expectedHackerReward = new web3.utils.BN(web3.utils.toWei("1"))
      .mul(new web3.utils.BN(4))
      .div(new web3.utils.BN(100));
    assert.equal(
      tx.logs[2].args._amountReceived.toString(),
      expectedHackerReward.toString()
    );
    assert.equal(await vestingTokenLock.canDelegate(), true);
    await vestingTokenLock.delegate(accounts[4], { from: accounts[2] });
    assert.equal(
      await hatToken.delegates(vestingTokenLock.address),
      accounts[4]
    );
    try {
      await hatVaultsRegistry.swapBurnSend(hatToken.address, accounts[2], 0, router.address, payload);
      assert(false, "cannot swapBurnSend twice");
    } catch (ex) {
      assertVMException(ex, "AmountToSwapIsZero");
    }
  });

  it("Update vault info", async () => {
    await setup(accounts);

    try {
      await hatVaultsRegistry.updateVaultVisibility(vault.address, true, { from: accounts[1] });
      assert(false, "only gov");
    } catch (ex) {
      assertVMException(ex, "Ownable: caller is not the owner");
    }

    let tx = await hatVaultsRegistry.updateVaultVisibility(vault.address, true);
    assert.equal(tx.logs[0].event, "UpdateVaultVisibility");
    assert.equal(tx.logs[0].args._visible, true);

    try {
      await vault.updateVaultDescription("_descriptionHash");
      assert(false, "only committee");
    } catch (ex) {
      assertVMException(ex, "OnlyCommittee");
    }
    tx = await vault.updateVaultDescription("_descriptionHash", { from: accounts[1] });
    assert.equal(tx.logs[0].args._descriptionHash, "_descriptionHash");
    await rewardController.setAllocPoint(vault.address, 200);

    var staker = accounts[4];
    await stakingToken.approve(vault.address, web3.utils.toWei("1"), {
      from: staker,
    });
    await stakingToken.mint(staker, web3.utils.toWei("1"));
    await vault.deposit(web3.utils.toWei("1"), staker, { from: staker });
    assert.equal(await hatToken.balanceOf(staker), 0);
    await rewardController.setAllocPoint(vault.address, 200);
    let expectedReward = await calculateExpectedReward(staker);
    assert.equal(await stakingToken.balanceOf(staker), 0);
    tx = await rewardController.claimReward(vault.address, staker, { from: staker });
    assert.equal(tx.logs[0].event, "ClaimReward");
    assert.equal(tx.logs[0].args._vault, vault.address);
    assert.equal(
      (await hatToken.balanceOf(staker)).toString(),
      expectedReward.toString()
    );
    assert.equal(await stakingToken.balanceOf(staker), 0);
    assert.equal(
      await stakingToken.balanceOf(vault.address),
      web3.utils.toWei("1")
    );
  });

  it("swapAndBurn bounty check", async () => {
    await setup(accounts);
    var staker = accounts[4];
    var staker2 = accounts[3];
    await stakingToken.approve(vault.address, web3.utils.toWei("1"), {
      from: staker,
    });
    await stakingToken.approve(vault.address, web3.utils.toWei("1"), {
      from: staker2,
    });
    await stakingToken.mint(staker, web3.utils.toWei("1"));
    await stakingToken.mint(staker2, web3.utils.toWei("1"));

    await vault.deposit(web3.utils.toWei("1"), staker, { from: staker });

    assert.equal(await hatToken.balanceOf(staker), 0);
    await utils.increaseTime(7 * 24 * 3600);
    await advanceToSafetyPeriod();
    let tx = await vault.submitClaim(
      accounts[2],
      8000,
      "description hash",
      {
        from: accounts[1],
      }
    );

<<<<<<< HEAD
    await utils.increaseTime(60 * 60 * 24);

    await vault.approveClaim(8000);
=======
    let claimId = tx.logs[0].args._claimId;

    await vault.approveClaim(claimId, 8000);
>>>>>>> 2ad493bb
    let path = ethers.utils.solidityPack(
      ["address", "uint24", "address", "uint24", "address"],
      [stakingToken.address, 0, utils.NULL_ADDRESS, 0, hatToken.address]
    );
    let amountToSwapAndBurn = await hatVaultsRegistry.swapAndBurn(stakingToken.address);
    let amountForHackersHatRewards = await hatVaultsRegistry.hackersHatReward(
      stakingToken.address,
      accounts[2]
    );
    let amount = amountToSwapAndBurn
      .add(amountForHackersHatRewards)
      .add(await hatVaultsRegistry.governanceHatReward(stakingToken.address));
    let payload = ISwapRouter.encodeFunctionData("exactInput", [
      [path, hatVaultsRegistry.address, 0, amount.toString(), 0],
    ]);
    tx = await hatVaultsRegistry.swapBurnSend(
      stakingToken.address,
      accounts[2],
      0,
      router.address,
      payload
    );
    assert.equal(tx.logs[0].event, "SwapAndBurn");
    assert.equal(
      tx.logs[0].args._amountSwapped.toString(),
      new web3.utils.BN(web3.utils.toWei("0.8"))
        .mul(
          new web3.utils.BN(
            (await vault.bountySplit()).swapAndBurn
          )
            .add(
              new web3.utils.BN(
                (await vault.bountySplit()).hackerHatVested
              )
            )
            .add(
              new web3.utils.BN(
                (await vault.bountySplit()).governanceHat
              )
            )
        )
        .div(new web3.utils.BN("10000"))
        .toString()
    );
    assert.equal(
      tx.logs[0].args._amountBurned.toString(),
      new web3.utils.BN(web3.utils.toWei("0.8"))
        .mul(
          new web3.utils.BN(
            (await vault.bountySplit()).swapAndBurn
          )
        )
        .div(new web3.utils.BN("10000"))
        .toString()
    );

    assert.equal(
      tx.logs[2].args._amountReceived.toString(),
      new web3.utils.BN(web3.utils.toWei("0.8"))
        .mul(
          new web3.utils.BN(
            (await vault.bountySplit()).hackerHatVested
          )
        )
        .div(new web3.utils.BN("10000"))
        .toString()
    );
    let afterBountyBalance = (
      await hatToken.balanceOf(tx.logs[2].args._tokenLock)
    ).toString();
    assert.equal(
      tx.logs[2].args._amountReceived.toString(),
      afterBountyBalance
    );
  });

  it("swapBurnSend", async () => {
    await setup(accounts);
    var staker = accounts[4];
    var staker2 = accounts[3];

    await stakingToken.approve(vault.address, web3.utils.toWei("1"), {
      from: staker,
    });
    await stakingToken.approve(vault.address, web3.utils.toWei("1"), {
      from: staker2,
    });
    await stakingToken.mint(staker, web3.utils.toWei("1"));
    await stakingToken.mint(staker2, web3.utils.toWei("1"));

    await vault.deposit(web3.utils.toWei("1"), staker, { from: staker });

    assert.equal(await hatToken.balanceOf(staker), 0);
    await utils.increaseTime(7 * 24 * 3600);
    await advanceToSafetyPeriod();
    let tx = await vault.submitClaim(
      accounts[2],
      8000,
      "description hash",
      {
        from: accounts[1],
      }
    );

<<<<<<< HEAD
    await utils.increaseTime(60 * 60 * 24);

    await vault.approveClaim(8000);
=======
    let claimId = tx.logs[0].args._claimId;
    await vault.approveClaim(claimId, 8000);
>>>>>>> 2ad493bb

    let path = ethers.utils.solidityPack(
      ["address", "uint24", "address", "uint24", "address"],
      [stakingToken.address, 0, utils.NULL_ADDRESS, 0, hatToken.address]
    );
    let amountToSwapAndBurn = await hatVaultsRegistry.swapAndBurn(stakingToken.address);
    let amountForHackersHatRewards = await hatVaultsRegistry.hackersHatReward(
      stakingToken.address,
      accounts[1]
    );
    let amount = amountToSwapAndBurn
      .add(amountForHackersHatRewards)
      .add(await hatVaultsRegistry.governanceHatReward(stakingToken.address));
    let payload = ISwapRouter.encodeFunctionData("exactInput", [
      [path, hatVaultsRegistry.address, 0, amount.toString(), 0],
    ]);

    try {
      await hatVaultsRegistry.swapBurnSend(stakingToken.address, accounts[1], 0, router.address, payload, {
        from: accounts[3],
      });
      assert(false, "only gov");
    } catch (ex) {
      assertVMException(ex, "Ownable: caller is not the owner");
    }

    try {
      await hatVaultsRegistry.swapBurnSend(stakingToken.address, accounts[1], 0, accounts[1], payload, {
        from: accounts[0],
      });
      assert(false, "can only use whitelisted routers");
    } catch (ex) {
      assertVMException(ex, "RoutingContractNotWhitelisted");
    }

    try {
      await hatVaultsRegistry.setRouterWhitelistStatus(router.address, false, {
        from: accounts[3],
      });
      assert(false, "only gov");
    } catch (ex) {
      assertVMException(ex, "Ownable: caller is not the owner");
    }

    tx = await hatVaultsRegistry.setRouterWhitelistStatus(router.address, false, {
      from: accounts[0],
    });

    assert.equal(tx.logs[0].event, "RouterWhitelistStatusChanged");
    assert.equal(tx.logs[0].args._router, router.address);
    assert.equal(tx.logs[0].args._status, false);

    try {
      await hatVaultsRegistry.swapBurnSend(stakingToken.address, accounts[1], 0, router.address, payload, {
        from: accounts[0],
      });
      assert(false, "can only use whitelisted routers");
    } catch (ex) {
      assertVMException(ex, "RoutingContractNotWhitelisted");
    }

    tx = await hatVaultsRegistry.setRouterWhitelistStatus(router.address, true, {
      from: accounts[0],
    });

    assert.equal(tx.logs[0].event, "RouterWhitelistStatusChanged");
    assert.equal(tx.logs[0].args._router, router.address);
    assert.equal(tx.logs[0].args._status, true);

    tx = await hatVaultsRegistry.swapBurnSend(
      stakingToken.address, 
      accounts[1],
      0,
      router.address,
      payload,
      {
        from: accounts[0],
      }
    );
    assert.equal(tx.logs[0].event, "SwapAndBurn");
    assert.equal(
      tx.logs[0].args._amountSwapped.toString(),
      new web3.utils.BN(web3.utils.toWei("0.8"))
        .mul(
          new web3.utils.BN(
            (await vault.bountySplit()).swapAndBurn
          ).add(
            new web3.utils.BN(
              (await vault.bountySplit()).governanceHat
            )
          )
        )
        .div(new web3.utils.BN("10000"))
        .toString()
    );
    assert.equal(
      tx.logs[0].args._amountBurned.toString(),
      new web3.utils.BN(web3.utils.toWei("1"))
        .mul(
          new web3.utils.BN(
            (await vault.bountySplit()).swapAndBurn
          )
        )
        .div(new web3.utils.BN("10000"))
        .toString()
    );
    assert.equal(tx.logs[1].event, "SwapAndSend");
    assert.equal(tx.logs[1].args._amountReceived.toString(), "0");
    // Not real beneficiary should not get tokens
    let afterBountyBalance = (
      await hatToken.balanceOf(tx.logs[1].args._tokenLock)
    ).toString();
    assert.equal(
      tx.logs[1].args._tokenLock,
      "0x0000000000000000000000000000000000000000"
    );

    amountToSwapAndBurn = await hatVaultsRegistry.swapAndBurn(stakingToken.address);
    amountForHackersHatRewards = await hatVaultsRegistry.hackersHatReward(
      stakingToken.address,
      accounts[2]
    );
    amount = amountToSwapAndBurn
      .add(amountForHackersHatRewards)
      .add(await hatVaultsRegistry.governanceHatReward(stakingToken.address));
    payload = ISwapRouter.encodeFunctionData("exactInput", [
      [path, hatVaultsRegistry.address, 0, amount.toString(), 0],
    ]);

    tx = await hatVaultsRegistry.swapBurnSend(
      stakingToken.address, 
      accounts[2],
      0,
      router.address,
      payload,
      {
        from: accounts[0],
      }
    );

    assert.equal(tx.logs[0].event, "SwapAndBurn");
    assert.equal(tx.logs[0].args._amountBurned.toString(), "0");
    assert.equal(
      tx.logs[2].args._amountReceived.toString(),
      new web3.utils.BN(web3.utils.toWei("0.8"))
        .mul(
          new web3.utils.BN(
            (await vault.bountySplit()).hackerHatVested
          )
        )
        .div(new web3.utils.BN("10000"))
        .toString()
    );
    afterBountyBalance = (
      await hatToken.balanceOf(tx.logs[2].args._tokenLock)
    ).toString();
    assert.equal(
      tx.logs[2].args._amountReceived.toString(),
      afterBountyBalance
    );

    try {
      tx = await hatVaultsRegistry.swapBurnSend(
        stakingToken.address, 
        accounts[1],
        0,
        router.address,
        payload,
        {
          from: accounts[0],
        }
      );
      assert(false, "can claim only once, nothing to redeem or burn");
    } catch (ex) {
      assertVMException(ex, "AmountToSwapIsZero");
    }

    try {
      tx = await hatVaultsRegistry.swapBurnSend(
        stakingToken.address, 
        accounts[2],
        0,
        router.address,
        payload,
        {
          from: accounts[0],
        }
      );
      assert(false, "can claim only once, nothing to redeem or burn");
    } catch (ex) {
      assertVMException(ex, "AmountToSwapIsZero");
    }
  });

  it("swapBurnSend 2 vaults with same token", async () => {
    await setup(accounts);

    let newVault = await HATVault.at((await hatVaultsRegistry.createVault(
      stakingToken.address,
      accounts[1],
      rewardController.address,
      8000,
      [8000, 1000, 100, 150, 350, 400],
      "_descriptionHash",
      [86400, 10],
      false
    )).logs[0].args._vault);

    await rewardController.setAllocPoint(
      newVault.address,
      100
    );

    await newVault.committeeCheckIn({ from: accounts[1] });

    var staker = accounts[4];
    var staker2 = accounts[3];

    await stakingToken.approve(vault.address, web3.utils.toWei("1"), {
      from: staker,
    });
    await stakingToken.approve(newVault.address, web3.utils.toWei("1"), {
      from: staker,
    });
    await stakingToken.approve(vault.address, web3.utils.toWei("1"), {
      from: staker2,
    });
    await stakingToken.approve(newVault.address, web3.utils.toWei("1"), {
      from: staker2,
    });
    await stakingToken.mint(staker, web3.utils.toWei("2"));
    await stakingToken.mint(staker2, web3.utils.toWei("2"));

    await vault.deposit(web3.utils.toWei("1"), staker, { from: staker });
    await newVault.deposit(web3.utils.toWei("1"), staker, { from: staker });

    assert.equal(await hatToken.balanceOf(staker), 0);
    await utils.increaseTime(7 * 24 * 3600);
    await advanceToSafetyPeriod();
    let tx = await vault.submitClaim(
      accounts[2],
      8000,
      "description hash",
      {
        from: accounts[1],
      }
    );

    let claimId1 = tx.logs[0].args._claimId;

    tx = await newVault.submitClaim(accounts[2], 8000, "description hash", {
      from: accounts[1],
    });

<<<<<<< HEAD
    await utils.increaseTime(60 * 60 * 24);

    await vault.approveClaim(8000);

    await utils.increaseTime(60 * 60 * 24 * 2);

    await newVault.approveClaim(8000);
=======
    let claimId2 = tx.logs[0].args._claimId;

    await vault.approveClaim(claimId1, 8000);
    await newVault.approveClaim(claimId2, 8000);
>>>>>>> 2ad493bb
 
    let path = ethers.utils.solidityPack(
      ["address", "uint24", "address", "uint24", "address"],
      [stakingToken.address, 0, utils.NULL_ADDRESS, 0, hatToken.address]
    );
    let amountToSwapAndBurn = await hatVaultsRegistry.swapAndBurn(stakingToken.address);
    let amountForHackersHatRewards = await hatVaultsRegistry.hackersHatReward(
      stakingToken.address,
      accounts[1]
    );
    let amount = amountToSwapAndBurn
      .add(amountForHackersHatRewards)
      .add(await hatVaultsRegistry.governanceHatReward(stakingToken.address));
    let payload = ISwapRouter.encodeFunctionData("exactInput", [
      [path, hatVaultsRegistry.address, 0, amount.toString(), 0],
    ]);
    tx = await hatVaultsRegistry.swapBurnSend(
      stakingToken.address,
      accounts[1],
      0,
      router.address,
      payload,
      {
        from: accounts[0],
      }
    );
    assert.equal(tx.logs[0].event, "SwapAndBurn");
    assert.equal(
      tx.logs[0].args._amountSwapped.toString(),

      new web3.utils.BN(web3.utils.toWei("0.8"))
        .mul(
          new web3.utils.BN(
            (await vault.bountySplit()).swapAndBurn
          ).add(
            new web3.utils.BN(
              (await vault.bountySplit()).governanceHat
            )
          )
        )
        .div(new web3.utils.BN("10000")).add(
          new web3.utils.BN(web3.utils.toWei("0.8"))
          .mul(
            new web3.utils.BN(
              (await newVault.bountySplit()).swapAndBurn
            ).add(
              new web3.utils.BN(
                (await newVault.bountySplit()).governanceHat
              )
            )
          )
          .div(new web3.utils.BN("10000"))
        )
        .toString()
    );
    assert.equal(
      tx.logs[0].args._amountBurned.toString(),
      new web3.utils.BN(web3.utils.toWei("0.8"))
        .mul(
          new web3.utils.BN(
            (await vault.bountySplit()).swapAndBurn
          )
        )
        .div(new web3.utils.BN("10000")).add(
          new web3.utils.BN(web3.utils.toWei("0.8"))
          .mul(
            new web3.utils.BN(
              (await newVault.bountySplit()).swapAndBurn
            )
          )
          .div(new web3.utils.BN("10000"))
        )
        .toString()
    );
    assert.equal(tx.logs[1].event, "SwapAndSend");
    assert.equal(tx.logs[1].args._amountReceived.toString(), "0");
    // Not real beneficiary should not get tokens
    let afterBountyBalance = (
      await hatToken.balanceOf(tx.logs[1].args._tokenLock)
    ).toString();
    assert.equal(
      tx.logs[1].args._tokenLock,
      "0x0000000000000000000000000000000000000000"
    );
    assert.equal(
      tx.logs[1].args._amountReceived.toString(),
      afterBountyBalance
    );

    path = ethers.utils.solidityPack(
      ["address", "uint24", "address", "uint24", "address"],
      [stakingToken.address, 0, utils.NULL_ADDRESS, 0, hatToken.address]
    );
    amountToSwapAndBurn = await hatVaultsRegistry.swapAndBurn(stakingToken.address);
    amountForHackersHatRewards = await hatVaultsRegistry.hackersHatReward(
      stakingToken.address,
      accounts[2]
    );
    amount = amountToSwapAndBurn
      .add(amountForHackersHatRewards)
      .add(await hatVaultsRegistry.governanceHatReward(stakingToken.address));
    payload = ISwapRouter.encodeFunctionData("exactInput", [
      [path, hatVaultsRegistry.address, 0, amount.toString(), 0],
    ]);
    tx = await hatVaultsRegistry.swapBurnSend(
      stakingToken.address,
      accounts[2],
      0,
      router.address,
      payload,
      {
        from: accounts[0],
      }
    );

    assert.equal(tx.logs[0].event, "SwapAndBurn");
    assert.equal(tx.logs[0].args._amountBurned.toString(), "0");
    assert.equal(
      tx.logs[2].args._amountReceived.toString(),
      new web3.utils.BN(web3.utils.toWei("0.8"))
        .mul(
          new web3.utils.BN(
            (await vault.bountySplit()).hackerHatVested
          )
        )
        .div(new web3.utils.BN("10000")).add(new web3.utils.BN(web3.utils.toWei("0.8"))
        .mul(
          new web3.utils.BN(
            (await newVault.bountySplit()).hackerHatVested
          )
        )
        .div(new web3.utils.BN("10000")))
        .toString()
    );
    afterBountyBalance = (
      await hatToken.balanceOf(tx.logs[2].args._tokenLock)
    ).toString();
    assert.equal(
      tx.logs[2].args._amountReceived.toString(),
      afterBountyBalance
    );
  });

  it("swapBurnSend return below than minimum should revert", async () => {
    await setup(
      accounts,
      (await web3.eth.getBlock("latest")).number,
      9000,
      [8000, 1000, 100, 100, 100, 700],
      2
    );

    var staker = accounts[4];
    var staker2 = accounts[3];

    await stakingToken.approve(vault.address, web3.utils.toWei("1"), {
      from: staker,
    });
    await stakingToken.approve(vault.address, web3.utils.toWei("1"), {
      from: staker2,
    });
    await stakingToken.mint(staker, web3.utils.toWei("1"));
    await stakingToken.mint(staker2, web3.utils.toWei("1"));

    await vault.deposit(web3.utils.toWei("1"), staker, { from: staker });

    assert.equal(await hatToken.balanceOf(staker), 0);
    await utils.increaseTime(7 * 24 * 3600);
    await advanceToSafetyPeriod();
    let tx = await vault.submitClaim(
      accounts[2],
      8000,
      "description hash",
      {
        from: accounts[1],
      }
    );

<<<<<<< HEAD
    await utils.increaseTime(60 * 60 * 24);

    await vault.approveClaim(8000);
=======
    let claimId = tx.logs[0].args._claimId;
    await vault.approveClaim(claimId, 8000);
>>>>>>> 2ad493bb
    let path = ethers.utils.solidityPack(
      ["address", "uint24", "address", "uint24", "address"],
      [stakingToken.address, 0, utils.NULL_ADDRESS, 0, hatToken.address]
    );
    let amountToSwapAndBurn = await hatVaultsRegistry.swapAndBurn(stakingToken.address);
    let amountForHackersHatRewards = await hatVaultsRegistry.hackersHatReward(
      stakingToken.address,
      accounts[1]
    );
    let amount = amountToSwapAndBurn
      .add(amountForHackersHatRewards)
      .add(await hatVaultsRegistry.governanceHatReward(stakingToken.address));
    let payload = ISwapRouter.encodeFunctionData("exactInput", [
      [path, hatVaultsRegistry.address, 0, amount.toString(), 0],
    ]);
    try {
      await hatVaultsRegistry.swapBurnSend(
        stakingToken.address,
        accounts[1],
        web3.utils.toWei("1"),
        router.address,
        payload,
        { from: accounts[0] }
      );
      assert(false, "router return less than minimum");
    } catch (ex) {
      assertVMException(ex, "AmountSwappedLessThanMinimum");
    }
  });

  it("swapBurnSend with bad call should revert", async () => {
    await setup(accounts, (await web3.eth.getBlock("latest")).number, 9000, [
      8000,
      1000,
      100,
      100,
      100,
      700,
    ]);

    var staker = accounts[4];
    var staker2 = accounts[3];

    await stakingToken.approve(vault.address, web3.utils.toWei("1"), {
      from: staker,
    });
    await stakingToken.approve(vault.address, web3.utils.toWei("1"), {
      from: staker2,
    });
    await stakingToken.mint(staker, web3.utils.toWei("1"));
    await stakingToken.mint(staker2, web3.utils.toWei("1"));

    await vault.deposit(web3.utils.toWei("1"), staker, { from: staker });

    assert.equal(await hatToken.balanceOf(staker), 0);
    await utils.increaseTime(7 * 24 * 3600);
    await advanceToSafetyPeriod();
    let tx = await vault.submitClaim(
      accounts[2],
      8000,
      "description hash",
      {
        from: accounts[1],
      }
    );

<<<<<<< HEAD
    await utils.increaseTime(60 * 60 * 24);

    await vault.approveClaim(8000);
=======
    let claimId = tx.logs[0].args._claimId;
    await vault.approveClaim(claimId, 8000);
>>>>>>> 2ad493bb
    let payload = "0x00000000000000000000000000000000000001";
    try {
      await hatVaultsRegistry.swapBurnSend(
        stakingToken.address,
        accounts[1],
        web3.utils.toWei("1"),
        router.address,
        payload,
        { from: accounts[0] }
      );
      assert(false, "swap should not be successful");
    } catch (ex) {
      assertVMException(ex, "SwapFailed");
    }
  });

  it("log claim", async () => {
    await setup(accounts);
    let someHash = "0x00000000000000000000000000000000000001";
    let fee = web3.utils.toWei("1");
    var tx = await vault.logClaim(someHash, { from: accounts[3] });
    assert.equal(tx.logs[0].event, "LogClaim");
    assert.equal(tx.logs[0].args._descriptionHash, someHash);
    assert.equal(tx.logs[0].args._claimer, accounts[3]);

    tx = await hatVaultsRegistry.setClaimFee(fee);
    assert.equal(tx.logs[0].event, "SetClaimFee");
    assert.equal(tx.logs[0].args._fee, fee);
    var govBalanceBefore = new web3.utils.BN(
      await web3.eth.getBalance(accounts[0])
    );
    try {
      await vault.logClaim(someHash, {
        from: accounts[3],
        value: web3.utils.toWei("0.9"),
      });
      assert(false, "fee is not enough");
    } catch (ex) {
      assertVMException(ex, "NotEnoughFeePaid");
    }
    tx = await vault.logClaim(someHash, {
      from: accounts[3],
      value: web3.utils.toWei("1"),
    });
    var govBalanceAfter = new web3.utils.BN(
      await web3.eth.getBalance(accounts[0])
    );
    assert.equal(govBalanceAfter.sub(govBalanceBefore), fee);
    assert.equal(tx.logs[0].event, "LogClaim");
    assert.equal(tx.logs[0].args._descriptionHash, someHash);
    assert.equal(tx.logs[0].args._claimer, accounts[3]);
  });

  it("vesting", async () => {
    await setup(accounts);
    var staker = accounts[4];
    var staker2 = accounts[3];
    await stakingToken.approve(vault.address, web3.utils.toWei("1"), {
      from: staker,
    });
    await stakingToken.approve(vault.address, web3.utils.toWei("1"), {
      from: staker2,
    });
    await stakingToken.mint(staker, web3.utils.toWei("1"));
    await stakingToken.mint(staker2, web3.utils.toWei("1"));

    //stake
    await vault.deposit(web3.utils.toWei("1"), staker, { from: staker });
    assert.equal(await hatToken.balanceOf(staker), 0);
    await utils.increaseTime(7 * 24 * 3600);
    await advanceToSafetyPeriod();
    let tx = await vault.submitClaim(
      accounts[2],
      8000,
      "description hash",
      {
        from: accounts[1],
      }
    );

<<<<<<< HEAD
    await utils.increaseTime(60 * 60 * 24);

    let tx = await vault.approveClaim(8000);
    assert.equal(tx.logs[6].event, "ApproveClaim");
    var vestingTokenLock = await HATTokenLock.at(tx.logs[6].args._tokenLock);
=======
    let claimId = tx.logs[0].args._claimId;
    tx = await vault.approveClaim(claimId, 8000);
    assert.equal(tx.logs[7].event, "ApproveClaim");
    assert.equal(tx.logs[7].args._claimId, claimId);
    var vestingTokenLock = await HATTokenLock.at(tx.logs[7].args._tokenLock);
>>>>>>> 2ad493bb
    assert.equal(await vestingTokenLock.beneficiary(), accounts[2]);
    var depositValutBNAfterClaim = new web3.utils.BN(web3.utils.toWei("0.8"));
    var expectedHackerBalance = depositValutBNAfterClaim
      .mul(new web3.utils.BN(6000))
      .div(new web3.utils.BN(10000));
    assert.isTrue(
      (await stakingToken.balanceOf(vestingTokenLock.address)).eq(
        expectedHackerBalance
      )
    );
    assert.isTrue(
      new web3.utils.BN(tx.logs[6].args._claimBounty.hackerVested).eq(
        expectedHackerBalance
      )
    );
    assert.isTrue(
      expectedHackerBalance.eq(await vestingTokenLock.managedAmount())
    );
    assert.equal(await vestingTokenLock.revocable(), 2); //Disable
    assert.equal(await vestingTokenLock.canDelegate(), false);

    try {
      await vestingTokenLock.delegate(accounts[4]);
      assert(false, "cannot delegate");
    } catch (ex) {
      assertVMException(ex);
    }

    try {
      await vestingTokenLock.revoke();
      assert(false, "cannot revoke");
    } catch (ex) {
      assertVMException(ex);
    }
    try {
      await vestingTokenLock.withdrawSurplus(1);
      assert(false, "no surplus");
    } catch (ex) {
      assertVMException(ex);
    }
    try {
      await vestingTokenLock.release();
      assert(false, "only beneficiary can release");
    } catch (ex) {
      assertVMException(ex);
    }

    try {
      await vestingTokenLock.release({ from: accounts[2] });
      assert(false, "cannot release before first period");
    } catch (ex) {
      assertVMException(ex);
    }
    await utils.increaseTime(8640);
    await vestingTokenLock.release({ from: accounts[2] });
    //hacker get also rewards via none vesting
    var hackerPriviosBalance = new web3.utils.BN("160000000000000000");
    assert.isTrue(
      (await stakingToken.balanceOf(accounts[2]))
        .sub(hackerPriviosBalance)
        .eq(expectedHackerBalance.div(new web3.utils.BN(10)))
    );

    await utils.increaseTime(8640 * 9);
    await vestingTokenLock.release({ from: accounts[2] });
    assert.isTrue(
      (await stakingToken.balanceOf(accounts[2]))
        .sub(hackerPriviosBalance)
        .eq(expectedHackerBalance)
    );
    try {
      await vestingTokenLock.withdrawSurplus(1, { from: accounts[2] });
      assert(false, "no Surplus");
    } catch (ex) {
      assertVMException(ex);
    }
    await stakingToken.mint(vestingTokenLock.address, 10);
    //await stakingToken.transfer(vestingTokenLock.address,10);
    tx = await vestingTokenLock.withdrawSurplus(1, { from: accounts[2] });
    assert.equal(tx.logs[0].event, "TokensWithdrawn");
    assert.equal(tx.logs[0].args.amount, 1);
  });

  it("no vesting", async () => {
    await setup(accounts, 0, 8000, [0, 10000, 0, 0, 0, 0]);

    var staker = accounts[4];
    await stakingToken.approve(vault.address, web3.utils.toWei("1"), {
      from: staker,
    });
    await stakingToken.mint(staker, web3.utils.toWei("1"));

    //stake
    await vault.deposit(web3.utils.toWei("1"), staker, { from: staker });
    await utils.increaseTime(7 * 24 * 3600);
    await advanceToSafetyPeriod();
    let tx = await vault.submitClaim(
      accounts[2],
      8000,
      "description hash",
      {
        from: accounts[1],
      }
    );

<<<<<<< HEAD
    await utils.increaseTime(60 * 60 * 24);

    let tx = await vault.approveClaim(8000);
=======
    let claimId = tx.logs[0].args._claimId;
    tx = await vault.approveClaim(claimId, 8000);
>>>>>>> 2ad493bb
    assert.equal(tx.logs[5].event, "ApproveClaim");
    assert.equal(tx.logs[5].args._claimId, claimId);
    assert.equal(tx.logs[5].args._tokenLock, utils.NULL_ADDRESS);
    assert.equal(
      await stakingToken.balanceOf(vault.address),
      web3.utils.toWei("0.2")
    );
    assert.equal(
      await stakingToken.balanceOf(accounts[2]),
      web3.utils.toWei("0.8")
    );
  });

  it("set vesting params", async () => {
    await setup(accounts);
    assert.equal(await vault.vestingDuration(), 86400);
    assert.equal(await vault.vestingPeriods(), 10);

    try {
      await vault.setVestingParams(21000, 7);
      assert(false, "only committee can set vesting params");
    } catch (ex) {
      assertVMException(ex, "OnlyCommittee");
    }
    try {
      await vault.setVestingParams(21000, 0, { from: accounts[1] });
      assert(false, "period should not be zero");
    } catch (ex) {
      assertVMException(ex, "VestingPeriodsCannotBeZero");
    }
    try {
      await vault.setVestingParams(120 * 24 * 3600, 7, { from: accounts[1] });
      assert(false, "duration should be less than 120 days");
    } catch (ex) {
      assertVMException(ex, "VestingDurationTooLong");
    }
    try {
      await vault.setVestingParams(6, 7, { from: accounts[1] });
      assert(false, "duration should be greater than or equal to period");
    } catch (ex) {
      assertVMException(ex, "VestingDurationSmallerThanPeriods");
    }
    var tx = await vault.setVestingParams(21000, 7, { from: accounts[1] });
    assert.equal(tx.logs[0].event, "SetVestingParams");
    assert.equal(tx.logs[0].args._duration, 21000);
    assert.equal(tx.logs[0].args._periods, 7);

    assert.equal(await vault.vestingDuration(), 21000);
    assert.equal(await vault.vestingPeriods(), 7);
  });

  it("set hat vesting params", async () => {
    await setup(accounts);
    assert.equal(
      (await hatVaultsRegistry.generalParameters()).hatVestingDuration,
      90 * 3600 * 24
    );
    assert.equal((await hatVaultsRegistry.generalParameters()).hatVestingPeriods, 90);

    try {
      await hatVaultsRegistry.setHatVestingParams(21000, 7, { from: accounts[2] });
      assert(false, "only gov can set vesting params");
    } catch (ex) {
      assertVMException(ex, "Ownable: caller is not the owner");
    }
    try {
      await hatVaultsRegistry.setHatVestingParams(21000, 0);
      assert(false, "period should not be zero");
    } catch (ex) {
      assertVMException(ex, "VestingPeriodsCannotBeZero");
    }
    try {
      await hatVaultsRegistry.setHatVestingParams(180 * 24 * 3600, 7);
      assert(false, "duration should be less than 180 days");
    } catch (ex) {
      assertVMException(ex, "VestingDurationTooLong");
    }
    try {
      await hatVaultsRegistry.setHatVestingParams(6, 7);
      assert(false, "duration should be greater than or equal to period");
    } catch (ex) {
      assertVMException(ex, "VestingDurationSmallerThanPeriods");
    }
    var tx = await hatVaultsRegistry.setHatVestingParams(21000, 7);
    assert.equal(tx.logs[0].event, "SetHatVestingParams");
    assert.equal(tx.logs[0].args._duration, 21000);
    assert.equal(tx.logs[0].args._periods, 7);

    assert.equal(
      (await hatVaultsRegistry.generalParameters()).hatVestingDuration,
      21000
    );
    assert.equal((await hatVaultsRegistry.generalParameters()).hatVestingPeriods, 7);
  });

  it("unSafeWithdraw", async () => {
    await setup(accounts);
    var staker = accounts[1];

    await stakingToken.approve(vault.address, web3.utils.toWei("1"), {
      from: staker,
    });
    await stakingToken.mint(staker, web3.utils.toWei("1"));

    //stake
    await vault.deposit(web3.utils.toWei("1"), staker, { from: staker });
    try {
      await unsafeRedeem(vault, web3.utils.toWei("1"), staker);
      assert(false, "cannot redeem on safety period");
    } catch (ex) {
      assertVMException(ex, "RedeemMoreThanMax");
    }

    try {
      await unsafeWithdraw(vault, web3.utils.toWei("1"), staker);
      assert(false, "cannot withdraw on safety period");
    } catch (ex) {
      assertVMException(ex, "WithdrawMoreThanMax");
    }

    await advanceToSafetyPeriod();

    try {
      await vault.withdraw(web3.utils.toWei("1"), staker, staker, { from: staker });
      assert(false, "cannot withdraw on safety period");
    } catch (ex) {
      assertVMException(ex, "WithdrawMoreThanMax");
    }
  });

  it("createVault with zero alloc point", async () => {
    await setup(accounts, (await web3.eth.getBlock("latest")).number);
    var staker = accounts[1];
    let stakingToken2 = await ERC20Mock.new("Staking", "STK");
    let newVault = await HATVault.at((await hatVaultsRegistry.createVault(
      stakingToken2.address,
      accounts[0],
      rewardController.address,
      8000,
      [6000, 2000, 500, 0, 1000, 500],
      "_descriptionHash",
      [86400, 10],
      false
    )).logs[0].args._vault);
    await hatVaultsRegistry.updateVaultVisibility(newVault.address, true);
    await rewardController.setAllocPoint(newVault.address, 200);
    await hatVaultsRegistry.updateVaultVisibility(newVault.address, true);
    await rewardController.setAllocPoint(newVault.address, 0);
    await stakingToken2.approve(newVault.address, web3.utils.toWei("2"), {
      from: staker,
    });
    await stakingToken2.mint(staker, web3.utils.toWei("2"));
    await newVault.committeeCheckIn({ from: accounts[0] });
    await newVault.deposit(web3.utils.toWei("1"), staker, { from: staker });
    assert.equal(
      Math.round(
        web3.utils.fromWei(await hatToken.balanceOf(rewardController.address))
      ),
      rewardControllerExpectedHatsBalance
    );
    await rewardController.updateVault(newVault.address);
    assert.equal(
      Math.round(
        web3.utils.fromWei(await hatToken.balanceOf(rewardController.address))
      ),
      rewardControllerExpectedHatsBalance
    );
  });

  it("creat vault x2 v2", async () => {
    await setup(
      accounts,
      (await web3.eth.getBlock("latest")).number,
      8000,
      [6000, 2000, 500, 0, 1000, 500],
      10000
    );

    var staker = accounts[1];
    await stakingToken.approve(vault.address, web3.utils.toWei("2"), {
      from: staker,
    });
    await stakingToken.mint(staker, web3.utils.toWei("2"));
    let stakingToken2 = await ERC20Mock.new("Staking", "STK");

    try {
      await hatVaultsRegistry.createVault(
        stakingToken2.address,
        accounts[1],
        rewardController.address,
        8000,
        [6000, 2000, 500, 0, 1000, 500],
        "_descriptionHash",
        [10, 86400],
        false
      );
      assert(false, "vesting duration smaller than period");
    } catch (ex) {
      assertVMException(ex, "VestingDurationSmallerThanPeriods");
    }

    try {
      await hatVaultsRegistry.createVault(
        stakingToken2.address,
        accounts[1],
        rewardController.address,
        8000,
        [6000, 2000, 500, 0, 1000, 500],
        "_descriptionHash",
        [121 * 24 * 3600, 10],
        false
      );
      assert(false, "vesting duration is too long");
    } catch (ex) {
      assertVMException(ex, "VestingDurationTooLong");
    }

    try {
      await hatVaultsRegistry.createVault(
        stakingToken2.address,
        accounts[1],
        rewardController.address,
        8000,
        [6000, 2000, 500, 0, 1000, 500],
        "_descriptionHash",
        [86400, 0],
        false
      );
      assert(false, "vesting period cannot be zero");
    } catch (ex) {
      assertVMException(ex, "VestingPeriodsCannotBeZero");
    }
    let newVault = await HATVault.at((await hatVaultsRegistry.createVault(
      stakingToken2.address,
      accounts[1],
      rewardController.address,
      8000,
      [6000, 2000, 500, 0, 1000, 500],
      "_descriptionHash",
      [86400, 10],
      false
    )).logs[0].args._vault);

    await rewardController.setAllocPoint(
      newVault.address,
      100
    );

    await newVault.setCommittee(accounts[0], { from: accounts[1] });
    await stakingToken2.approve(newVault.address, web3.utils.toWei("1"), {
      from: staker,
    });
    await stakingToken2.mint(staker, web3.utils.toWei("1"));

    await vault.deposit(web3.utils.toWei("1"), staker, { from: staker });
    await newVault.committeeCheckIn({ from: accounts[0] });
    await newVault.deposit(web3.utils.toWei("1"), staker, { from: staker });

    await hatVaultsRegistry.updateVaultVisibility(vault.address, true);
    await rewardController.setAllocPoint(vault.address, 200);

    await rewardController.updateVault(vault.address);
    await rewardController.updateVault(newVault.address);
    assert.equal(
      Math.round(
        web3.utils.fromWei(await hatToken.balanceOf(rewardController.address))
      ),
      rewardControllerExpectedHatsBalance
    );
  });

  it("update vault before setting reward controller alloc points", async () => {
    let hatToken1 = await HATTokenMock.new(accounts[0], utils.TIME_LOCK_DELAY);
    let router1 = await UniSwapV3RouterMock.new(0, utils.NULL_ADDRESS);
    var tokenLock1 = await HATTokenLock.new();
    let tokenLockFactory1 = await TokenLockFactory.new(tokenLock1.address);
    var vaultsManager = await VaultsManagerMock.new();
    let deployment = await deployHatVaults(
      hatToken1.address,
      1,
      rewardPerEpoch,
      10,
      vaultsManager.address,
      hatToken1.address,
      [router1.address],
      tokenLockFactory1.address,
      true
    );

    hatVaultsRegistry1 = await HATVaultsRegistry.at(deployment.hatVaultsRegistry.address);
    rewardController1 = await RewardController.at(
      deployment.rewardController.address
    );
    var globalVaultsUpdatesLength = await rewardController1.getGlobalVaultsUpdatesLength();
    assert.equal(globalVaultsUpdatesLength, 0);
    let stakingToken2 = await ERC20Mock.new("Staking", "STK");
    const vault1 = await HATVault.at((await hatVaultsRegistry1.createVault(
      stakingToken2.address,
      accounts[1],
      rewardController1.address,
      8000,
      [8000, 1000, 100, 150, 350, 400],
      "_descriptionHash",
      [86400, 10],
      false
    )).logs[0].args._vault);

    await rewardController1.updateVault(vault1.address);
    await rewardController1.updateVault(vault1.address);

    globalVaultsUpdatesLength = await rewardController1.getGlobalVaultsUpdatesLength();
    assert.equal(globalVaultsUpdatesLength, 0);
  });

  it("stop in the middle", async () => {
    await setup(
      accounts,
      (await web3.eth.getBlock("latest")).number,
      8000,
      [6000, 2000, 500, 0, 1000, 500],
      10,
      0,
      100,
      false,
      88260
    );

    var staker = accounts[1];

    await stakingToken.approve(vault.address, web3.utils.toWei("2"), {
      from: staker,
    });
    await stakingToken.mint(staker, web3.utils.toWei("2"));
    await vault.deposit(web3.utils.toWei("1"), staker, { from: staker });
    await utils.mineBlock(1);
    await rewardController.updateVault(vault.address);
    assert.equal(
      (await hatToken.balanceOf(staker)).toString(),
      web3.utils.toWei("0").toString()
    );
    let hatTotalSupply = await hatToken.totalSupply();
    let hatTokenCap = await hatToken.CAP();
    let amountToMint = hatTokenCap.sub(hatTotalSupply);
    await utils.setMinter(hatToken, accounts[0], amountToMint);
    await hatToken.mint(accounts[0], amountToMint);
    await hatToken.transfer(rewardController.address, amountToMint);

    await safeRedeem(vault, web3.utils.toWei("1"), staker);
    tx = await rewardController.claimReward(vault.address, staker, { from: staker });
    assert.equal(await stakingToken.balanceOf(staker), web3.utils.toWei("2"));
    let userHatRewards = tx.logs[0].args.amount;
    assert.equal(
      userHatRewards.toString(),
      (await hatToken.balanceOf(staker)).toString()
    );

    await vault.deposit(web3.utils.toWei("1"), staker, { from: staker });
    await utils.mineBlock(1);
    await safeRedeem(vault, web3.utils.toWei("1"), staker);
    tx = await rewardController.claimReward(vault.address, staker, { from: staker });
    userHatRewards = userHatRewards.add(tx.logs[0].args.amount);
    assert.equal(
      userHatRewards.toString(),
      (await hatToken.balanceOf(staker)).toString()
    );
  });

  it("check deep alloc history", async () => {
    await setup(
      accounts,
      (await web3.eth.getBlock("latest")).number,
      8000,
      [6000, 2000, 500, 0, 1000, 500],
      10000
    );

    var staker = accounts[1];
    await stakingToken.approve(vault.address, web3.utils.toWei("2"), {
      from: staker,
    });
    await stakingToken.mint(staker, web3.utils.toWei("2"));
    let stakingToken2 = await ERC20Mock.new("Staking", "STK");
    await stakingToken2.approve(vault.address, web3.utils.toWei("1"), {
      from: staker,
    });
    await stakingToken2.mint(staker, web3.utils.toWei("1"));
    var tx = await vault.deposit(web3.utils.toWei("1"), staker, {
      from: staker,
    });
    //10
    let newVault = await HATVault.at((await hatVaultsRegistry.createVault(
      stakingToken2.address,
      accounts[1],
      rewardController.address,
      8000,
      [6000, 2000, 500, 0, 1000, 500],
      "_descriptionHash",
      [86400, 10],
      false
    )).logs[0].args._vault);

    await rewardController.setAllocPoint(
      newVault.address,
      100
    );

    //5
    await newVault.setCommittee(accounts[0], { from: accounts[1] });
    //5
    await hatVaultsRegistry.updateVaultVisibility(newVault.address, true);
    await rewardController.setAllocPoint(newVault.address, 300);
    //2.5
    assert.equal((await hatToken.balanceOf(staker)).toString(), 0);
    assert.equal(await rewardController.getGlobalVaultsUpdatesLength(), 3);
    assert.equal(
      (await rewardController.vaultInfo(vault.address)).lastRewardBlock,
      tx.receipt.blockNumber
    );
    await rewardController.claimReward(vault.address, staker, { from: staker });
    assert.equal(
      (await hatToken.balanceOf(staker)).toString(),
      await web3.utils.toWei("1654.875").toString()
    );
  });

  it("deposit twice on the same block", async () => {
    await setup(accounts);
    var vaultsManagerMock = await VaultsManagerMock.new();
    await stakingToken.mint(vaultsManagerMock.address, web3.utils.toWei("2"));
    await vaultsManagerMock.depositTwice(
      vault.address,
      stakingToken.address,
      web3.utils.toWei("1")
    );
    assert.equal(
      (await hatToken.balanceOf(vaultsManagerMock.address)).toString(),
      0
    );
  });

  it("set pending bounty level delay", async () => {
    await setup(accounts);
    try {
      await hatVaultsRegistry.setMaxBountyDelay(24 * 3600 * 2, {
        from: accounts[1],
      });
      assert(false, "only gov");
    } catch (ex) {
      assertVMException(ex, "Ownable: caller is not the owner");
    }

    try {
      await hatVaultsRegistry.setMaxBountyDelay(100, { from: accounts[0] });
      assert(false, "too small");
    } catch (ex) {
      assertVMException(ex, "DelayTooShort");
    }
    assert.equal(
      (await hatVaultsRegistry.generalParameters()).setMaxBountyDelay,
      24 * 3600 * 2
    );
    var tx = await hatVaultsRegistry.setMaxBountyDelay(24 * 3600 * 100, {
      from: accounts[0],
    });
    assert.equal(tx.logs[0].event, "SetMaxBountyDelay");
    assert.equal(tx.logs[0].args._delay, 24 * 3600 * 100);
    assert.equal(
      (await hatVaultsRegistry.generalParameters()).setMaxBountyDelay,
      24 * 3600 * 100
    );
  });

  it("withdraw+ deposit + addition HAT ", async () => {
    await setup(accounts, (await web3.eth.getBlock("latest")).number);
    var staker = accounts[1];
    var staker2 = accounts[5];
    let newVault = await HATVault.at((await hatVaultsRegistry.createVault(
      hatToken.address,
      accounts[1],
      rewardController.address,
      8000,
      [6000, 2000, 500, 0, 1000, 500],
      "_descriptionHash",
      [86400, 10],
      false
    )).logs[0].args._vault);

    await rewardController.setAllocPoint(
      newVault.address,
      100
    );

    await utils.setMinter(hatToken, accounts[0], web3.utils.toWei("110"));
    await newVault.committeeCheckIn({ from: accounts[1] });

    await hatToken.approve(newVault.address, web3.utils.toWei("1"), {
      from: staker,
    });
    await hatToken.approve(newVault.address, web3.utils.toWei("2"), {
      from: staker2,
    });

    await hatToken.mint(staker, web3.utils.toWei("1"));
    await hatToken.mint(staker2, web3.utils.toWei("2"));

    assert.equal(await hatToken.balanceOf(staker), web3.utils.toWei("1"));
    assert.equal(
      await hatToken.balanceOf(newVault.address),
      0
    );
    await newVault.deposit(web3.utils.toWei("1"), staker, { from: staker });
    await newVault.deposit(web3.utils.toWei("2"), staker2, { from: staker2 });
    await utils.increaseTime(7 * 24 * 3600);
    await advanceToNonSafetyPeriod();

    await newVault.withdrawRequest({ from: staker });
    assert.equal(
      await newVault.withdrawEnableStartTime(staker),
      (await web3.eth.getBlock("latest")).timestamp + 7 * 24 * 3600
    );
    await newVault.withdrawRequest({ from: staker2 });

    await utils.increaseTime(7 * 24 * 3600);
    await hatToken.mint(newVault.address, web3.utils.toWei("100"));
    assert.equal((await hatToken.balanceOf(staker)).toString(), 0);
    await advanceToNonSafetyPeriod();
    var tx = await newVault.withdraw(web3.utils.toWei("1"), staker, staker, {
      from: staker,
    });
    assert.equal((await newVault.balanceOf(staker)).toString(), web3.utils.toWei("0.97087378640776699"));
    tx = await rewardController.claimReward(newVault.address, staker, { from: staker });
    assert.equal(
      (await hatToken.balanceOf(staker)).sub(tx.logs[0].args.amount).toString(),
      web3.utils.toWei("1")
    );
    await newVault.redeem(web3.utils.toWei("2"), staker2, staker2, { from: staker2 });
    tx = await rewardController.claimReward(newVault.address, staker, { from: staker });
    assert.equal(
      (await hatToken.balanceOf(staker2))
        .toString(),
      web3.utils.toWei("68.666666666666666673")
    );
  });

  it("transferReward to fail if not enough reward tokens", async () => {
    await setup(
      accounts,
      (await web3.eth.getBlock("latest")).number,
      8000,
      undefined,
      undefined,
      undefined,
      undefined,
      undefined,
      1
    );
    var staker = accounts[4];
    await stakingToken.approve(vault.address, web3.utils.toWei("1"), {
      from: staker,
    });
    await stakingToken.mint(staker, web3.utils.toWei("1"));
    await vault.deposit(web3.utils.toWei("1"), staker, { from: staker });
    await rewardController.updateVault(vault.address);
    let hatsAvailable = await hatToken.balanceOf(rewardController.address);
    let expectedReward = await calculateExpectedReward(staker, 5);
    assert.isTrue(
      parseInt(hatsAvailable.toString()) < parseInt(expectedReward.toString())
    );

    try {
      await rewardController.claimReward(vault.address, staker, { from: staker });
      assert(false, "can't claim reward when there are not enough rewards");
    } catch (ex) {
      assertVMException(ex, "NotEnoughRewardsToTransferToUser");
    }

    await utils.setMinter(hatToken, accounts[0], expectedReward);
    await hatToken.mint(rewardController.address, expectedReward);
    let tx = await rewardController.claimReward(vault.address, staker, { from: staker });
    assert.equal(tx.logs[0].event, "SafeTransferReward");
    assert.equal(tx.logs[0].args.amount.toString(), expectedReward.toString());
    assert.equal(tx.logs[0].args.user, staker);
    assert.equal(tx.logs[0].args.vault, vault.address);
    assert.isFalse(tx.logs[0].args.amount.eq(0));
  });
});

module.exports = {
  assertVMException,
  setup,
  rewardPerEpoch,
  advanceToSafetyPeriod: advanceToSafetyPeriod_,
};<|MERGE_RESOLUTION|>--- conflicted
+++ resolved
@@ -745,13 +745,9 @@
       assertVMException(ex, "RedeemMoreThanMax");
     }
 
-<<<<<<< HEAD
-    tx = await vault.dismissClaim();
-=======
     let claimId = tx.logs[0].args._claimId;
     await vault.challengeClaim(claimId);
     tx = await vault.dismissClaim(claimId);
->>>>>>> 2ad493bb
     assert.equal(tx.logs[0].event, "DismissClaim");
 
     let currentBlockNumber = (await web3.eth.getBlock("latest")).number;
@@ -895,14 +891,10 @@
       assertVMException(ex, "RedeemMoreThanMax");
     }
 
-<<<<<<< HEAD
-    tx = await vault.dismissClaim();
-=======
     let claimId = tx.logs[0].args._claimId;
 
     await vault.challengeClaim(claimId);
     tx = await vault.dismissClaim(claimId);
->>>>>>> 2ad493bb
     assert.equal(tx.logs[0].event, "DismissClaim");
 
     let currentBlockNumber = (await web3.eth.getBlock("latest")).number;
@@ -2050,12 +2042,10 @@
       }
     );
 
-<<<<<<< HEAD
-    await vault.challengeClaim();
+    await vault.challengeClaim(claimId);
     await utils.increaseTime(60 * 60 * 24 * 3 + 1);
-=======
+
     let claimId = tx.logs[0].args._claimId;
->>>>>>> 2ad493bb
 
     try {
       await vault.approveClaim(claimId, 8000);
@@ -2063,12 +2053,8 @@
     } catch (ex) {
       assertVMException(ex, "VaultBalanceIsZero");
     }
-<<<<<<< HEAD
-    let tx = await vault.dismissClaim();
-=======
-    await vault.challengeClaim(claimId);
+
     tx = await vault.dismissClaim(claimId);
->>>>>>> 2ad493bb
     assert.equal(tx.logs[0].event, "DismissClaim");
 
     //stake
@@ -2136,22 +2122,16 @@
     assert.equal(tx.logs[0].args._bountyPercentage, 8000);
     assert.equal(tx.logs[0].args._descriptionHash, "description hash");
 
-<<<<<<< HEAD
     await utils.increaseTime(60 * 60 * 24 * 3 + 1);
-    tx = await vault.approveClaim(8000);
-=======
     tx = await vault.approveClaim(claimId, 8000);
->>>>>>> 2ad493bb
+
     assert.equal(
       await hatToken.balanceOf(rewardController.address),
       web3.utils.toWei(rewardControllerExpectedHatsBalance.toString())
     );
-<<<<<<< HEAD
+
     assert.equal(tx.logs[6].event, "ApproveClaim");
-=======
-    assert.equal(tx.logs[7].event, "ApproveClaim");
-    assert.equal(tx.logs[7].args._claimId, claimId);
->>>>>>> 2ad493bb
+    assert.equal(tx.logs[6].args._claimId, claimId);
 
     currentBlockNumber = (await web3.eth.getBlock("latest")).number;
     await vault.deposit(web3.utils.toWei("1"), staker2, { from: staker2 });
@@ -2212,18 +2192,12 @@
       }
     );
 
-<<<<<<< HEAD
+    let claimId = tx.logs[0].args._claimId;
+
     await utils.increaseTime(60 * 60 * 24);
-
-    let tx = await vault.approveClaim(8000);
+    tx = await vault.approveClaim(claimId, 8000);
     assert.equal(tx.logs[6].event, "ApproveClaim");
-=======
-    let claimId = tx.logs[0].args._claimId;
-
-    tx = await vault.approveClaim(claimId, 8000);
-    assert.equal(tx.logs[7].event, "ApproveClaim");
-    assert.equal(tx.logs[7].args._claimId, claimId);
->>>>>>> 2ad493bb
+    assert.equal(tx.logs[6].args._claimId, claimId);
     let stakerAmount = await vault.balanceOf(staker);
     assert.equal(stakerAmount.toString(), web3.utils.toWei("1"));
     await safeRedeem(vault, stakerAmount, staker);
@@ -2271,10 +2245,10 @@
       }
     );
 
-<<<<<<< HEAD
+    let claimId = tx.logs[0].args._claimId;
     await utils.increaseTime(60 * 60 * 24);
 
-    await vault.approveClaim(8000);
+    await vault.approveClaim(claimId, 8000);
     await safeRedeem(vault, await vault.balanceOf(staker), staker, staker);
     await vault.deposit(web3.utils.toWei("1"), staker, { from: staker });
     await safeRedeem(vault, web3.utils.toWei("1"), staker2);
@@ -2284,25 +2258,6 @@
     tx = await rewardController.claimReward(vault.address, staker, { from: staker });
     assert.equal(tx.logs[0].event, "SafeTransferReward");
     assert.isFalse(tx.logs[0].args.amount.eq(0));
-=======
-    let claimId = tx.logs[0].args._claimId;
-    await vault.approveClaim(claimId, 8000);
-    await safeEmergencyWithdraw(vault, staker);
-    await vault.deposit(web3.utils.toWei("1"), staker, { from: staker });
-    tx = await safeRedeem(vault, web3.utils.toWei("1"), staker2);
-    let logs = await rewardController.getPastEvents('SafeTransferReward', {
-        fromBlock: tx.blockNumber,
-        toBlock: tx.blockNumber
-    });
-    assert.equal(logs[0].event, "SafeTransferReward");
-    tx = await safeRedeem(vault, web3.utils.toWei("1"), staker);
-    logs = await rewardController.getPastEvents('SafeTransferReward', {
-        fromBlock: tx.blockNumber,
-        toBlock: tx.blockNumber
-    });
-    assert.equal(logs[0].event, "SafeTransferReward");
-    assert.isFalse(logs[0].args.amount.eq(0));
->>>>>>> 2ad493bb
   });
 
   it("deposit mint withdraw redeem after approve claim", async () => {
@@ -2345,17 +2300,13 @@
       }
     );
 
-<<<<<<< HEAD
+    let claimId = tx.logs[0].args._claimId;
+    
     await utils.increaseTime(60 * 60 * 24);
-
-    let tx = await vault.approveClaim(8000);
+    tx = await vault.approveClaim(claimId, 8000);
     assert.equal(tx.logs[6].event, "ApproveClaim");
-=======
-    let claimId = tx.logs[0].args._claimId;
-    tx = await vault.approveClaim(claimId, 8000);
-    assert.equal(tx.logs[7].event, "ApproveClaim");
-    assert.equal(tx.logs[7].args._claimId, claimId);
->>>>>>> 2ad493bb
+    assert.equal(tx.logs[6].args._claimId, claimId);
+
     assert.equal(await vault.totalSupply(), web3.utils.toWei("1"));
     assert.equal(await vault.balanceOf(staker), web3.utils.toWei("1"));
     assert.equal(await vault.balanceOf(staker2), web3.utils.toWei("0"));
@@ -2462,11 +2413,12 @@
       }
     );
 
-<<<<<<< HEAD
+    let claimId = tx.logs[0].args._claimId;
     await utils.increaseTime(60 * 60 * 24);
 
-    let tx = await vault.approveClaim(8000);
+    let tx = await vault.approveClaim(claimId, 8000);
     assert.equal(tx.logs[6].event, "ApproveClaim");
+    assert.equal(tx.logs[6].args._claimId, claimId);
     await vault.withdrawRequest({ from: staker });
     //increase time for pending period
     await utils.increaseTime(7 * 24 * 3600);
@@ -2479,16 +2431,6 @@
     let unclaimedReward = await rewardController.unclaimedReward(vault.address, staker);
     assert.equal(unclaimedReward.toString(), expectedReward.toString());
 
-=======
-    let claimId = tx.logs[0].args._claimId;
-    tx = await vault.approveClaim(claimId, 8000);
-    assert.equal(tx.logs[7].event, "ApproveClaim");
-    assert.equal(tx.logs[7].args._claimId, claimId);
-    tx = await safeEmergencyWithdraw(vault, staker);
-    assert.equal(tx.logs[3].event, "EmergencyWithdraw");
-    assert.equal(tx.logs[3].args.assets.toString(), web3.utils.toWei("0.2"));
-    assert.equal(tx.logs[3].args.shares.toString(), web3.utils.toWei("1"));
->>>>>>> 2ad493bb
     await vault.deposit(web3.utils.toWei("1"), staker2, { from: staker2 });
     assert.equal(await hatToken.balanceOf(staker2), 0);
 
@@ -2973,27 +2915,19 @@
       }
     );
 
-<<<<<<< HEAD
+    let claimId = tx.logs[0].args._claimId;
     await utils.increaseTime(60 * 60 * 24);
 
-    await vault.approveClaim(4000);
-=======
-    let claimId = tx.logs[0].args._claimId;
     await vault.approveClaim(claimId, 4000);
->>>>>>> 2ad493bb
     await advanceToSafetyPeriod();
     tx = await vault.submitClaim(accounts[2], 4000, "description hash", {
       from: accounts[1],
     });
 
-<<<<<<< HEAD
+    claimId = tx.logs[0].args._claimId;
     await utils.increaseTime(60 * 60 * 24);
-
-    await vault.approveClaim(4000);
-=======
-    claimId = tx.logs[0].args._claimId;
     await vault.approveClaim(claimId, 4000);
->>>>>>> 2ad493bb
+
     await advanceToNonSafetyPeriod();
 
     let currentBlockNumber = (await web3.eth.getBlock("latest")).number;
@@ -3118,14 +3052,10 @@
       }
     );
 
-<<<<<<< HEAD
+    let claimId = tx.logs[0].args._claimId;
     await utils.increaseTime(60 * 60 * 24);
-
-    await vault.approveClaim(8000);
-=======
-    let claimId = tx.logs[0].args._claimId;
     await vault.approveClaim(claimId, 8000);
->>>>>>> 2ad493bb
+
     await stakingToken.approveDisable(true);
     try {
       await hatVaultsRegistry.swapBurnSend(stakingToken.address, accounts[2], 0, router.address, payload);
@@ -3239,14 +3169,10 @@
       }
     );
 
-<<<<<<< HEAD
+    let claimId = tx.logs[0].args._claimId;
     await utils.increaseTime(60 * 60 * 24);
-
-    await vault.approveClaim(8000);
-=======
-    let claimId = tx.logs[0].args._claimId;
     await vault.approveClaim(claimId, 8000);
->>>>>>> 2ad493bb
+
     await stakingToken.approveDisable(true);
 
     await stakingToken.approveDisable(false);
@@ -3359,14 +3285,10 @@
       }
     );
 
-<<<<<<< HEAD
+    let claimId = tx.logs[0].args._claimId;
     await utils.increaseTime(60 * 60 * 24);
-
-    await newVault.approveClaim(8000);
-=======
-    let claimId = tx.logs[0].args._claimId;
     await newVault.approveClaim(claimId, 8000);
->>>>>>> 2ad493bb
+
     assert.equal(await hatToken.balanceOf(accounts[0]), 0);
     amountToSwapAndBurn = await hatVaultsRegistry.swapAndBurn(hatToken.address);
     amountForHackersHatRewards = await hatVaultsRegistry.hackersHatReward(
@@ -3496,15 +3418,10 @@
       }
     );
 
-<<<<<<< HEAD
+    let claimId = tx.logs[0].args._claimId;
     await utils.increaseTime(60 * 60 * 24);
-
-    await vault.approveClaim(8000);
-=======
-    let claimId = tx.logs[0].args._claimId;
-
     await vault.approveClaim(claimId, 8000);
->>>>>>> 2ad493bb
+
     let path = ethers.utils.solidityPack(
       ["address", "uint24", "address", "uint24", "address"],
       [stakingToken.address, 0, utils.NULL_ADDRESS, 0, hatToken.address]
@@ -3609,14 +3526,9 @@
       }
     );
 
-<<<<<<< HEAD
+    let claimId = tx.logs[0].args._claimId;
     await utils.increaseTime(60 * 60 * 24);
-
-    await vault.approveClaim(8000);
-=======
-    let claimId = tx.logs[0].args._claimId;
     await vault.approveClaim(claimId, 8000);
->>>>>>> 2ad493bb
 
     let path = ethers.utils.solidityPack(
       ["address", "uint24", "address", "uint24", "address"],
@@ -3871,20 +3783,12 @@
       from: accounts[1],
     });
 
-<<<<<<< HEAD
+    let claimId2 = tx.logs[0].args._claimId;
+
     await utils.increaseTime(60 * 60 * 24);
-
-    await vault.approveClaim(8000);
-
+    await vault.approveClaim(claimId1, 8000);
     await utils.increaseTime(60 * 60 * 24 * 2);
-
-    await newVault.approveClaim(8000);
-=======
-    let claimId2 = tx.logs[0].args._claimId;
-
-    await vault.approveClaim(claimId1, 8000);
     await newVault.approveClaim(claimId2, 8000);
->>>>>>> 2ad493bb
  
     let path = ethers.utils.solidityPack(
       ["address", "uint24", "address", "uint24", "address"],
@@ -4063,14 +3967,10 @@
       }
     );
 
-<<<<<<< HEAD
+    let claimId = tx.logs[0].args._claimId;
     await utils.increaseTime(60 * 60 * 24);
-
-    await vault.approveClaim(8000);
-=======
-    let claimId = tx.logs[0].args._claimId;
     await vault.approveClaim(claimId, 8000);
->>>>>>> 2ad493bb
+
     let path = ethers.utils.solidityPack(
       ["address", "uint24", "address", "uint24", "address"],
       [stakingToken.address, 0, utils.NULL_ADDRESS, 0, hatToken.address]
@@ -4137,14 +4037,10 @@
       }
     );
 
-<<<<<<< HEAD
+    let claimId = tx.logs[0].args._claimId;
     await utils.increaseTime(60 * 60 * 24);
-
-    await vault.approveClaim(8000);
-=======
-    let claimId = tx.logs[0].args._claimId;
     await vault.approveClaim(claimId, 8000);
->>>>>>> 2ad493bb
+
     let payload = "0x00000000000000000000000000000000000001";
     try {
       await hatVaultsRegistry.swapBurnSend(
@@ -4225,19 +4121,13 @@
       }
     );
 
-<<<<<<< HEAD
+    let claimId = tx.logs[0].args._claimId;
     await utils.increaseTime(60 * 60 * 24);
-
-    let tx = await vault.approveClaim(8000);
+    tx = await vault.approveClaim(claimId, 8000);
     assert.equal(tx.logs[6].event, "ApproveClaim");
+    assert.equal(tx.logs[6].args._claimId, claimId);
     var vestingTokenLock = await HATTokenLock.at(tx.logs[6].args._tokenLock);
-=======
-    let claimId = tx.logs[0].args._claimId;
-    tx = await vault.approveClaim(claimId, 8000);
-    assert.equal(tx.logs[7].event, "ApproveClaim");
-    assert.equal(tx.logs[7].args._claimId, claimId);
-    var vestingTokenLock = await HATTokenLock.at(tx.logs[7].args._tokenLock);
->>>>>>> 2ad493bb
+
     assert.equal(await vestingTokenLock.beneficiary(), accounts[2]);
     var depositValutBNAfterClaim = new web3.utils.BN(web3.utils.toWei("0.8"));
     var expectedHackerBalance = depositValutBNAfterClaim
@@ -4343,14 +4233,10 @@
       }
     );
 
-<<<<<<< HEAD
+    let claimId = tx.logs[0].args._claimId;
     await utils.increaseTime(60 * 60 * 24);
-
-    let tx = await vault.approveClaim(8000);
-=======
-    let claimId = tx.logs[0].args._claimId;
     tx = await vault.approveClaim(claimId, 8000);
->>>>>>> 2ad493bb
+
     assert.equal(tx.logs[5].event, "ApproveClaim");
     assert.equal(tx.logs[5].args._claimId, claimId);
     assert.equal(tx.logs[5].args._tokenLock, utils.NULL_ADDRESS);
