const HATVaults = artifacts.require("./HATVaults.sol");
const HATToken = artifacts.require("./HATToken.sol");
const ERC20Mock = artifacts.require("./ERC20Mock.sol");
const UniSwapV2RouterMock = artifacts.require("./UniSwapV2RouterMock.sol");
const utils = require("./utils.js");

var hatVaults;
var hatToken;
var router;
var stakingToken;
var REWARD_PER_BLOCK = "100";

const setup = async function (
                              accounts,
                              reward_per_block=REWARD_PER_BLOCK,
                              startBlock=0,
                              rewardsLevels=[],
                              rewardsSplit=[0,0,0,0],
                            ) {
  hatToken = await HATToken.new(accounts[0],utils.TIME_LOCK_DELAY_IN_BLOCKS_UNIT);
  stakingToken = await ERC20Mock.new("Staking","STK",accounts[0]);

  router =  await UniSwapV2RouterMock.new();

  hatVaults = await HATVaults.new(hatToken.address,
                                  web3.utils.toWei(reward_per_block),
                                  startBlock,
                                  10,
                                  accounts[0],
                                  router.address);
  await utils.setMinter(hatToken,hatVaults.address,web3.utils.toWei("175000"));
  await utils.setMinter(hatToken,accounts[0],web3.utils.toWei("175000"));
  await hatToken.mint(router.address, web3.utils.toWei("175000"));
<<<<<<< HEAD
  await hatVaults.addPool(100,stakingToken.address,true,[accounts[0]],rewardsLevels,rewardsSplit,"_descriptionHash");
=======
  await hatVaults.addPool(100,stakingToken.address,true,[accounts[0]],rewardsLevels,rewardsSplit);
>>>>>>> 325ffe03
};

function assertVMException(error) {
    let condition = (
        error.message.search('VM Exception') > -1 || error.message.search('Transaction reverted') > -1
    );
    assert.isTrue(condition, 'Expected a VM Exception, got this instead:' + error.message);
}

contract('HatVaults',  accounts =>  {

    it("constructor", async () => {
        await setup(accounts);
        assert.equal(await stakingToken.name(), "Staking");
        assert.equal(await hatVaults.governance(), accounts[0]);
    });

<<<<<<< HEAD
    it("setCommitte", async () => {
        await setup(accounts);
        assert.equal(await hatVaults.committees(0,accounts[0]), true);

        await hatVaults.setCommittee(0,[accounts[0],accounts[2]],[false,true]);

        assert.equal(await hatVaults.committees(0,accounts[0]), false);
        assert.equal(await hatVaults.committees(0,accounts[2]), true);

        try {
          await hatVaults.setCommittee(0,[accounts[0],accounts[2]],[false,true], {from: accounts[1]});
          assert(false, 'cannot set approvers from non approver account');
        } catch (ex) {
          assertVMException(ex);
        }
    });

    it("custom rewardsSplit and rewardsLevels", async () => {
      try {
        await setup(accounts, REWARD_PER_BLOCK, 0, [3000, 5000, 7000, 9000], [9000, 200, 100, 800]);
=======
    it("custom rewardsSplit and rewardsLevels", async () => {
      try {
          await setup(accounts, REWARD_PER_BLOCK, 0, [3000, 5000, 7000, 9000], [9000, 200, 100, 800]);
>>>>>>> 325ffe03
          assert(false, 'cannot init with rewardSplit > 10000');
      } catch (ex) {
          assertVMException(ex);
      }
<<<<<<< HEAD
      await setup(accounts, REWARD_PER_BLOCK, 0, [3000, 5000, 7000, 9000], [8000, 100, 200, 700]);
=======
      try {
          await setup(accounts, REWARD_PER_BLOCK, 0, [3000, 5000, 7000, 11000], [8000, 100, 100, 800]);
          assert(false, 'cannot init with rewardLevel > 10000');
      } catch (ex) {
          assertVMException(ex);
      }

      await setup(accounts, REWARD_PER_BLOCK, 0, [3000, 5000, 7000, 9000], [8000, 100, 100, 700]);
>>>>>>> 325ffe03
      assert.equal((await hatVaults.getPoolRewardsLevels(0)).length, 4);
      assert.equal((await hatVaults.getPoolRewardsLevels(0))[0].toString(), "3000");
      assert.equal((await hatVaults.getPoolRewardsLevels(0))[1].toString(), "5000");
      assert.equal((await hatVaults.getPoolRewardsLevels(0))[2].toString(), "7000");
      assert.equal((await hatVaults.getPoolRewardsLevels(0))[3].toString(), "9000");
      assert.equal((await hatVaults.getPoolRewards(0)).hackerRewardSplit.toString(), "8000");
      assert.equal((await hatVaults.getPoolRewards(0)).approverRewardSplit.toString(), "100");
<<<<<<< HEAD
      assert.equal((await hatVaults.getPoolRewards(0)).swapAndBurnSplit.toString(), "200");
      assert.equal((await hatVaults.getPoolRewards(0)).hackerHatRewardSplit.toString(), "700");

      await hatVaults.setRewardsLevels(0, [1500, 3000, 4500, 9000, 10000])
=======
      assert.equal((await hatVaults.getPoolRewards(0)).swapAndBurnSplit.toString(), "100");
      assert.equal((await hatVaults.getPoolRewards(0)).hackerHatRewardSplit.toString(), "700");

      try {
          await hatVaults.setRewardsLevels(0, [1500, 3000, 4500, 9000, 11000])
          assert(false, "reward level can't be more than 10000");
      } catch (ex) {
          assertVMException(ex);
      }
      await hatVaults.setRewardsLevels(0, [1500, 3000, 4500, 9000, 10000])
      try {
          await hatVaults.setRewardsSplit(0, [7000, 1000, 1100, 900])
          assert(false, 'cannot init with rewardSplit > 10000');
      } catch (ex) {
          assertVMException(ex);
      }
>>>>>>> 325ffe03
      await hatVaults.setRewardsSplit(0, [6000, 1000, 1100, 800])
      assert.equal((await hatVaults.getPoolRewardsLevels(0)).length, 5);
      assert.equal((await hatVaults.getPoolRewardsLevels(0))[0].toString(), "1500");
      assert.equal((await hatVaults.getPoolRewardsLevels(0))[1].toString(), "3000");
      assert.equal((await hatVaults.getPoolRewardsLevels(0))[2].toString(), "4500");
      assert.equal((await hatVaults.getPoolRewardsLevels(0))[3].toString(), "9000");
      assert.equal((await hatVaults.getPoolRewardsLevels(0))[4].toString(), "10000");
      assert.equal((await hatVaults.getPoolRewards(0)).hackerRewardSplit.toString(), "6000");
      assert.equal((await hatVaults.getPoolRewards(0)).approverRewardSplit.toString(), "1000");
      assert.equal((await hatVaults.getPoolRewards(0)).swapAndBurnSplit.toString(), "1100");
      assert.equal((await hatVaults.getPoolRewards(0)).hackerHatRewardSplit.toString(), "800");
  });
  //
    it("stake", async () => {
        await setup(accounts);
        var staker = accounts[1];
        try {
            await hatVaults.deposit(0,web3.utils.toWei("1"),{from:staker});
            assert(false, 'cannot stake without approve');
        } catch (ex) {
          assertVMException(ex);
        }
        await stakingToken.approve(hatVaults.address,web3.utils.toWei("1"),{from:staker});
        try {
            await hatVaults.deposit(0,1000,{from:staker});
            assert(false, 'do not have enough tokens to stake');
        } catch (ex) {
          assertVMException(ex);
        }
        await stakingToken.mint(staker,web3.utils.toWei("1"));
        assert.equal(await stakingToken.balanceOf(staker), web3.utils.toWei("1"));
        await hatVaults.deposit(0,web3.utils.toWei("1"),{from:staker});
        await utils.increaseTime(7*24*3600);
        assert.equal(await stakingToken.balanceOf(staker), 0);
        assert.equal(await stakingToken.balanceOf(hatVaults.address), web3.utils.toWei("1"));
        //withdraw
        assert.equal(await hatToken.balanceOf(staker), 0);
        let currentBlockNumber = (await web3.eth.getBlock("latest")).number;

        let lastRewardBlock = (await hatVaults.poolInfo(0)).lastRewardBlock;
        let rewardPerShare = new web3.utils.BN((await hatVaults.poolInfo(0)).rewardPerShare);
        let onee12 = new web3.utils.BN("1000000000000");
        let stakeVaule = new web3.utils.BN(web3.utils.toWei("1"));
        let poolReward = await hatVaults.getPoolReward(lastRewardBlock,currentBlockNumber+1,100);
        rewardPerShare = rewardPerShare.add(poolReward.mul(onee12).div(stakeVaule));
        let expectedReward = stakeVaule.mul(rewardPerShare).div(onee12);
        await hatVaults.withdraw(0,web3.utils.toWei("1"),{from:staker});
        //staker  get stake back
        assert.equal(await stakingToken.balanceOf(staker), web3.utils.toWei("1"));
        assert.equal((await hatToken.balanceOf(staker)).toString(),
                      expectedReward.toString());
    });

    async function calculateExpectedReward(staker) {
      let currentBlockNumber = (await web3.eth.getBlock("latest")).number;
      let lastRewardBlock = (await hatVaults.poolInfo(0)).lastRewardBlock;
      let allocPoint = (await hatVaults.poolInfo(0)).allocPoint;
      let rewardPerShare = new web3.utils.BN((await hatVaults.poolInfo(0)).rewardPerShare);
      let onee12 = new web3.utils.BN("1000000000000");
      let stakerAmount = (await hatVaults.userInfo(0,staker)).amount;
      let poolReward = await hatVaults.getPoolReward(lastRewardBlock,currentBlockNumber+1,allocPoint);
      let lpSupply = await stakingToken.balanceOf(hatVaults.address);
      rewardPerShare = rewardPerShare.add(poolReward.mul(onee12).div(lpSupply));
      let rewardDebt = (await hatVaults.userInfo(0,staker)).rewardDebt;
      return stakerAmount.mul(rewardPerShare).div(onee12).sub(rewardDebt);
    }

    it("claim reward", async () => {
      await setup(accounts);
      var staker = accounts[1];
      await stakingToken.approve(hatVaults.address,web3.utils.toWei("4"),{from:staker});
      await stakingToken.mint(staker,web3.utils.toWei("1"));
      await hatVaults.deposit(0,web3.utils.toWei("1"),{from:staker});

      assert.equal(await hatToken.balanceOf(staker), 0);

      let expectedReward = await calculateExpectedReward(staker);
      await hatVaults.claimReward(0, {from:staker});
      assert.equal((await hatToken.balanceOf(staker)).toString(), expectedReward.toString());
      assert.equal(await stakingToken.balanceOf(staker), 0);
      assert.equal(await stakingToken.balanceOf(hatVaults.address), web3.utils.toWei("1"));
    });

    it("multiple stakes from same account", async () => {
      await setup(accounts);
      var staker = accounts[1];
      await stakingToken.approve(hatVaults.address,web3.utils.toWei("4"),{from:staker});
      await stakingToken.mint(staker,web3.utils.toWei("1"));
      await hatVaults.deposit(0,web3.utils.toWei("1"),{from:staker});

      assert.equal(await hatToken.balanceOf(staker), 0);

      // Deposit redeemed existing reward
      await stakingToken.mint(staker,web3.utils.toWei("1"));
      let expectedReward = await calculateExpectedReward(staker);
      await hatVaults.deposit(0,web3.utils.toWei("1"),{from:staker});
      assert.equal((await hatToken.balanceOf(staker)).toString(), expectedReward.toString());

      await stakingToken.mint(staker,web3.utils.toWei("1"));
      expectedReward = await calculateExpectedReward(staker);
      var balanceOfStakerBefore = await hatToken.balanceOf(staker);
      await hatVaults.deposit(0,web3.utils.toWei("1"),{from:staker});
      assert.equal((await hatToken.balanceOf(staker)).toString(), expectedReward.add(balanceOfStakerBefore).toString());

      // Deposit redeemed existing reward
      await utils.increaseTime(7*24*3600);
      await stakingToken.mint(staker,web3.utils.toWei("1"));
      expectedReward = await calculateExpectedReward(staker);
      balanceOfStakerBefore = await hatToken.balanceOf(staker);
      await hatVaults.deposit(0,web3.utils.toWei("1"),{from:staker});
      assert.equal((await hatToken.balanceOf(staker)).toString(), expectedReward.add(balanceOfStakerBefore).toString());
      assert.equal(await stakingToken.balanceOf(staker), 0);
      assert.equal(await stakingToken.balanceOf(hatVaults.address), web3.utils.toWei("4"));
      await utils.increaseTime(7*24*3600);
      //withdraw
      expectedReward = await calculateExpectedReward(staker);
      balanceOfStakerBefore = await hatToken.balanceOf(staker);
      await hatVaults.withdraw(0,web3.utils.toWei("4"),{from:staker});
      //staker  get stake back
      assert.equal((await stakingToken.balanceOf(staker)).toString(), web3.utils.toWei("4").toString());
      assert.equal((await hatToken.balanceOf(staker)).toString(), expectedReward.add(balanceOfStakerBefore).toString());
    });

    it("getMultiplier - from below startblock return 0", async () => {
      await setup(accounts, REWARD_PER_BLOCK, 1);
      assert.equal((await hatVaults.getMultiplier(0, 1)).toNumber(), 0);
      await setup(accounts, REWARD_PER_BLOCK, 0);
      assert.equal((await hatVaults.getMultiplier(0, 1)).toNumber(), 688);
    });

    it("getMultiplier - from must be <= to", async () => {
      await setup(accounts, REWARD_PER_BLOCK, 0);
      try {
        await hatVaults.getMultiplier(1, 0);
        assert(false, 'from must be <= to');
      } catch (ex) {
        assertVMException(ex);
      }
      assert.equal((await hatVaults.getMultiplier(0, 0)).toNumber(), 0);
    });

    it("getMultiplier - from below startblock return 0", async () => {
      await setup(accounts, REWARD_PER_BLOCK, 0);
      assert.equal((await hatVaults.getMultiplier(0, 10)).toNumber(), 688 * 10);
      assert.equal((await hatVaults.getMultiplier(0, 15)).toNumber(), (688 * 10) + (413 * 5));
      assert.equal((await hatVaults.getMultiplier(0, 20)).toNumber(), (688 * 10) + (413 * 10));
      assert.equal((await hatVaults.getMultiplier(0, 1000)).toNumber(), (688 * 10) + (413 * 10) + (310 * 10) + (232 * 10) + (209 * 10) + (188 * 10) + (169 * 10) + (152 * 10) + (137 * 10) + (123 * 10) + (111 * 10) + (100 * 890));
  });

  it("pendingReward + getRewardPerBlock", async () => {
    await setup(accounts);
    var staker = accounts[1];
    assert.equal((await hatVaults.pendingReward(0, staker)).toNumber(), 0);
    await stakingToken.approve(hatVaults.address,web3.utils.toWei("4"),{from:staker});
    await stakingToken.mint(staker,web3.utils.toWei("1"));
    await hatVaults.deposit(0,web3.utils.toWei("1"),{from:staker});
    await utils.increaseTime(7*24*3600);
    assert.equal((await hatVaults.pendingReward(0, staker)).toString(), (await hatVaults.getRewardPerBlock(1)).toString());
    assert.equal((await hatVaults.getRewardPerBlock(0)).toString(), "100000000000000000000");
  });

  it("emergency withdraw", async () => {
    await setup(accounts);
    var staker = accounts[1];
    var staker2 = accounts[3];
    var notStaker = accounts[4];
    await stakingToken.approve(hatVaults.address,web3.utils.toWei("1"),{from:staker});
    await stakingToken.approve(hatVaults.address,web3.utils.toWei("1"),{from:staker2});
    await stakingToken.mint(staker,web3.utils.toWei("1"));
    await stakingToken.mint(staker2,web3.utils.toWei("1"));

    //stake
    await hatVaults.deposit(0,web3.utils.toWei("1"),{from:staker});

    assert.equal(await hatToken.balanceOf(staker),0);
    await utils.increaseTime(7*24*3600);

    assert.equal(await stakingToken.balanceOf(staker),0);
    let stakerAmount = await hatVaults.getStakedAmount(0,staker);
    assert.equal(stakerAmount.toString(),web3.utils.toWei("1"));

    // Can emergency withdraw 1 token
    assert.equal(await stakingToken.balanceOf(staker),0);
    await hatVaults.emergencyWithdraw(0 ,{from:staker});
    assert.equal(web3.utils.fromWei((await stakingToken.balanceOf(staker))),1);

    // Can emergency withdraw only once
    await hatVaults.emergencyWithdraw(0 ,{from:staker});
    assert.equal(web3.utils.fromWei((await stakingToken.balanceOf(staker))),1);

    // Can't withdraw if didn't deposit
    assert.equal(web3.utils.fromWei((await stakingToken.balanceOf(notStaker))), 0);
    await hatVaults.emergencyWithdraw(0 ,{from:notStaker});
    assert.equal(web3.utils.fromWei((await stakingToken.balanceOf(notStaker))), 0);
  });


  //
  // //
  it("approve+ stake + exit", async () => {
    await setup(accounts);
    var staker = accounts[1];
    var staker2 = accounts[3];
    await stakingToken.approve(hatVaults.address,web3.utils.toWei("1"),{from:staker});
    await stakingToken.approve(hatVaults.address,web3.utils.toWei("1"),{from:staker2});
    await stakingToken.mint(staker,web3.utils.toWei("1"));
    await stakingToken.mint(staker2,web3.utils.toWei("1"));

    //stake
    await hatVaults.deposit(0,web3.utils.toWei("1"),{from:staker});
  //  assert.equal(await hatVaults.lpBalances(staker), web3.utils.toWei("1"));
  //exit
    assert.equal(await hatToken.balanceOf(staker),0);
    await utils.increaseTime(7*24*3600);
    await hatVaults.approveClaim(0,accounts[2],4);

    await hatVaults.deposit(0,web3.utils.toWei("1"),{from:staker2});
    assert.equal(await stakingToken.balanceOf(staker),0);
    let stakerAmount = await hatVaults.getStakedAmount(0,staker);
    assert.equal(stakerAmount.toString(),web3.utils.toWei("1"));
  //  assert.equal(await stakingToken.balanceOf(hatVaults.address),0);
    await hatVaults.withdraw(0,stakerAmount,{from:staker});

    assert.equal(web3.utils.fromWei(await stakingToken.balanceOf(staker)),"0.01");
    // await hatVaults.exit({from:staker2});
    await hatVaults.withdraw(0,web3.utils.toWei("100"),{from:staker2});
    assert.equal(web3.utils.fromWei(await stakingToken.balanceOf(staker2)),"1");
    // assert.equal((await stakingToken.balanceOf(staker2)).toString(),web3.utils.toWei("1"));
  });

  it("enable farming  + 2xapprove+ exit", async () => {
    await setup(accounts);
    var staker = accounts[1];
    await stakingToken.approve(hatVaults.address,web3.utils.toWei("1"),{from:staker});
    await stakingToken.mint(staker,web3.utils.toWei("1"));
    //start farming
    //stake
    await hatVaults.deposit(0,web3.utils.toWei("1"),{from:staker});
    await utils.increaseTime(7*24*3600);
  //exit
    assert.equal(await hatToken.balanceOf(staker),0);
    var rewards = await hatVaults.calcClaimRewards(0,1);
    //check factor
    assert.equal(web3.utils.fromWei(rewards[4].toString()),"0.604");
    await hatVaults.approveClaim(0,accounts[2],1);
    await hatVaults.approveClaim(0,accounts[2],1);
    let currentBlockNumber = (await web3.eth.getBlock("latest")).number;
    let lastRewardBlock = (await hatVaults.poolInfo(0)).lastRewardBlock;
    let rewardPerShare = new web3.utils.BN((await hatVaults.poolInfo(0)).rewardPerShare);
    let onee12 = new web3.utils.BN("1000000000000");
    let stakeVaule = new web3.utils.BN(web3.utils.toWei("1"));
    let poolReward = await hatVaults.getPoolReward(lastRewardBlock,currentBlockNumber+1,100);
    rewardPerShare = rewardPerShare.add(poolReward.mul(onee12).div(stakeVaule));
    let expectedReward = stakeVaule.mul(rewardPerShare).div(onee12);
    let expectedBalance = web3.utils.toWei("1") / web3.utils.toWei("1") * (await hatVaults.getPoolRewards(0)).factor;
    await hatVaults.withdraw(0,web3.utils.toWei("1"),{from:staker});
    assert.equal(await stakingToken.balanceOf(staker),expectedBalance);

    let balanceOfStakerHats = await hatToken.balanceOf(staker);
    assert.equal(balanceOfStakerHats.toString(),
                  expectedReward);

  });

  it("deposit + withdraw after time end (bdp bug)", async () => {
      await setup(accounts,"1000");
      var staker = accounts[1];

      await stakingToken.approve(hatVaults.address,web3.utils.toWei("1"),{from:staker});
      await stakingToken.mint(staker,web3.utils.toWei("1"));
      await hatVaults.deposit(0,web3.utils.toWei("1"),{from:staker});
      //withdraw
      //increase blocks and mine all blocks
      var allBlocksOfFarm = 175000/1000; // rewardsAllocatedToFarm/rewardPerBlock
      for(var i =0;i<allBlocksOfFarm;i++) {
          await utils.increaseTime(1);
      }
      await hatVaults.massUpdatePools();
      await hatVaults.withdraw(0,web3.utils.toWei("1"),{from:staker});

      //staker  get stake back
      assert.equal(await stakingToken.balanceOf(staker), web3.utils.toWei("1"));
      //and get all rewards
      assert.equal((await hatToken.balanceOf(staker)).toString(),
                    web3.utils.toWei("175000").toString());
  });

  it("approve+ swapAndSend", async () => {
    await setup(accounts);
    var staker = accounts[1];
    var staker2 = accounts[3];
    await stakingToken.approve(hatVaults.address,web3.utils.toWei("1"),{from:staker});
    await stakingToken.approve(hatVaults.address,web3.utils.toWei("1"),{from:staker2});
    await stakingToken.mint(staker,web3.utils.toWei("1"));
    await stakingToken.mint(staker2,web3.utils.toWei("1"));
    await hatVaults.deposit(0,web3.utils.toWei("1"),{from:staker});
    assert.equal(await hatToken.balanceOf(staker),0);
    await utils.increaseTime(7*24*3600);
    await hatVaults.approveClaim(0,accounts[2],4);

    var tx = await hatVaults.swapAndSend(0,{from:accounts[2]});
    assert.equal(tx.logs[0].event, "SwapAndSend");
    assert.equal((await hatToken.balanceOf(accounts[2])).toString(),tx.logs[0].args._amountReceived.toString());

  });

  it("setPool", async () => {
    await setup(accounts);
<<<<<<< HEAD
    await hatVaults.setPool(0, 200, true, true, '_descriptionHash');
=======
    await hatVaults.setPool(0, 200, true);
>>>>>>> 325ffe03
    var staker = accounts[1];
    await stakingToken.approve(hatVaults.address,web3.utils.toWei("1"),{from:staker});
    await stakingToken.mint(staker,web3.utils.toWei("1"));
    await hatVaults.deposit(0,web3.utils.toWei("1"),{from:staker});

    assert.equal(await hatToken.balanceOf(staker), 0);

    let expectedReward = await calculateExpectedReward(staker);
    await hatVaults.claimReward(0, {from:staker});
    assert.equal((await hatToken.balanceOf(staker)).toString(), expectedReward.toString());
    assert.equal(await stakingToken.balanceOf(staker), 0);
    assert.equal(await stakingToken.balanceOf(hatVaults.address), web3.utils.toWei("1"));
  });

  it("swapAndBurn rewards check", async () => {
    await setup(accounts);
    var staker = accounts[1];
    var staker2 = accounts[3];
    assert.equal((await hatVaults.getPoolRewardsPendingLpToken(0)).toString(), "0");

    await stakingToken.approve(hatVaults.address,web3.utils.toWei("1"),{from:staker});
    await stakingToken.approve(hatVaults.address,web3.utils.toWei("1"),{from:staker2});
    await stakingToken.mint(staker,web3.utils.toWei("1"));
    await stakingToken.mint(staker2,web3.utils.toWei("1"));

    await hatVaults.deposit(0,web3.utils.toWei("1"),{from:staker});

    assert.equal(await hatToken.balanceOf(staker),0);
    await utils.increaseTime(7*24*3600);
    await hatVaults.approveClaim(0,accounts[2],4);
    assert.equal(
      (
        await hatVaults.getPoolRewardsPendingLpToken(0)).toString(),
        new web3.utils.BN(web3.utils.toWei("1")).mul(
          (new web3.utils.BN((await hatVaults.getPoolRewards(0)).swapAndBurnSplit)).add(new web3.utils.BN((await hatVaults.getPoolRewards(0)).hackerHatRewardSplit))
      ).div(new web3.utils.BN("10000")).toString()
    );
    let burnedTokens = await hatToken.balanceOf(router.address);
    var tx = await hatVaults.swapAndBurn(0);
    assert.equal(tx.logs[0].event, "SwapAndBurn");
    assert.equal(tx.logs[0].args._amountSwaped.toString(), 
      new web3.utils.BN(web3.utils.toWei("1")).mul(
        (new web3.utils.BN((await hatVaults.getPoolRewards(0)).swapAndBurnSplit))
      ).div(new web3.utils.BN("10000")).toString()
    );
    assert.equal(tx.logs[0].args._amountBurnet.toString(), burnedTokens.toString());
  });

<<<<<<< HEAD
=======
  it("switch approvers", async () => {
    await setup(accounts);
    try {
        await hatVaults.setApprovers(0, [accounts[0], accounts[1]], [true, false], {from: accounts[1]});
        assert(false, 'cannot set approvers from non approver account');
    } catch (ex) {
        assertVMException(ex);
    }

    await hatVaults.setApprovers(0, [accounts[0], accounts[1]], [false, true]);

    try {
        await hatVaults.setApprovers(0, [accounts[0], accounts[1]], [true, false]);
        assert(false, 'cannot set approvers from non approver account');
    } catch (ex) {
      assertVMException(ex);
    }

    await hatVaults.setApprovers(0, [accounts[0], accounts[1]], [true, true], {from: accounts[1]});
    await hatVaults.setApprovers(0, [accounts[0], accounts[1]], [true, false]);
    try {
        await hatVaults.setApprovers(0, [accounts[0], accounts[1]], [true, false], {from: accounts[1]});
        assert(false, 'cannot set approvers from non approver account');
    } catch (ex) {
      assertVMException(ex);
    }
    await hatVaults.setApprovers(0, [accounts[0]], [true]);
  });

>>>>>>> 325ffe03
  it("claim", async () => {
    await setup(accounts);
   let someHash = "0x00000000000000000000000000000000000001";
    var tx = await hatVaults.claim(someHash);
    assert.equal(tx.logs[0].event, "Claim");
    assert.equal(tx.logs[0].args._descriptionHash, someHash);
  });
});<|MERGE_RESOLUTION|>--- conflicted
+++ resolved
@@ -31,11 +31,7 @@
   await utils.setMinter(hatToken,hatVaults.address,web3.utils.toWei("175000"));
   await utils.setMinter(hatToken,accounts[0],web3.utils.toWei("175000"));
   await hatToken.mint(router.address, web3.utils.toWei("175000"));
-<<<<<<< HEAD
   await hatVaults.addPool(100,stakingToken.address,true,[accounts[0]],rewardsLevels,rewardsSplit,"_descriptionHash");
-=======
-  await hatVaults.addPool(100,stakingToken.address,true,[accounts[0]],rewardsLevels,rewardsSplit);
->>>>>>> 325ffe03
 };
 
 function assertVMException(error) {
@@ -53,7 +49,6 @@
         assert.equal(await hatVaults.governance(), accounts[0]);
     });
 
-<<<<<<< HEAD
     it("setCommitte", async () => {
         await setup(accounts);
         assert.equal(await hatVaults.committees(0,accounts[0]), true);
@@ -73,19 +68,11 @@
 
     it("custom rewardsSplit and rewardsLevels", async () => {
       try {
-        await setup(accounts, REWARD_PER_BLOCK, 0, [3000, 5000, 7000, 9000], [9000, 200, 100, 800]);
-=======
-    it("custom rewardsSplit and rewardsLevels", async () => {
-      try {
           await setup(accounts, REWARD_PER_BLOCK, 0, [3000, 5000, 7000, 9000], [9000, 200, 100, 800]);
->>>>>>> 325ffe03
           assert(false, 'cannot init with rewardSplit > 10000');
       } catch (ex) {
           assertVMException(ex);
       }
-<<<<<<< HEAD
-      await setup(accounts, REWARD_PER_BLOCK, 0, [3000, 5000, 7000, 9000], [8000, 100, 200, 700]);
-=======
       try {
           await setup(accounts, REWARD_PER_BLOCK, 0, [3000, 5000, 7000, 11000], [8000, 100, 100, 800]);
           assert(false, 'cannot init with rewardLevel > 10000');
@@ -94,7 +81,6 @@
       }
 
       await setup(accounts, REWARD_PER_BLOCK, 0, [3000, 5000, 7000, 9000], [8000, 100, 100, 700]);
->>>>>>> 325ffe03
       assert.equal((await hatVaults.getPoolRewardsLevels(0)).length, 4);
       assert.equal((await hatVaults.getPoolRewardsLevels(0))[0].toString(), "3000");
       assert.equal((await hatVaults.getPoolRewardsLevels(0))[1].toString(), "5000");
@@ -102,12 +88,6 @@
       assert.equal((await hatVaults.getPoolRewardsLevels(0))[3].toString(), "9000");
       assert.equal((await hatVaults.getPoolRewards(0)).hackerRewardSplit.toString(), "8000");
       assert.equal((await hatVaults.getPoolRewards(0)).approverRewardSplit.toString(), "100");
-<<<<<<< HEAD
-      assert.equal((await hatVaults.getPoolRewards(0)).swapAndBurnSplit.toString(), "200");
-      assert.equal((await hatVaults.getPoolRewards(0)).hackerHatRewardSplit.toString(), "700");
-
-      await hatVaults.setRewardsLevels(0, [1500, 3000, 4500, 9000, 10000])
-=======
       assert.equal((await hatVaults.getPoolRewards(0)).swapAndBurnSplit.toString(), "100");
       assert.equal((await hatVaults.getPoolRewards(0)).hackerHatRewardSplit.toString(), "700");
 
@@ -124,7 +104,6 @@
       } catch (ex) {
           assertVMException(ex);
       }
->>>>>>> 325ffe03
       await hatVaults.setRewardsSplit(0, [6000, 1000, 1100, 800])
       assert.equal((await hatVaults.getPoolRewardsLevels(0)).length, 5);
       assert.equal((await hatVaults.getPoolRewardsLevels(0))[0].toString(), "1500");
@@ -433,11 +412,7 @@
 
   it("setPool", async () => {
     await setup(accounts);
-<<<<<<< HEAD
     await hatVaults.setPool(0, 200, true, true, '_descriptionHash');
-=======
-    await hatVaults.setPool(0, 200, true);
->>>>>>> 325ffe03
     var staker = accounts[1];
     await stakingToken.approve(hatVaults.address,web3.utils.toWei("1"),{from:staker});
     await stakingToken.mint(staker,web3.utils.toWei("1"));
@@ -486,38 +461,6 @@
     assert.equal(tx.logs[0].args._amountBurnet.toString(), burnedTokens.toString());
   });
 
-<<<<<<< HEAD
-=======
-  it("switch approvers", async () => {
-    await setup(accounts);
-    try {
-        await hatVaults.setApprovers(0, [accounts[0], accounts[1]], [true, false], {from: accounts[1]});
-        assert(false, 'cannot set approvers from non approver account');
-    } catch (ex) {
-        assertVMException(ex);
-    }
-
-    await hatVaults.setApprovers(0, [accounts[0], accounts[1]], [false, true]);
-
-    try {
-        await hatVaults.setApprovers(0, [accounts[0], accounts[1]], [true, false]);
-        assert(false, 'cannot set approvers from non approver account');
-    } catch (ex) {
-      assertVMException(ex);
-    }
-
-    await hatVaults.setApprovers(0, [accounts[0], accounts[1]], [true, true], {from: accounts[1]});
-    await hatVaults.setApprovers(0, [accounts[0], accounts[1]], [true, false]);
-    try {
-        await hatVaults.setApprovers(0, [accounts[0], accounts[1]], [true, false], {from: accounts[1]});
-        assert(false, 'cannot set approvers from non approver account');
-    } catch (ex) {
-      assertVMException(ex);
-    }
-    await hatVaults.setApprovers(0, [accounts[0]], [true]);
-  });
-
->>>>>>> 325ffe03
   it("claim", async () => {
     await setup(accounts);
    let someHash = "0x00000000000000000000000000000000000001";
