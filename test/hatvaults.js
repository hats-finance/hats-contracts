--- conflicted
+++ resolved
@@ -55,14 +55,9 @@
     //this function will increment 4 blocks in local testnet
     async function safeWithdraw(pid, amount, staker) {
       let currentBlockNumber = (await web3.eth.getBlock("latest")).number;
-<<<<<<< HEAD
 
       let withdrawPeriod  =  (await hatVaults.generalParameters()).withdrawPeriod;
       let safetyPeriod = (await hatVaults.generalParameters()).safetyPeriod;
-=======
-      let withdrawPeriod  =  await hatVaults.withdrawPeriod();
-      let safetyPeriod = await hatVaults.safetyPeriod();
->>>>>>> f5310c26
       while (currentBlockNumber % (withdrawPeriod.toNumber() + safetyPeriod.toNumber()) >= withdrawPeriod.toNumber()) {
          await utils.mineBlock();
          currentBlockNumber = (await web3.eth.getBlock("latest")).number;
