const IHATDiamond = artifacts.require("./IHATDiamond.sol");
const HATTokenMock = artifacts.require("./HATTokenMock.sol");
const ERC20Mock = artifacts.require("./ERC20Mock.sol");
const UniSwapV3RouterMock = artifacts.require("./UniSwapV3RouterMock.sol");
const TokenLockFactory = artifacts.require("./TokenLockFactory.sol");
const HATTokenLock = artifacts.require("./HATTokenLock.sol");
const PoolsManagerMock = artifacts.require("./PoolsManagerMock.sol");
const { deployHatVaults } = require("../scripts/hatvaultsdeploy.js");
const utils = require("./utils.js");
const ISwapRouter = new ethers.utils.Interface(UniSwapV3RouterMock.abi);


var hatVaults;
var hatToken;
var router;
var stakingToken;
var REWARD_PER_BLOCK = "10";
var REAL_REWARD_PER_BLOCK = "0.0161856448";
var tokenLockFactory;
let safeWithdrawBlocksIncrement = 3;
let hatVaultsExpectedHatsBalance;
const setup = async function(
  accounts,
  reward_per_block = REWARD_PER_BLOCK,
  startBlock = 0,
  bountyLevels = [],
  bountySplit = [0, 0, 0, 0, 0, 0],
  halvingAfterBlock = 10,
  routerReturnType = 0,
  allocPoint = 100,
  weth = false,
  rewardInVaults = 2500000
) {
  hatToken = await HATTokenMock.new(accounts[0], utils.TIME_LOCK_DELAY);
  stakingToken = await ERC20Mock.new("Staking", "STK");
  var wethAddress = utils.NULL_ADDRESS;
  if (weth) {
    wethAddress = stakingToken.address;
  }
  router = await UniSwapV3RouterMock.new(routerReturnType, wethAddress);
  var tokenLock = await HATTokenLock.new();
  tokenLockFactory = await TokenLockFactory.new(tokenLock.address);

  hatVaults = await IHATDiamond.at((await deployHatVaults(
    accounts[0],
    hatToken.address,
    web3.utils.toWei(reward_per_block),
    startBlock,
    halvingAfterBlock,
<<<<<<< HEAD
    router.address,
    tokenLockFactory.address,
    true
  )).address);
=======
    accounts[0],
    [router.address],
    tokenLockFactory.address
  );
>>>>>>> 75f7be22
  await utils.setMinter(hatToken, accounts[0], web3.utils.toWei((2500000 + rewardInVaults).toString()));
  await hatToken.mint(router.address, web3.utils.toWei("2500000"));
  await hatToken.mint(accounts[0], web3.utils.toWei(rewardInVaults.toString()));
  await hatToken.approve(hatVaults.address, web3.utils.toWei(rewardInVaults.toString()));
  await hatVaults.depositHATReward(web3.utils.toWei(rewardInVaults.toString()));
  hatVaultsExpectedHatsBalance = rewardInVaults;
  await hatVaults.addPool(
    allocPoint,
    stakingToken.address,
    accounts[1],
    bountyLevels,
    bountySplit,
    "_descriptionHash",
    [86400, 10]
  );
  await hatVaults.committeeCheckIn(0, { from: accounts[1] });
};

function assertVMException(error, expectedError="") {
  let condition =
    error.message.search("VM Exception") > -1 ||
    error.message.search("Transaction reverted") > -1;
  assert.isTrue(
    condition,
    "Expected a VM Exception, got this instead:" + error.message
  );
  if (expectedError) {
    assert(
      error.message === "VM Exception while processing transaction: reverted with reason string '" + expectedError + "'",
      "Expected error to be: " + expectedError + ", got this instead:" + error.message
    );
  }
}

contract("HatVaults", (accounts) => {
  //this function will increment 4 blocks in local testnet
  async function safeWithdraw(pid, amount, staker) {
    let withdrawPeriod = parseInt((
      await hatVaults.generalParameters()
    ).withdrawPeriod);
    let safetyPeriod = parseInt((
      await hatVaults.generalParameters()
    ).safetyPeriod);

    //increase time for the case there is already pending request ..so make sure start a new one..
    await utils.increaseTime(7 * 24 * 3600);
    await hatVaults.withdrawRequest(pid, { from: staker });
    //increase time for pending period
    await utils.increaseTime(7 * 24 * 3600);
    let currentTimeStamp = (await web3.eth.getBlock("latest")).timestamp;
    if (currentTimeStamp % (withdrawPeriod + safetyPeriod) >= withdrawPeriod) {
      await utils.increaseTime(
        (currentTimeStamp % (withdrawPeriod + safetyPeriod)) +
          safetyPeriod -
          withdrawPeriod
      );
    }
    return await hatVaults.withdraw(pid, amount, { from: staker });
  }

  async function advanceToSaftyPeriod() {
    let currentTimeStamp = (await web3.eth.getBlock("latest")).timestamp;

    let withdrawPeriod = parseInt((
      await hatVaults.generalParameters()
    ).withdrawPeriod);
    let safetyPeriod = parseInt((
      await hatVaults.generalParameters()
    ).safetyPeriod);

    if (currentTimeStamp % (withdrawPeriod + safetyPeriod) < withdrawPeriod) {
      await utils.increaseTime(
        withdrawPeriod - (currentTimeStamp % (withdrawPeriod + safetyPeriod))
      );
    }
  }

  //advanced time to a withdraw enable period
  async function advanceToNoneSaftyPeriod() {
    let currentTimeStamp = (await web3.eth.getBlock("latest")).timestamp;
    let withdrawPeriod = parseInt((
      await hatVaults.generalParameters()
    ).withdrawPeriod);
    let safetyPeriod = parseInt((
      await hatVaults.generalParameters()
    ).safetyPeriod);
    if (currentTimeStamp % (withdrawPeriod + safetyPeriod) >= withdrawPeriod) {
      await utils.increaseTime(
        (currentTimeStamp % (withdrawPeriod + safetyPeriod)) +
          safetyPeriod -
          withdrawPeriod
      );
    }
  }

  async function calculateExpectedReward(staker, operationBlocksIncrement = 0) {
    let currentBlockNumber = (await web3.eth.getBlock("latest")).number;
    let lastRewardBlock = (await hatVaults.poolInfos(0)).lastRewardBlock;
    let allocPoint = (await hatVaults.poolInfos(0)).allocPoint;
    let rewardPerShare = new web3.utils.BN(
      (await hatVaults.poolInfos(0)).rewardPerShare
    );
    let onee12 = new web3.utils.BN("1000000000000");
    let stakerAmount = new web3.utils.BN((await hatVaults.userInfo(0, staker)).shares);
    let globalUpdatesLen = await hatVaults.getGlobalPoolUpdatesLength();
    let totalAllocPoint = (
      await hatVaults.globalPoolUpdates(globalUpdatesLen - 1)
    ).totalAllocPoint;
    let poolReward = await hatVaults.getRewardForBlocksRange(
      lastRewardBlock,
      currentBlockNumber + 1 + operationBlocksIncrement,
      allocPoint,
      totalAllocPoint
    );
    let lpSupply = await stakingToken.balanceOf(hatVaults.address);
    rewardPerShare = rewardPerShare.add(poolReward.mul(onee12).div(lpSupply));
    let rewardDebt = new web3.utils.BN((await hatVaults.userInfo(0, staker)).rewardDebt);
    return stakerAmount
      .mul(rewardPerShare)
      .div(onee12)
      .sub(rewardDebt);
  }

  async function safeEmergencyWithdraw(pid, staker) {
    let withdrawPeriod = parseInt((
      await hatVaults.generalParameters()
    ).withdrawPeriod);
    let safetyPeriod = parseInt((
      await hatVaults.generalParameters()
    ).safetyPeriod);
    //increase time for the case there is already pending request ..so make sure start a new one..
    await utils.increaseTime(7 * 24 * 3600);
    await hatVaults.withdrawRequest(pid, { from: staker });
    //increase time for pending period
    await utils.increaseTime(7 * 24 * 3600);
    let currentTimeStamp = (await web3.eth.getBlock("latest")).timestamp;
    if (currentTimeStamp % (withdrawPeriod + safetyPeriod) >= withdrawPeriod) {
      await utils.increaseTime(
        (currentTimeStamp % (withdrawPeriod + safetyPeriod)) +
          safetyPeriod -
          withdrawPeriod
      );
    }
    return await hatVaults.emergencyWithdraw(pid, { from: staker });
  }

  async function unSafeEmergencyWithdraw(pid, staker) {
    let currentTimeStamp = (await web3.eth.getBlock("latest")).timestamp;
    let withdrawPeriod = parseInt((
      await hatVaults.generalParameters()
    ).withdrawPeriod);
    let safetyPeriod = parseInt((
      await hatVaults.generalParameters()
    ).safetyPeriod);
    if (currentTimeStamp % (withdrawPeriod + safetyPeriod) >= withdrawPeriod) {
      await utils.increaseTime(
        (currentTimeStamp % (withdrawPeriod + safetyPeriod)) +
          safetyPeriod -
          withdrawPeriod
      );
    }
    return await hatVaults.emergencyWithdraw(pid, { from: staker });
  }

  async function unSafeWithdraw(pid, amount, staker) {
    let currentTimeStamp = (await web3.eth.getBlock("latest")).timestamp;
    let withdrawPeriod = parseInt((
      await hatVaults.generalParameters()
    ).withdrawPeriod);
    let safetyPeriod = parseInt((
      await hatVaults.generalParameters()
    ).safetyPeriod);
    if (currentTimeStamp % (withdrawPeriod + safetyPeriod) >= withdrawPeriod) {
      await utils.increaseTime(
        (currentTimeStamp % (withdrawPeriod + safetyPeriod)) +
          safetyPeriod -
          withdrawPeriod
      );
    }
    return await hatVaults.withdraw(pid, amount, { from: staker });
  }

  it("constructor", async () => {
    await setup(accounts);
    assert.equal(await stakingToken.name(), "Staking");
    assert.equal(await hatVaults.owner(), accounts[0]);
  });

  it("setCommitte", async () => {
    await setup(accounts);
    assert.equal(await hatVaults.committees(0), accounts[1]);

    try {
      await hatVaults.setCommittee(0, utils.NULL_ADDRESS, {
        from: accounts[1],
      });
      assert(false, "cannot set zero address committee");
    } catch (ex) {
      assertVMException(ex, "HVE21");
    }

    await hatVaults.setCommittee(0, accounts[2], { from: accounts[1] });

    assert.equal(await hatVaults.committees(0), accounts[2]);

    try {
      await hatVaults.setCommittee(0, accounts[2], { from: accounts[1] });
      assert(false, "cannot set committee from non committee account");
    } catch (ex) {
      assertVMException(ex, "HVE01");
    }

    //set other pool with different committee
    let bountyLevels = [];
    let bountySplit = [0, 0, 0, 0, 0, 0];
    var stakingToken2 = await ERC20Mock.new("Staking", "STK");
    await hatVaults.addPool(
      100,
      stakingToken2.address,
      accounts[1],
      bountyLevels,
      bountySplit,
      "_descriptionHash",
      [86400, 10]
    );

    await hatVaults.setCommittee(1, accounts[1]);

    assert.equal(await hatVaults.committees(1), accounts[1]);
    var staker = accounts[1];
    await stakingToken2.approve(hatVaults.address, web3.utils.toWei("4"), {
      from: staker,
    });
    await stakingToken2.mint(staker, web3.utils.toWei("1"));
    try {
      await hatVaults.deposit(1, web3.utils.toWei("1"), { from: staker });
      assert(false, "cannot deposit before committee check in");
    } catch (ex) {
      assertVMException(ex, "HVE40");
    }

    try {
      await hatVaults.committeeCheckIn(1, { from: accounts[0] });
      assert(false, "only committee can check in");
    } catch (ex) {
      assertVMException(ex, "HVE01");
    }
    let tx = await hatVaults.committeeCheckIn(1, { from: accounts[1] });
    assert.equal(tx.logs[0].event, "CommitteeCheckedIn");
    assert.equal(tx.logs[0].args._pid, 1);

    await hatVaults.deposit(1, web3.utils.toWei("1"), { from: staker });

    try {
      await hatVaults.setCommittee(1, accounts[2]);
      assert(false, "committee already checked in");
    } catch (ex) {
      assertVMException(ex, "HVE22");
    }
    await hatVaults.setCommittee(1, accounts[2], { from: accounts[1] });
    await hatVaults.setCommittee(1, accounts[1], { from: accounts[2] });
  });

  it("dismiss can be called by anyone after 5 weeks delay", async () => {
    var staker = accounts[1];
    await setup(
      accounts,
      REWARD_PER_BLOCK,
      0,
      [0, 0, 0, 0],
      [8000, 1000, 100, 100, 100, 700]
    );

    await advanceToSaftyPeriod();
    await stakingToken.approve(hatVaults.address, web3.utils.toWei("1"), {
      from: staker,
    });
    await stakingToken.mint(staker, web3.utils.toWei("1"));
    await hatVaults.deposit(0, web3.utils.toWei("1"), { from: staker });
    await hatVaults.submitClaim(0, accounts[2], 3, {
      from: accounts[1],
    });
    try {
      await hatVaults.dismissClaim(0, { from: accounts[1] });
      assert(false, "only governance can dismiss before delay");
    } catch (ex) {
      assertVMException(ex, "HVE09");
    }
    await utils.increaseTime(1);
    await utils.increaseTime(5 * 7 * 24 * 60 * 60);
    await hatVaults.dismissClaim(0, { from: accounts[1] });
  });

  it("custom bountyLevels with 0", async () => {
    var staker = accounts[1];
    await setup(
      accounts,
      REWARD_PER_BLOCK,
      0,
      [0, 0, 0, 0],
      [8000, 1000, 100, 100, 100, 700]
    );
    assert.equal((await hatVaults.getBountyLevels(0)).length, 4);
    assert.equal((await hatVaults.getBountyLevels(0))[0].toString(), "0");
    assert.equal((await hatVaults.getBountyLevels(0))[1].toString(), "0");
    assert.equal((await hatVaults.getBountyLevels(0))[2].toString(), "0");
    assert.equal((await hatVaults.getBountyLevels(0))[3].toString(), "0");
    tx = await hatVaults.setPendingBountyLevels(
      0,
      [1500, 3000, 4500, 9000, 0],
      { from: accounts[1] }
    );
    assert.equal(tx.logs[0].event, "SetPendingBountyLevels");
    assert.equal(tx.logs[0].args._pid, 0);
    assert.equal(tx.logs[0].args._bountyLevels[1], 3000);

    await utils.increaseTime(1);
    await utils.increaseTime(3600 * 24 * 2);
    tx = await hatVaults.setBountyLevels(0, { from: accounts[1] });
    assert.equal(tx.logs[0].args._bountyLevels[4], 0);
    await advanceToSaftyPeriod();
    await stakingToken.approve(hatVaults.address, web3.utils.toWei("1"), {
      from: staker,
    });
    await stakingToken.mint(staker, web3.utils.toWei("1"));
    await hatVaults.deposit(0, web3.utils.toWei("1"), { from: staker });
    await hatVaults.submitClaim(0, accounts[2], 4, {
      from: accounts[1],
    });
    await hatVaults.dismissClaim(0);
    await hatVaults.submitClaim(0, accounts[2], 4, {
      from: accounts[1],
    });
    assert.equal(
      await stakingToken.balanceOf(hatVaults.address),
      web3.utils.toWei("1")
    );
    await hatVaults.approveClaim(0);
    assert.equal(
      await stakingToken.balanceOf(hatVaults.address),
      web3.utils.toWei("1")
    );
  });

  it("custom bountySplit and bountyLevels", async () => {
    try {
      await setup(
        accounts,
        REWARD_PER_BLOCK,
        0,
        [3000, 5000, 7000, 9000],
        [9000, 0, 200, 0, 100, 800]
      );
      assert(false, "cannot init with rewardSplit > 10000");
    } catch (ex) {
      assertVMException(ex, "HVE29");
    }

    try {
      await setup(
        accounts,
        REWARD_PER_BLOCK,
        0,
        [3000, 5000, 7000, 9000],
        [8000, 0, 100, 0, 100, 700]
      );
      assert(false, "cannot init with rewardSplit < 10000");
    } catch (ex) {
      assertVMException(ex, "HVE29");
    }

    try {
      await setup(
        accounts,
        REWARD_PER_BLOCK,
        0,
        [3000, 5000, 7000, 11000],
        [8000, 0, 100, 0, 100, 800]
      );
      assert(false, "cannot init with rewardLevel > 10000");
    } catch (ex) {
      assertVMException(ex, "HVE33");
    }

    await setup(
      accounts,
      REWARD_PER_BLOCK,
      0,
      [3000, 5000, 7000, 9000],
      [8000, 1000, 100, 100, 100, 700]
    );
    assert.equal((await hatVaults.getBountyLevels(0)).length, 4);
    assert.equal(
      (await hatVaults.getBountyLevels(0))[0].toString(),
      "3000"
    );
    assert.equal(
      (await hatVaults.getBountyLevels(0))[1].toString(),
      "5000"
    );
    assert.equal(
      (await hatVaults.getBountyLevels(0))[2].toString(),
      "7000"
    );
    assert.equal(
      (await hatVaults.getBountyLevels(0))[3].toString(),
      "9000"
    );
    assert.equal(
      (await hatVaults.getBountyInfo(0)).bountySplit.hacker.toString(),
      "1000"
    );
    assert.equal(
      (
        await hatVaults.getBountyInfo(0)
      ).bountySplit.hackerVested.toString(),
      "8000"
    );

    assert.equal(
      (
        await hatVaults.getBountyInfo(0)
      ).bountySplit.committee.toString(),
      "100"
    );
    assert.equal(
      (await hatVaults.getBountyInfo(0)).bountySplit.swapAndBurn.toString(),
      "100"
    );
    assert.equal(
      (
        await hatVaults.getBountyInfo(0)
      ).bountySplit.governanceHat.toString(),
      "100"
    );
    assert.equal(
      (
        await hatVaults.getBountyInfo(0)
      ).bountySplit.hackerHat.toString(),
      "700"
    );

    try {
      await hatVaults.setPendingBountyLevels(
        0,
        [1500, 3000, 4500, 9000, 11000],
        { from: accounts[1] }
      );
      assert(false, "bounty level can't be more than 10000");
    } catch (ex) {
      assertVMException(ex, "HVE33");
    }
    try {
      await hatVaults.setPendingBountyLevels(
        0,
        [1500, 3000, 4500, 9000, 10000],
        { from: accounts[2] }
      );
      assert(false, "only committee");
    } catch (ex) {
      assertVMException(ex, "HVE01");
    }
    try {
      await hatVaults.setBountyLevels(0, { from: accounts[1] });
      assert(false, "no pending");
    } catch (ex) {
      assertVMException(ex, "HVE19");
    }
    try {
      await hatVaults.setPendingBountyLevels(
        0,
        [1500, 3000, 4500, 9000, 10000],
        { from: accounts[1] }
      );
      assert(false, "bounty level should be less than 10000");
    } catch (ex) {
      assertVMException(ex, "HVE33");
    }
    tx = await hatVaults.setPendingBountyLevels(
      0,
      [1500, 3000, 4500, 9000, 9999],
      { from: accounts[1] }
    );
    assert.equal(tx.logs[0].event, "SetPendingBountyLevels");
    assert.equal(tx.logs[0].args._pid, 0);
    assert.equal(tx.logs[0].args._bountyLevels[1], 3000);

    await utils.increaseTime(1);
    try {
      await hatVaults.setBountyLevels(0, { from: accounts[1] });
      assert(false, "no delay yet");
    } catch (ex) {
      assertVMException(ex, "HVE20");
    }
    await utils.increaseTime(3600 * 24 * 2);
    try {
      await hatVaults.setBountyLevels(0, { from: accounts[0] });
      assert(false, "onlyCommittee");
    } catch (ex) {
      assertVMException(ex, "HVE01");
    }
    tx = await hatVaults.setBountyLevels(0, { from: accounts[1] });
    assert.equal(tx.logs[0].event, "SetBountyLevels");
    assert.equal(tx.logs[0].args._pid, 0);
    assert.equal(tx.logs[0].args._bountyLevels[1], 3000);

    await advanceToNoneSaftyPeriod();

    try {
      await hatVaults.setBountySplit(0, [7000, 0, 1000, 1100, 0, 901]);
      assert(false, "cannot init with bountySplit > 10000");
    } catch (ex) {
      assertVMException(ex, "HVE29");
    }
    await hatVaults.setBountySplit(0, [6000, 0, 1000, 2200, 0, 800]);
    assert.equal((await hatVaults.getBountyLevels(0)).length, 5);
    assert.equal(
      (await hatVaults.getBountyLevels(0))[0].toString(),
      "1500"
    );
    assert.equal(
      (await hatVaults.getBountyLevels(0))[1].toString(),
      "3000"
    );
    assert.equal(
      (await hatVaults.getBountyLevels(0))[2].toString(),
      "4500"
    );
    assert.equal(
      (await hatVaults.getBountyLevels(0))[3].toString(),
      "9000"
    );
    assert.equal(
      (await hatVaults.getBountyLevels(0))[4].toString(),
      "9999"
    );
    assert.equal(
      (await hatVaults.getBountyInfo(0)).bountySplit.hacker.toString(),
      "0"
    );
    assert.equal(
      (
        await hatVaults.getBountyInfo(0)
      ).bountySplit.hackerVested.toString(),
      "6000"
    );

    assert.equal(
      (
        await hatVaults.getBountyInfo(0)
      ).bountySplit.committee.toString(),
      "1000"
    );
    assert.equal(
      (await hatVaults.getBountyInfo(0)).bountySplit.swapAndBurn.toString(),
      "2200"
    );
    assert.equal(
      (
        await hatVaults.getBountyInfo(0)
      ).bountySplit.hackerHat.toString(),
      "800"
    );
    await advanceToSaftyPeriod();
    await hatVaults.submitClaim(0, accounts[2], 4, {
      from: accounts[1],
    });
    try {
      await hatVaults.setPendingBountyLevels(0, [], { from: accounts[1] });
      assert(false, "there is already pending approval");
    } catch (ex) {
      assertVMException(ex, "HVE02");
    }
    try {
      await hatVaults.setBountySplit(0, [6000, 0, 1000, 1100, 1, 800]);
      assert(false, "cannot set split while there is pending approval");
    } catch (ex) {
      assertVMException(ex, "HVE02");
    }
    await hatVaults.dismissClaim(0);
    try {
      await hatVaults.setBountySplit(0, [6000, 0, 1000, 1100, 1, 800]);
      assert(false, "cannot set split while in safety period");
    } catch (ex) {
      assertVMException(ex, "HVE03");
    }
    await advanceToNoneSaftyPeriod();

    await hatVaults.setBountySplit(0, [6000, 0, 1000, 1000, 1200, 800]);

    await hatVaults.setPendingBountyLevels(0, [], { from: accounts[1] });

    await utils.increaseTime(24 * 3600 * 2);
    await hatVaults.setBountyLevels(0, { from: accounts[1] });
    assert.equal((await hatVaults.getBountyLevels(0)).length, 4);
    assert.equal(
      (await hatVaults.getBountyLevels(0))[0].toString(),
      "2000"
    );
    assert.equal(
      (await hatVaults.getBountyLevels(0))[1].toString(),
      "4000"
    );
    assert.equal(
      (await hatVaults.getBountyLevels(0))[2].toString(),
      "6000"
    );
    assert.equal(
      (await hatVaults.getBountyLevels(0))[3].toString(),
      "8000"
    );
  });

  it("zero totalAllocPoints", async () => {
    await setup(
      accounts,
      REWARD_PER_BLOCK,
      0,
      [3000, 5000, 7000, 9000],
      [8000, 1000, 100, 100, 100, 700],
      10,
      0,
      0
    );

    var staker = accounts[1];

    await stakingToken.approve(hatVaults.address, web3.utils.toWei("1"), {
      from: staker,
    });

    await stakingToken.mint(staker, web3.utils.toWei("1"));
    assert.equal(await stakingToken.balanceOf(staker), web3.utils.toWei("1"));
    assert.equal(await hatToken.balanceOf(hatVaults.address), web3.utils.toWei(hatVaultsExpectedHatsBalance.toString()));

    await hatVaults.deposit(0, web3.utils.toWei("1"), { from: staker });
    await hatVaults.updatePool(0);
  });

  it("deposit less than 1e6", async () => {
    await setup(accounts);
    var staker = accounts[1];

    await stakingToken.approve(hatVaults.address, web3.utils.toWei("1"), {
      from: staker,
    });

    await stakingToken.mint(staker, web3.utils.toWei("1"));
    assert.equal(await stakingToken.balanceOf(staker), web3.utils.toWei("1"));
    assert.equal(await hatToken.balanceOf(hatVaults.address), web3.utils.toWei(hatVaultsExpectedHatsBalance.toString()));

    try {
      await hatVaults.deposit(0, "999999", { from: staker });
      assert(false, "cannot deposit less than 1e6");
    } catch (ex) {
      assertVMException(ex, "HVE27");
    }
    await hatVaults.deposit(0, "1000000", { from: staker });
    assert.equal(await stakingToken.balanceOf(hatVaults.address), "1000000");
  });

  it("withdrawn", async () => {
    await setup(accounts);
    var staker = accounts[1];

    await stakingToken.approve(hatVaults.address, web3.utils.toWei("1"), {
      from: staker,
    });

    await stakingToken.mint(staker, web3.utils.toWei("1"));
    assert.equal(await stakingToken.balanceOf(staker), web3.utils.toWei("1"));
    assert.equal(await hatToken.balanceOf(hatVaults.address), web3.utils.toWei(hatVaultsExpectedHatsBalance.toString()));
    await hatVaults.setPool(0, 100, true, true, "_descriptionHash");
    try {
      await hatVaults.deposit(0, web3.utils.toWei("1"), { from: staker });
      assert(false, "cannot deposit to paused pool");
    } catch (ex) {
      assertVMException(ex, "HVE26");
    }
    await hatVaults.setPool(0, 100, true, false, "_descriptionHash");
    try {
      await hatVaults.deposit(0, "999999", { from: staker });
      assert(false, "cannot deposit less than 1e6");
    } catch (ex) {
      assertVMException(ex, "HVE27");
    }
    await hatVaults.deposit(0, web3.utils.toWei("1"), { from: staker });
    await utils.increaseTime(7 * 24 * 3600);
    await advanceToSaftyPeriod();
    await hatVaults.submitClaim(0, accounts[2], 3, {
      from: accounts[1],
    });

    try {
      await safeWithdraw(0, web3.utils.toWei("1"), staker);
      assert(false, "cannot withdraw while pending approval exists");
    } catch (ex) {
      assertVMException(ex, "HVE02");
    }

    await hatVaults.dismissClaim(0);
    let currentBlockNumber = (await web3.eth.getBlock("latest")).number;

    let lastRewardBlock = (await hatVaults.poolInfos(0)).lastRewardBlock;
    let rewardPerShare = new web3.utils.BN(
      (await hatVaults.poolInfos(0)).rewardPerShare
    );
    let onee12 = new web3.utils.BN("1000000000000");
    let stakeVaule = new web3.utils.BN(web3.utils.toWei("1"));
    let totalAllocPoint = 100;
    let poolReward = await hatVaults.getRewardForBlocksRange(
      lastRewardBlock,
      currentBlockNumber + 1 + safeWithdrawBlocksIncrement,
      100,
      totalAllocPoint
    );
    rewardPerShare = rewardPerShare.add(poolReward.mul(onee12).div(stakeVaule));
    let expectedReward = stakeVaule.mul(rewardPerShare).div(onee12);
    await safeWithdraw(0, web3.utils.toWei("1"), staker);
    //staker  get stake back
    assert.equal(await stakingToken.balanceOf(staker), web3.utils.toWei("1"));
    assert.equal(
      (await hatToken.balanceOf(staker)).toString(),
      expectedReward.toString()
    );
    //withdraw with 0
    await safeWithdraw(0, 0, staker);
    assert.equal(await stakingToken.balanceOf(staker), web3.utils.toWei("1"));
    assert.equal(
      (await hatToken.balanceOf(staker)).toString(),
      expectedReward.toString()
    );
  });

  it("setWithdrawSafetyPeriod", async () => {
    await setup(accounts);
    try {
      await hatVaults.setWithdrawSafetyPeriod(60 * 60, 60 * 30, {
        from: accounts[1],
      });
      assert(false, "only gov");
    } catch (ex) {
      assertVMException(ex, "LibDiamond: Must be contract owner");
    }

    try {
      await hatVaults.setWithdrawSafetyPeriod(60 * 60 - 1, 60 * 30);
      assert(false, "withdraw period must be >= 1 hour");
    } catch (ex) {
      assertVMException(ex, "HVE12");
    }

    try {
      await hatVaults.setWithdrawSafetyPeriod(60 * 60, 60 * 60 * 6 + 1);
      assert(false, "safety period must be <= 6 hours");
    } catch (ex) {
      assertVMException(ex, "HVE13");
    }

    var tx = await hatVaults.setWithdrawSafetyPeriod(60 * 60, 60 * 30);

    assert.equal((await hatVaults.generalParameters()).withdrawPeriod, 60 * 60);
    assert.equal((await hatVaults.generalParameters()).safetyPeriod, 60 * 30);
    assert.equal(tx.logs[0].event, "SetWithdrawSafetyPeriod");
    assert.equal(tx.logs[0].args._withdrawPeriod, 60 * 60);
    assert.equal(tx.logs[0].args._safetyPeriod, 60 * 30);

    var staker = accounts[1];

    await stakingToken.approve(hatVaults.address, web3.utils.toWei("1"), {
      from: staker,
    });

    await stakingToken.mint(staker, web3.utils.toWei("1"));
    assert.equal(await stakingToken.balanceOf(staker), web3.utils.toWei("1"));
    assert.equal(await hatToken.balanceOf(hatVaults.address), web3.utils.toWei(hatVaultsExpectedHatsBalance.toString()));
    await hatVaults.deposit(0, web3.utils.toWei("1"), { from: staker });
    await utils.increaseTime(7 * 24 * 3600);

    let withdrawPeriod = 60 * 60;
    let safetyPeriod = 60 * 30;

    let currentTimeStamp = (await web3.eth.getBlock("latest")).timestamp;

    if (currentTimeStamp % (withdrawPeriod + safetyPeriod) < withdrawPeriod) {
      await utils.increaseTime(
        withdrawPeriod - (currentTimeStamp % (withdrawPeriod + safetyPeriod))
      );
    }

    await hatVaults.submitClaim(0, accounts[2], 3, {
      from: accounts[1],
    });
    try {
      await safeWithdraw(0, web3.utils.toWei("1"), staker);
      assert(false, "cannot withdraw while pending approval exists");
    } catch (ex) {
      assertVMException(ex, "HVE02");
    }

    await hatVaults.dismissClaim(0);
    let currentBlockNumber = (await web3.eth.getBlock("latest")).number;

    let lastRewardBlock = (await hatVaults.poolInfos(0)).lastRewardBlock;
    let rewardPerShare = new web3.utils.BN(
      (await hatVaults.poolInfos(0)).rewardPerShare
    );
    let onee12 = new web3.utils.BN("1000000000000");
    let stakeVaule = new web3.utils.BN(web3.utils.toWei("1"));
    let totalAllocPoint = 100;
    let poolReward = await hatVaults.getRewardForBlocksRange(
      lastRewardBlock,
      currentBlockNumber + 1 + safeWithdrawBlocksIncrement,
      100,
      totalAllocPoint
    );
    rewardPerShare = rewardPerShare.add(poolReward.mul(onee12).div(stakeVaule));
    let expectedReward = stakeVaule.mul(rewardPerShare).div(onee12);
    await safeWithdraw(0, web3.utils.toWei("1"), staker);
    //staker  get stake back
    assert.equal(await stakingToken.balanceOf(staker), web3.utils.toWei("1"));
    assert.equal(
      (await hatToken.balanceOf(staker)).toString(),
      expectedReward.toString()
    );
    //withdraw with 0
    await safeWithdraw(0, 0, staker);
    assert.equal(await stakingToken.balanceOf(staker), web3.utils.toWei("1"));
    assert.equal(
      (await hatToken.balanceOf(staker)).toString(),
      expectedReward.toString()
    );
  });

  it("set withdrawn request params ", async () => {
    await setup(accounts);
    assert.equal(
      (await hatVaults.generalParameters()).withdrawRequestEnablePeriod,
      7 * 24 * 3600
    );
    assert.equal(
      (await hatVaults.generalParameters()).withdrawRequestPendingPeriod,
      7 * 24 * 3600
    );
    try {
      await hatVaults.setWithdrawRequestParams(
        90 * 24 * 3600 + 1,
        7 * 24 * 3600
      );
      assert(false, "pending period must be <= 90 days");
    } catch (ex) {
      assertVMException(ex, "HVE07");
    }

    try {
      await hatVaults.setWithdrawRequestParams(1, 6 * 60 * 60 - 1);
      assert(false, "enable period must be >= 6 hour");
    } catch (ex) {
      assertVMException(ex, "HVE08");
    }

    try {
      await hatVaults.setWithdrawRequestParams(1, 60 * 24 * 3600, {
        from: accounts[4],
      });
      assert(false, "only gov");
    } catch (ex) {
      assertVMException(ex, "LibDiamond: Must be contract owner");
    }
    await hatVaults.setWithdrawRequestParams(1, 60 * 24 * 3600, {
      from: accounts[0],
    });
    assert.equal(
      (await hatVaults.generalParameters()).withdrawRequestPendingPeriod,
      1
    );
    assert.equal(
      (await hatVaults.generalParameters()).withdrawRequestEnablePeriod,
      60 * 24 * 3600
    );
  });

  it("deposit cancel withdrawn request ", async () => {
    await setup(accounts);
    var staker = accounts[1];

    await stakingToken.approve(hatVaults.address, web3.utils.toWei("2"), {
      from: staker,
    });

    await stakingToken.mint(staker, web3.utils.toWei("2"));
    assert.equal(await stakingToken.balanceOf(staker), web3.utils.toWei("2"));
    assert.equal(await hatToken.balanceOf(hatVaults.address), web3.utils.toWei(hatVaultsExpectedHatsBalance.toString()));
    await hatVaults.deposit(0, web3.utils.toWei("1"), { from: staker });
    await utils.increaseTime(7 * 24 * 3600);
    await advanceToNoneSaftyPeriod();
    await hatVaults.withdrawRequest(0, { from: staker });
    await hatVaults.deposit(0, web3.utils.toWei("1"), { from: staker });
    await utils.increaseTime(7 * 24 * 3600);
    try {
      await hatVaults.withdraw(0, web3.utils.toWei("0.5"), { from: staker });
      assert(false, "deposit cancel withdrawRequest");
    } catch (ex) {
      assertVMException(ex, "HVE30");
    }
  });

  it("withdrawn request ", async () => {
    await setup(accounts);
    var staker = accounts[1];

    await stakingToken.approve(hatVaults.address, web3.utils.toWei("2"), {
      from: staker,
    });

    await stakingToken.mint(staker, web3.utils.toWei("2"));
    assert.equal(await stakingToken.balanceOf(staker), web3.utils.toWei("2"));
    assert.equal(await hatToken.balanceOf(hatVaults.address), web3.utils.toWei(hatVaultsExpectedHatsBalance.toString()));
    await hatVaults.deposit(0, web3.utils.toWei("1"), { from: staker });
    await utils.increaseTime(7 * 24 * 3600);
    await advanceToNoneSaftyPeriod();
    try {
      await hatVaults.withdraw(0, web3.utils.toWei("1"), { from: staker });
      assert(false, "cannot withdraw without request");
    } catch (ex) {
      assertVMException(ex, "HVE30");
    }

    try {
      await hatVaults.emergencyWithdraw(0, { from: staker });
      assert(false, "cannot emergencyWithdraw without request");
    } catch (ex) {
      assertVMException(ex, "HVE30");
    }
    await hatVaults.withdrawRequest(0, { from: staker });
    assert.equal(
      await hatVaults.withdrawEnableStartTime(0, staker),
      (await web3.eth.getBlock("latest")).timestamp + 7 * 24 * 3600
    );

    try {
      await hatVaults.withdraw(0, web3.utils.toWei("1"), { from: staker });
      assert(false, "request is pending");
    } catch (ex) {
      assertVMException(ex, "HVE30");
    }

    try {
      await hatVaults.emergencyWithdraw(0, { from: staker });
      assert(false, "request is pending");
    } catch (ex) {
      assertVMException(ex, "HVE30");
    }
    await utils.increaseTime(7 * 24 * 3600);
    try {
      await hatVaults.withdrawRequest(0, { from: staker });
      assert(false, "there is already pending request");
    } catch (ex) {
      assertVMException(ex, "HVE25");
    }

    await hatVaults.withdraw(0, web3.utils.toWei("0.5"), { from: staker });
    assert.equal(await hatVaults.withdrawEnableStartTime(0, staker), 0);
    try {
      await hatVaults.emergencyWithdraw(0, { from: staker });
      assert(false, "no pending request");
    } catch (ex) {
      assertVMException(ex, "HVE30");
    }
    await hatVaults.withdrawRequest(0, { from: staker });
    await utils.increaseTime(7 * 24 * 3600);
    await hatVaults.emergencyWithdraw(0, { from: staker });
    assert.equal(await hatVaults.withdrawEnableStartTime(0, staker), 0);
    await hatVaults.deposit(0, web3.utils.toWei("1"), { from: staker });
    await hatVaults.withdrawRequest(0, { from: staker });
    try {
      await hatVaults.withdrawRequest(0, { from: staker });
      assert(false, "there is already pending request");
    } catch (ex) {
      assertVMException(ex, "HVE25");
    }
    await utils.increaseTime(7 * 24 * 3600);
    try {
      await hatVaults.withdrawRequest(0, { from: staker });
      assert(false, "there is already pending request");
    } catch (ex) {
      assertVMException(ex, "HVE25");
    }
    await utils.increaseTime(7 * 24 * 3600);
    //request is now expired so can request again.
    await hatVaults.withdrawRequest(0, { from: staker });
  });

  it("Set fee and fee setter", async () => {
    await setup(accounts);
    try {
      await hatVaults.setFeeSetter(accounts[1], {
        from: accounts[1],
      });
      assert(false, "only gov");
    } catch (ex) {
      assertVMException(ex, "LibDiamond: Must be contract owner");
    }

    try {
      await hatVaults.setPoolFee(0, 100, {
        from: accounts[1],
      });
      assert(false, "only governance when fee setter is 0");
    } catch (ex) {
      assertVMException(ex, "HVE35");
    }

    var tx = await hatVaults.setPoolFee(0, 100);
    assert.equal((await hatVaults.poolInfos(0)).fee, 100);
    assert.equal(tx.logs[0].event, "SetPoolFee");
    assert.equal(tx.logs[0].args._pid, 0);
    assert.equal(tx.logs[0].args._newFee, 100);

    tx = await hatVaults.setFeeSetter(accounts[1]);

    assert.equal((await hatVaults.feeSetter()), accounts[1]);
    assert.equal(tx.logs[0].event, "SetFeeSetter");
    assert.equal(tx.logs[0].args._newFeeSetter, accounts[1]);
    
    try {
      await hatVaults.setPoolFee(0, 100);
      assert(false, "only fee setter");
    } catch (ex) {
      assertVMException(ex, "HVE35");
    }

    try {
      await hatVaults.setPoolFee(0, 201, {
        from: accounts[1],
      });
      assert(false, "fee must be lower than or equal to 2%");
    } catch (ex) {
      assertVMException(ex, "HVE36");
    }

    tx = await hatVaults.setPoolFee(0, 200, {
      from: accounts[1],
    });

    assert.equal((await hatVaults.poolInfos(0)).fee, 200);
    assert.equal(tx.logs[0].event, "SetPoolFee");
    assert.equal(tx.logs[0].args._pid, 0);
    assert.equal(tx.logs[0].args._newFee, 200);
    
    var staker = accounts[2];
    await stakingToken.approve(hatVaults.address, web3.utils.toWei("1"), {
      from: staker,
    });
    await stakingToken.mint(staker, web3.utils.toWei("1"));
    await hatVaults.deposit(0, web3.utils.toWei("1"), { from: staker });
    await utils.increaseTime(7 * 24 * 3600);

    let governanceBalance = await stakingToken.balanceOf(accounts[0]);

    await safeWithdraw(0, web3.utils.toWei("1"), staker);

    // Staker got back the reward minus the fee
    assert.equal(await stakingToken.balanceOf(staker), web3.utils.toWei("0.98"));
    // Governance received the fee
    assert.equal((await stakingToken.balanceOf(accounts[0])).toString(), governanceBalance.add(new web3.utils.BN(web3.utils.toWei("0.02"))).toString());
  });

  it("Emergency withdraw fee", async () => {
    await setup(accounts);

    tx = await hatVaults.setPoolFee(0, 200);

    assert.equal((await hatVaults.poolInfos(0)).fee, 200);
    assert.equal(tx.logs[0].event, "SetPoolFee");
    assert.equal(tx.logs[0].args._pid, 0);
    assert.equal(tx.logs[0].args._newFee, 200);
    
    var staker = accounts[2];
    await stakingToken.approve(hatVaults.address, web3.utils.toWei("1"), {
      from: staker,
    });
    await stakingToken.mint(staker, web3.utils.toWei("1"));
    await hatVaults.deposit(0, web3.utils.toWei("1"), { from: staker });
    await utils.increaseTime(7 * 24 * 3600);

    let governanceBalance = await stakingToken.balanceOf(accounts[0]);

    await safeEmergencyWithdraw(0, staker);

    // Staker got back the reward minus the fee
    assert.equal(await stakingToken.balanceOf(staker), web3.utils.toWei("0.98"));
    // Governance received the fee
    assert.equal((await stakingToken.balanceOf(accounts[0])).toString(), governanceBalance.add(new web3.utils.BN(web3.utils.toWei("0.02"))).toString());
  });

  it("stake", async () => {
    await setup(accounts);
    var staker = accounts[1];
    try {
      await hatVaults.deposit(0, web3.utils.toWei("1"), { from: staker });
      assert(false, "cannot stake without approve");
    } catch (ex) {
      assertVMException(ex);
    }
    await stakingToken.approve(hatVaults.address, web3.utils.toWei("1"), {
      from: staker,
    });
    try {
      await hatVaults.deposit(0, 1000, { from: staker });
      assert(false, "do not have enough tokens to stake");
    } catch (ex) {
      assertVMException(ex, "HVE27");
    }
    await stakingToken.mint(staker, web3.utils.toWei("1"));
    assert.equal(await stakingToken.balanceOf(staker), web3.utils.toWei("1"));
    assert.equal(await hatToken.balanceOf(hatVaults.address), web3.utils.toWei(hatVaultsExpectedHatsBalance.toString()));
    await hatVaults.deposit(0, web3.utils.toWei("1"), { from: staker });
    assert.equal(await hatToken.balanceOf(hatVaults.address), web3.utils.toWei(hatVaultsExpectedHatsBalance.toString()));
    await utils.increaseTime(7 * 24 * 3600);
    assert.equal(await stakingToken.balanceOf(staker), 0);
    assert.equal(
      await stakingToken.balanceOf(hatVaults.address),
      web3.utils.toWei("1")
    );
    //withdraw
    assert.equal(await hatToken.balanceOf(staker), 0);

    let currentBlockNumber = (await web3.eth.getBlock("latest")).number;

    let lastRewardBlock = (await hatVaults.poolInfos(0)).lastRewardBlock;
    let rewardPerShare = new web3.utils.BN(
      (await hatVaults.poolInfos(0)).rewardPerShare
    );
    let onee12 = new web3.utils.BN("1000000000000");
    let stakeVaule = new web3.utils.BN(web3.utils.toWei("1"));
    let totalAllocPoint = 100;
    let poolReward = await hatVaults.getRewardForBlocksRange(
      lastRewardBlock,
      currentBlockNumber + 1 + safeWithdrawBlocksIncrement,
      100,
      totalAllocPoint
    );
    rewardPerShare = rewardPerShare.add(poolReward.mul(onee12).div(stakeVaule));
    let expectedReward = stakeVaule.mul(rewardPerShare).div(onee12);

    await safeWithdraw(0, web3.utils.toWei("1"), staker);
    //staker get stake back
    assert.equal(await stakingToken.balanceOf(staker), web3.utils.toWei("1"));
    assert.equal(
      (await hatToken.balanceOf(staker)).toString(),
      expectedReward.toString()
    );
    //withdraw with 0
    await safeWithdraw(0, 0, staker);
    assert.equal(await stakingToken.balanceOf(staker), web3.utils.toWei("1"));
    assert.equal(
      (await hatToken.balanceOf(staker)).toString(),
      expectedReward.toString()
    );
  });

  it("claim reward", async () => {
    await setup(accounts);
    var staker = accounts[1];
    await stakingToken.approve(hatVaults.address, web3.utils.toWei("4"), {
      from: staker,
    });
    await stakingToken.mint(staker, web3.utils.toWei("1"));
    await hatVaults.deposit(0, web3.utils.toWei("1"), { from: staker });
    assert.equal(await hatToken.balanceOf(hatVaults.address), web3.utils.toWei(hatVaultsExpectedHatsBalance.toString()));

    assert.equal(await hatToken.balanceOf(staker), 0);

    let expectedReward = await calculateExpectedReward(staker);
    assert.equal(await hatToken.balanceOf(hatVaults.address), web3.utils.toWei(hatVaultsExpectedHatsBalance.toString()));

    try {
      await hatVaults.calcClaimBounty(0, 10);
      assert(false, "severity is not in range");
    } catch (ex) {
      assertVMException(ex, "HVE06");
    }
    await hatVaults.claimReward(0, { from: staker });
    assert.equal(await hatToken.balanceOf(hatVaults.address), web3.utils.toWei(hatVaultsExpectedHatsBalance.toString()));
    assert.equal(
      (await hatToken.balanceOf(staker)).toString(),
      expectedReward.toString()
    );
    assert.equal(await stakingToken.balanceOf(staker), 0);
    assert.equal(
      await stakingToken.balanceOf(hatVaults.address),
      web3.utils.toWei("1")
    );
  });

  it("multiple stakes from same account", async () => {
    await setup(
      accounts,
      REAL_REWARD_PER_BLOCK,
      (await web3.eth.getBlock("latest")).number,
      [],
      [0, 0, 0, 0, 0, 0],
      10000
    );
    var staker = accounts[1];
    await stakingToken.approve(hatVaults.address, web3.utils.toWei("4"), {
      from: staker,
    });
    await stakingToken.mint(staker, web3.utils.toWei("1"));
    await hatVaults.deposit(0, web3.utils.toWei("1"), { from: staker });

    assert.equal(await hatToken.balanceOf(staker), 0);

    // Deposit redeemed existing reward
    await stakingToken.mint(staker, web3.utils.toWei("1"));
    let expectedReward = await calculateExpectedReward(staker);
    var tx = await hatVaults.deposit(0, web3.utils.toWei("1"), {
      from: staker,
    });
    assert.equal(tx.logs[0].event, "SendReward");
    assert.equal(tx.logs[0].args.amount.toString(), expectedReward.toString());
    assert.equal(tx.logs[0].args.user, staker);
    assert.equal(tx.logs[0].args.pid, 0);
    assert.isFalse(tx.logs[0].args.amount.eq(0));
    assert.equal(
      (await hatToken.balanceOf(staker)).toString(),
      expectedReward.toString()
    );

    await stakingToken.mint(staker, web3.utils.toWei("1"));
    expectedReward = await calculateExpectedReward(staker);
    var balanceOfStakerBefore = await hatToken.balanceOf(staker);
    await hatVaults.deposit(0, web3.utils.toWei("1"), { from: staker });
    assert.equal(
      (await hatToken.balanceOf(staker)).toString(),
      expectedReward.add(balanceOfStakerBefore).toString()
    );

    // Deposit redeemed existing reward
    await utils.increaseTime(7 * 24 * 3600);
    await stakingToken.mint(staker, web3.utils.toWei("1"));
    expectedReward = await calculateExpectedReward(staker);
    balanceOfStakerBefore = await hatToken.balanceOf(staker);
    await hatVaults.deposit(0, web3.utils.toWei("1"), { from: staker });
    assert.equal(
      (await hatToken.balanceOf(staker)).toString(),
      expectedReward.add(balanceOfStakerBefore).toString()
    );
    assert.equal(await stakingToken.balanceOf(staker), 0);
    assert.equal(
      await stakingToken.balanceOf(hatVaults.address),
      web3.utils.toWei("4")
    );
    await utils.increaseTime(7 * 24 * 3600);
    //withdraw
    expectedReward = await calculateExpectedReward(
      staker,
      safeWithdrawBlocksIncrement
    );
    balanceOfStakerBefore = await hatToken.balanceOf(staker);
    await safeWithdraw(0, web3.utils.toWei("4"), staker);
    //staker  get stake back
    assert.equal(
      (await stakingToken.balanceOf(staker)).toString(),
      web3.utils.toWei("4").toString()
    );
    assert.equal(
      (await hatToken.balanceOf(staker)).toString(),
      expectedReward.add(balanceOfStakerBefore).toString()
    );
  });

  it("hat reward withdraw all balance if reward larger than balance", async () => {
    await setup(
      accounts,
      REAL_REWARD_PER_BLOCK,
      (await web3.eth.getBlock("latest")).number,
      [],
      [0, 0, 0, 0, 0, 0],
      10000,
      0,
      100,
      false,
      0
    );
    var staker = accounts[1];
    await stakingToken.approve(hatVaults.address, web3.utils.toWei("4"), {
      from: staker,
    });
    await stakingToken.mint(staker, web3.utils.toWei("1"));
    await hatVaults.deposit(0, web3.utils.toWei("1"), { from: staker });

    assert.equal(await hatToken.balanceOf(staker), 0);

    // Deposit redeemed existing reward
    await stakingToken.mint(staker, web3.utils.toWei("1"));
    let expectedReward = await calculateExpectedReward(staker);
    await utils.setMinter(hatToken, accounts[0], expectedReward);
    await hatToken.mint(accounts[0], expectedReward);
    await hatToken.approve(hatVaults.address, expectedReward);
    await hatVaults.depositHATReward(expectedReward);
    hatVaultsExpectedHatsBalance = expectedReward;

    var tx = await hatVaults.deposit(0, web3.utils.toWei("1"), {
      from: staker,
    });
    assert.equal(tx.logs[0].event, "SendReward");
    assert.equal(tx.logs[0].args.amount.toString(), expectedReward.toString());
    assert.equal(tx.logs[0].args.user, staker);
    assert.equal(tx.logs[0].args.pid, 0);
    assert.isFalse(tx.logs[0].args.amount.eq(0));
    assert.equal(
      (await hatToken.balanceOf(staker)).toString(),
      expectedReward.toString()
    );

    await stakingToken.mint(staker, web3.utils.toWei("1"));
    expectedReward = await calculateExpectedReward(staker);

    await utils.setMinter(hatToken, accounts[0], expectedReward);
    await hatToken.mint(accounts[0], expectedReward);
    await hatToken.approve(hatVaults.address, expectedReward);
    await hatVaults.depositHATReward(expectedReward);
    hatVaultsExpectedHatsBalance = expectedReward;

    var balanceOfStakerBefore = await hatToken.balanceOf(staker);
    await hatVaults.deposit(0, web3.utils.toWei("1"), { from: staker });
    assert.equal(
      (await hatToken.balanceOf(staker)).toString(),
      expectedReward.add(balanceOfStakerBefore).toString()
    );

    // Deposit redeemed existing reward
    await utils.increaseTime(7 * 24 * 3600);
    await stakingToken.mint(staker, web3.utils.toWei("1"));
    expectedReward = await calculateExpectedReward(staker);

    await utils.setMinter(hatToken, accounts[0], expectedReward);
    await hatToken.mint(accounts[0], expectedReward);
    await hatToken.approve(hatVaults.address, expectedReward);
    await hatVaults.depositHATReward(expectedReward);
    hatVaultsExpectedHatsBalance = expectedReward;

    balanceOfStakerBefore = await hatToken.balanceOf(staker);
    await hatVaults.deposit(0, web3.utils.toWei("1"), { from: staker });
    assert.equal(
      (await hatToken.balanceOf(staker)).toString(),
      expectedReward.add(balanceOfStakerBefore).toString()
    );
    assert.equal(await stakingToken.balanceOf(staker), 0);
    assert.equal(
      await stakingToken.balanceOf(hatVaults.address),
      web3.utils.toWei("4")
    );
    await utils.increaseTime(7 * 24 * 3600);
    //withdraw
    await hatVaults.updatePool(0);
    balanceOfStakerBefore = await hatToken.balanceOf(staker);
    expectedReward = await calculateExpectedReward(
      staker,
      safeWithdrawBlocksIncrement
    );
    await utils.setMinter(hatToken, accounts[0], expectedReward.div(new web3.utils.BN("2")));
    await hatToken.mint(accounts[0], expectedReward.div(new web3.utils.BN("2")));
    await hatToken.approve(hatVaults.address, expectedReward.div(new web3.utils.BN("2")));
    await hatVaults.depositHATReward(expectedReward.div(new web3.utils.BN("2")));
    hatVaultsExpectedHatsBalance = expectedReward.div(new web3.utils.BN("2"));
    // try {
    //       await safeWithdraw(0,web3.utils.toWei("4"),staker);
    //       assert(false, 'not enough hat tokens to pay');
    //     } catch (ex) {
    //       assertVMException(ex);
    //   }
    await safeWithdraw(0, web3.utils.toWei("4"), staker);
    //staker get stake back
    assert.equal(
      (await stakingToken.balanceOf(staker)).toString(),
      web3.utils.toWei("4").toString()
    );
    assert.equal(
      (await hatToken.balanceOf(staker)).toString(),
      expectedReward.div(new web3.utils.BN("2")).add(balanceOfStakerBefore).toString()
    );
    assert.equal((await hatToken.balanceOf(hatVaults.address)).toString(), "0");
  });

  it("getMultiplier - from below startblock will revert ", async () => {
    await setup(accounts, REWARD_PER_BLOCK, 1);
    try {
      await hatVaults.getMultiplier(0, 1);
      assert(false, "from below startblock will revert ");
    } catch (ex) {
      assertVMException(ex);
    }
    await setup(accounts, REWARD_PER_BLOCK, 0);
    assert.equal((await hatVaults.getMultiplier(0, 1)).toNumber(), 4413);
  });

  it("getMultiplier - from must be <= to", async () => {
    await setup(accounts, REWARD_PER_BLOCK, 0);
    try {
      await hatVaults.getMultiplier(1, 0);
      assert(false, "from must be <= to");
    } catch (ex) {
      assertVMException(ex);
    }
    assert.equal((await hatVaults.getMultiplier(0, 0)).toNumber(), 0);
  });

  it("setRewardMultipliers", async () => {
    var rewardMultipliers = [...Array(24)].map(
      () => (Math.random() * 10000) | 0
    );

    await setup(accounts, REWARD_PER_BLOCK, 0);
    try {
      await hatVaults.setRewardMultipliers(rewardMultipliers, {
        from: accounts[1],
      });
      assert(false, "LibDiamond: Must be contract owner");
    } catch (ex) {
      assertVMException(ex, "LibDiamond: Must be contract owner");
    }

    let tx = await hatVaults.setRewardMultipliers(rewardMultipliers);
    assert.equal(tx.logs[0].event, "SetRewardMultipliers");
    let eventRewardMultipliers = tx.logs[0].args._rewardMultipliers;
    for (let i = 0; i < eventRewardMultipliers.length; i++) {
      eventRewardMultipliers[i] = parseInt(eventRewardMultipliers[i].toString());
      assert.equal(tx.logs[0].args._rewardMultipliers[i], rewardMultipliers[i]);
    }

    assert.equal(
      (await hatVaults.getMultiplier(0, 10)).toNumber(),
      rewardMultipliers[0] * 10
    );
    assert.equal(
      (await hatVaults.getMultiplier(0, 15)).toNumber(),
      rewardMultipliers[0] * 10 + rewardMultipliers[1] * 5
    );
    assert.equal(
      (await hatVaults.getMultiplier(0, 20)).toNumber(),
      rewardMultipliers[0] * 10 + rewardMultipliers[1] * 10
    );
    var multiplier = 0;
    for (let i = 0; i < 24; i++) {
      multiplier += rewardMultipliers[i] * 10;
    }
    assert.equal(
      (await hatVaults.getMultiplier(0, 1000)).toNumber(),
      multiplier
    );
  });

  it("getMultiplier - ", async () => {
    var rewardMultipliers = [
      4413,
      4413,
      8825,
      7788,
      6873,
      6065,
      5353,
      4724,
      4169,
      3679,
      3247,
      2865,
      2528,
      2231,
      1969,
      1738,
      1534,
      1353,
      1194,
      1054,
      930,
      821,
      724,
      639,
    ];
    await setup(accounts, REWARD_PER_BLOCK, 0);
    assert.equal(
      (await hatVaults.getMultiplier(0, 10)).toNumber(),
      rewardMultipliers[0] * 10
    );
    assert.equal(
      (await hatVaults.getMultiplier(0, 15)).toNumber(),
      rewardMultipliers[0] * 10 + rewardMultipliers[1] * 5
    );
    assert.equal(
      (await hatVaults.getMultiplier(0, 20)).toNumber(),
      rewardMultipliers[0] * 10 + rewardMultipliers[1] * 10
    );
    var multiplier = 0;
    for (let i = 0; i < 24; i++) {
      multiplier += rewardMultipliers[i] * 10;
    }

    assert.equal(
      (await hatVaults.getMultiplier(0, 1000)).toNumber(),
      multiplier
    );
    var staker = accounts[1];
    assert.equal((await hatVaults.pendingReward(0, staker)).toNumber(), 0);
  });

  it("pendingReward + getRewardPerBlock", async () => {
    await setup(accounts);
    var staker = accounts[1];
    assert.equal((await hatVaults.pendingReward(0, staker)).toNumber(), 0);
    await stakingToken.approve(hatVaults.address, web3.utils.toWei("4"), {
      from: staker,
    });
    await stakingToken.mint(staker, web3.utils.toWei("1"));
    await hatVaults.deposit(0, web3.utils.toWei("1"), { from: staker });
    await utils.increaseTime(7 * 24 * 3600);
    assert.equal(
      (await hatVaults.pendingReward(0, staker)).toString(),
      (await hatVaults.getRewardPerBlock(1)).toString()
    );
    var currentBlockNumber = (await web3.eth.getBlock("latest")).number;
    var multiplier = await hatVaults.getMultiplier(
      currentBlockNumber,
      currentBlockNumber + 1
    );
    assert.equal(
      (await hatVaults.getRewardPerBlock(0)).toString(),
      multiplier * REWARD_PER_BLOCK
    );
  });

  it("emergency withdraw", async () => {
    await setup(accounts);
    var staker = accounts[1];
    var staker2 = accounts[3];
    await stakingToken.approve(hatVaults.address, web3.utils.toWei("1"), {
      from: staker,
    });
    await stakingToken.approve(hatVaults.address, web3.utils.toWei("1"), {
      from: staker2,
    });
    await stakingToken.mint(staker, web3.utils.toWei("1"));
    await stakingToken.mint(staker2, web3.utils.toWei("1"));

    //stake
    await hatVaults.deposit(0, web3.utils.toWei("1"), { from: staker });
    assert.equal(await hatToken.balanceOf(hatVaults.address), web3.utils.toWei(hatVaultsExpectedHatsBalance.toString()));

    assert.equal(await hatToken.balanceOf(staker), 0);
    await utils.increaseTime(7 * 24 * 3600);

    assert.equal(await stakingToken.balanceOf(staker), 0);
    let stakerAmount = await hatVaults.getStakedAmount(0, staker);
    assert.equal(stakerAmount.toString(), web3.utils.toWei("1"));

    // Can emergency withdraw 1 token
    assert.equal(await stakingToken.balanceOf(staker), 0);
    try {
      await unSafeEmergencyWithdraw(0, staker);
      assert(false, "cannot emergency withdraw");
    } catch (ex) {
      assertVMException(ex, "HVE30");
    }

    await safeEmergencyWithdraw(0, staker);
    assert.equal(await hatToken.balanceOf(hatVaults.address), web3.utils.toWei(hatVaultsExpectedHatsBalance.toString()));

    assert.equal(web3.utils.fromWei(await stakingToken.balanceOf(staker)), 1);

    //Can emergency withdraw only once
    try {
      await safeEmergencyWithdraw(0, staker);
      assert(false, "Can emergency withdraw only once");
    } catch (ex) {
      assertVMException(ex, "HVE42");
    }
    assert.equal(await hatToken.balanceOf(hatVaults.address), web3.utils.toWei(hatVaultsExpectedHatsBalance.toString()));

    assert.equal(web3.utils.fromWei(await stakingToken.balanceOf(staker)), 1);
    try {
      await hatVaults.withdraw(0, 1, { from: staker });
      assert(false, "cannot withdraw after emergency withdraw");
    } catch (ex) {
      assertVMException(ex, "HVE41");
    }
  });

  it("approve + stake + exit", async () => {
    await setup(
      accounts,
      REAL_REWARD_PER_BLOCK,
      (await web3.eth.getBlock("latest")).number,
      [],
      [0, 0, 0, 0, 0, 0],
      10000
    );

    var staker = accounts[4];
    var staker2 = accounts[3];
    await stakingToken.approve(hatVaults.address, web3.utils.toWei("1"), {
      from: staker,
    });
    await stakingToken.approve(hatVaults.address, web3.utils.toWei("1"), {
      from: staker2,
    });
    await stakingToken.mint(staker, web3.utils.toWei("1"));
    await stakingToken.mint(staker2, web3.utils.toWei("1"));
    await advanceToSaftyPeriod();
    await hatVaults.submitClaim(0, accounts[2], 3, {
      from: accounts[1],
    });
    try {
      await hatVaults.approveClaim(0);
      assert(false, "lpbalance is zero");
    } catch (ex) {
      assertVMException(ex, "HVE28");
    }
    await hatVaults.dismissClaim(0);

    //stake
    await hatVaults.deposit(0, web3.utils.toWei("1"), { from: staker });
    assert.equal(await hatToken.balanceOf(hatVaults.address), web3.utils.toWei(hatVaultsExpectedHatsBalance.toString()));

    //exit
    assert.equal(await hatToken.balanceOf(staker), 0);
    await utils.increaseTime(7 * 24 * 3600);
    await advanceToNoneSaftyPeriod();
    try {
      await hatVaults.submitClaim(0, accounts[2], 3, {
        from: accounts[1],
      });
      assert(false, "none safety period");
    } catch (ex) {
      assertVMException(ex, "HVE05");
    }
    await advanceToSaftyPeriod();
    try {
      await hatVaults.submitClaim(0, accounts[2], 4, {
        from: accounts[1],
      });
      assert(false, "severity is out of range");
    } catch (ex) {
      assertVMException(ex, "HVE06");
    }

    try {
      await hatVaults.submitClaim(0, utils.NULL_ADDRESS, 3, {
        from: accounts[1],
      });
      assert(false, "beneficiary is zero");
    } catch (ex) {
      assertVMException(ex, "HVE04");
    }

    try {
      await hatVaults.submitClaim(0, accounts[2], 3, {
        from: accounts[2],
      });
      assert(false, "only committee");
    } catch (ex) {
      assertVMException(ex, "HVE01");
    }

    try {
      await hatVaults.approveClaim(0);
      assert(false, "there is no pending approval");
    } catch (ex) {
      assertVMException(ex, "HVE10");
    }

    var tx = await hatVaults.submitClaim(0, accounts[2], 3, {
      from: accounts[1],
    });

    try {
      await hatVaults.submitClaim(0, accounts[2], 3, {
        from: accounts[1],
      });
      assert(false, "there is already pending approval");
    } catch (ex) {
      assertVMException(ex, "HVE02");
    }
    assert.equal(tx.logs[0].event, "ClaimSubmitted");
    tx = await hatVaults.approveClaim(0);
    assert.equal(await hatToken.balanceOf(hatVaults.address), web3.utils.toWei(hatVaultsExpectedHatsBalance.toString()));
    assert.equal(tx.logs[1].event, "ClaimApproved");

    currentBlockNumber = (await web3.eth.getBlock("latest")).number;
    await hatVaults.deposit(0, web3.utils.toWei("1"), { from: staker2 });

    assert.equal(await stakingToken.balanceOf(staker), 0);
    let stakerAmount = await hatVaults.getStakedAmount(0, staker);
    assert.equal(stakerAmount.toString(), web3.utils.toWei("1"));
    tx = await safeWithdraw(0, stakerAmount, staker);

    assert.equal(stakerAmount.toString(), web3.utils.toWei("1"));

    assert.equal(tx.logs[0].event, "SendReward");
    let totalReward = tx.logs[0].args.amount;

    assert.equal(
      web3.utils.fromWei(await stakingToken.balanceOf(staker)),
      "0.2"
    );
    stakerAmount = await hatVaults.getStakedAmount(0, staker2);
    tx = await safeWithdraw(0, stakerAmount, staker2);
    assert.equal(tx.logs[0].event, "SendReward");
    totalReward = totalReward.add(tx.logs[0].args.amount);
    assert.equal(
      (await hatToken.balanceOf(hatVaults.address)).toString(),
      new web3.utils.BN(web3.utils.toWei(hatVaultsExpectedHatsBalance.toString()))
      .sub(totalReward)
      .toString()
    );
    assert.equal(
      web3.utils.fromWei(await stakingToken.balanceOf(staker2)),
      "1"
    );
  }).timeout(40000);

  it("approve+ stake simple check rewards", async () => {
    await setup(
      accounts,
      REAL_REWARD_PER_BLOCK,
      0,
      [],
      [0, 0, 0, 0, 0, 0],
      10000
    );
    var staker = accounts[4];
    await stakingToken.approve(hatVaults.address, web3.utils.toWei("1"), {
      from: staker,
    });
    await stakingToken.mint(staker, web3.utils.toWei("1"));

    //stake
    await hatVaults.deposit(0, web3.utils.toWei("1"), { from: staker });

    assert.equal(await hatToken.balanceOf(staker), 0);
    await utils.increaseTime(7 * 24 * 3600);
    await advanceToSaftyPeriod();
    await hatVaults.submitClaim(0, accounts[2], 3, {
      from: accounts[1],
    });
    var tx = await hatVaults.approveClaim(0);
    assert.equal(tx.logs[1].event, "ClaimApproved");
    let stakerAmount = await hatVaults.getStakedAmount(0, staker);
    assert.equal(stakerAmount.toString(), web3.utils.toWei("1"));
    tx = await safeWithdraw(0, stakerAmount, staker);
    assert.equal(tx.logs[0].event, "SendReward");
    assert.equal(
      (await hatToken.balanceOf(hatVaults.address)).toString(),
      new web3.utils.BN(web3.utils.toWei(hatVaultsExpectedHatsBalance.toString())).sub(tx.logs[0].args.amount).toString()
    );
    assert.equal(
      web3.utils.fromWei(await stakingToken.balanceOf(staker)),
      "0.2"
    );
  });

  it("emergencyWithdraw after approve and check reward", async () => {
    await setup(
      accounts,
      REAL_REWARD_PER_BLOCK,
      0,
      [],
      [0, 0, 0, 0, 0, 0],
      10000
    );
    var staker = accounts[1];
    var staker2 = accounts[3];
    await stakingToken.approve(hatVaults.address, web3.utils.toWei("2"), {
      from: staker,
    });
    await stakingToken.approve(hatVaults.address, web3.utils.toWei("1"), {
      from: staker2,
    });
    await stakingToken.mint(staker, web3.utils.toWei("2"));
    await stakingToken.mint(staker2, web3.utils.toWei("1"));

    //stake
    await hatVaults.deposit(0, web3.utils.toWei("1"), { from: staker });
    await hatVaults.deposit(0, web3.utils.toWei("1"), { from: staker2 });

    await utils.increaseTime(7 * 24 * 3600);
    await advanceToSaftyPeriod();
    await hatVaults.submitClaim(0, accounts[2], 3, {
      from: accounts[1],
    });
    await hatVaults.approveClaim(0);
    await safeEmergencyWithdraw(0, staker);
    await hatVaults.deposit(0, web3.utils.toWei("1"), { from: staker });
    var tx = await safeWithdraw(0, web3.utils.toWei("1"), staker2);
    assert.equal(tx.logs[0].event, "SendReward");
    tx = await safeWithdraw(0, web3.utils.toWei("1"), staker);
    assert.equal(tx.logs[0].event, "SendReward");
    assert.isFalse(tx.logs[0].args.amount.eq(0));
  }).timeout(40000);

  it("emergencyWithdraw after approve", async () => {
    await setup(
      accounts,
      REAL_REWARD_PER_BLOCK,
      (await web3.eth.getBlock("latest")).number,
      [],
      [0, 0, 0, 0, 0, 0],
      10000
    );
    currentBlockNumber = (await web3.eth.getBlock("latest")).number;
    var staker = accounts[1];
    var staker2 = accounts[3];
    await stakingToken.approve(hatVaults.address, web3.utils.toWei("2"), {
      from: staker,
    });
    await stakingToken.approve(hatVaults.address, web3.utils.toWei("1"), {
      from: staker2,
    });
    await stakingToken.mint(staker, web3.utils.toWei("2"));
    await stakingToken.mint(staker2, web3.utils.toWei("1"));

    //stake
    await hatVaults.deposit(0, web3.utils.toWei("1"), { from: staker });
    //exit
    assert.equal(await hatToken.balanceOf(staker), 0);
    assert.equal(await hatToken.balanceOf(hatVaults.address), web3.utils.toWei(hatVaultsExpectedHatsBalance.toString()));

    await utils.increaseTime(7 * 24 * 3600);
    await advanceToSaftyPeriod();
    await hatVaults.submitClaim(0, accounts[2], 3, {
      from: accounts[1],
    });
    var tx = await hatVaults.approveClaim(0);
    assert.equal(tx.logs[1].event, "ClaimApproved");
    tx = await safeEmergencyWithdraw(0, staker);

    assert.equal(tx.logs[0].args.amount.toString(), web3.utils.toWei("0.2"));
    await hatVaults.deposit(0, web3.utils.toWei("1"), { from: staker2 });
    assert.equal(await hatToken.balanceOf(staker2), 0);

    tx = await safeEmergencyWithdraw(0, staker2);
    assert.equal(tx.logs[0].args.amount.toString(), web3.utils.toWei("1"));

    await hatVaults.deposit(0, web3.utils.toWei("1"), { from: staker });
    tx = await safeWithdraw(0, web3.utils.toWei("1"), staker);
    assert.equal(tx.logs[0].event, "SendReward");
    assert.isFalse(tx.logs[0].args.amount.eq(0));
    assert.equal(
      (await hatToken.balanceOf(hatVaults.address)).toString(),
      new web3.utils.BN(web3.utils.toWei(hatVaultsExpectedHatsBalance.toString())).sub(tx.logs[0].args.amount).toString()
    );
  });

  it("enable farming  + 2xapprove+ exit", async () => {
    await setup(accounts);
    var staker = accounts[4];
    await stakingToken.approve(hatVaults.address, web3.utils.toWei("1"), {
      from: staker,
    });
    await stakingToken.mint(staker, web3.utils.toWei("1"));
    //start farming
    //stake
    await hatVaults.deposit(0, web3.utils.toWei("1"), { from: staker });
    await utils.increaseTime(7 * 24 * 3600);
    //exit
    assert.equal(await hatToken.balanceOf(staker), 0);
    await advanceToSaftyPeriod();
    await hatVaults.submitClaim(0, accounts[2], 1, {
      from: accounts[1],
    });
    await hatVaults.approveClaim(0);
    await advanceToSaftyPeriod();
    await hatVaults.submitClaim(0, accounts[2], 1, {
      from: accounts[1],
    });
    await hatVaults.approveClaim(0);
    await advanceToNoneSaftyPeriod();

    let currentBlockNumber = (await web3.eth.getBlock("latest")).number;
    let lastRewardBlock = (await hatVaults.poolInfos(0)).lastRewardBlock;
    let rewardPerShare = new web3.utils.BN(
      (await hatVaults.poolInfos(0)).rewardPerShare
    );
    let onee12 = new web3.utils.BN("1000000000000");
    let stakeVaule = new web3.utils.BN(web3.utils.toWei("1"));

    let poolReward = await hatVaults.getRewardForBlocksRange(
      lastRewardBlock,
      currentBlockNumber + 1 + safeWithdrawBlocksIncrement,
      100,
      100
    );
    rewardPerShare = rewardPerShare.add(poolReward.mul(onee12).div(stakeVaule));
    let expectedReward = stakeVaule.mul(rewardPerShare).div(onee12);
    await safeWithdraw(0, web3.utils.toWei("1"), staker);
    assert.equal(
      (await stakingToken.balanceOf(staker)).toString(),
      "360000000000000000"
    ); //(0.6)*(0.6)

    let balanceOfStakerHats = await hatToken.balanceOf(staker);
    assert.equal(balanceOfStakerHats.toString(), expectedReward);
  });

  it("deposit + withdraw after time end (bdp bug)", async () => {
    await setup(accounts, "100000", (await web3.eth.getBlock("latest")).number);
    var staker = accounts[1];

    await stakingToken.approve(hatVaults.address, web3.utils.toWei("1"), {
      from: staker,
    });
    await stakingToken.mint(staker, web3.utils.toWei("1"));
    await hatVaults.deposit(0, web3.utils.toWei("1"), { from: staker });
    //withdraw
    //increase blocks and mine all blocks
    var allBlocksOfFarm = 2500000 / 100000; // rewardsAllocatedToFarm/rewardPerBlock
    for (var i = 0; i < allBlocksOfFarm; i++) {
      await utils.increaseTime(1);
    }
    try {
      await hatVaults.massUpdatePools(0, 2);
      assert(false, "massUpdatePools not in range");
    } catch (ex) {
      assertVMException(ex, "HVE38");
    }
    await hatVaults.massUpdatePools(0, 1);
    await safeWithdraw(0, web3.utils.toWei("1"), staker);

    //staker  get stake back
    assert.equal(await stakingToken.balanceOf(staker), web3.utils.toWei("1"));
    //and get all rewards
    assert.equal(
      (await hatToken.balanceOf(staker)).toString(),
      web3.utils.toWei("2500000").toString()
    );
  });

  it("approve + swapBurnSend", async () => {
    await setup(
      accounts,
      REWARD_PER_BLOCK,
      0,
      [],
      [8000, 1000, 0, 250, 350, 400]
    );
    var staker = accounts[4];
    await stakingToken.approve(hatVaults.address, web3.utils.toWei("1"), {
      from: staker,
    });
    await stakingToken.mint(staker, web3.utils.toWei("1"));
    await hatVaults.deposit(0, web3.utils.toWei("1"), { from: staker });
    assert.equal(await hatToken.balanceOf(staker), 0);
    await utils.increaseTime(7 * 24 * 3600);
    let path = ethers.utils.solidityPack(["address", "uint24", "address", "uint24", "address"], [stakingToken.address, 0, utils.NULL_ADDRESS, 0, hatToken.address]);
    let amountToSwapAndBurn = await hatVaults.swapAndBurns(0);
    let amountForHackersHatRewards = await hatVaults.hackersHatRewards(accounts[2], 0);
    let amount = amountToSwapAndBurn.add(amountForHackersHatRewards).add(await hatVaults.governanceHatRewards(0));
    let payload = ISwapRouter.encodeFunctionData("exactInput", [[path, hatVaults.address, 0, amount.toString(), 0]]);

    try {
      await hatVaults.swapBurnSend(0, accounts[2], 0, router.address, payload);
      assert(false, "cannot swapBurnSend before approve");
    } catch (ex) {
      assertVMException(ex, "HVE24");
    }
    await advanceToSaftyPeriod();
    await hatVaults.submitClaim(0, accounts[2], 3, {
      from: accounts[1],
    });
    await hatVaults.approveClaim(0);
    await stakingToken.approveDisable(true);
    try {
      await hatVaults.swapBurnSend(0, accounts[2], 0, router.address, payload);
      assert(false, "approve disabled");
    } catch (ex) {
      assertVMException(ex, "HVE31");
    }
    await stakingToken.approveDisable(false);
    await stakingToken.approveZeroDisable(true);
    try {
      await hatVaults.swapBurnSend(0, accounts[2], 0, router.address, payload);
      assert(false, "approve to 0 disabled");
    } catch (ex) {
      assertVMException(ex, "HVE37");
    }
    await stakingToken.approveZeroDisable(false);
    amountToSwapAndBurn = await hatVaults.swapAndBurns(0);
    amountForHackersHatRewards = await hatVaults.hackersHatRewards(accounts[2], 0);
    amount = amountToSwapAndBurn.add(amountForHackersHatRewards).add(await hatVaults.governanceHatRewards(0));
    payload = ISwapRouter.encodeFunctionData("exactInput", [[path, hatVaults.address, 0, amount.toString(), 0]]);
    var tx = await hatVaults.swapBurnSend(0, accounts[2], 0, router.address, payload);
    assert.equal(await stakingToken.allowance(hatVaults.address, (await router.address)), 0);
    assert.equal(tx.logs[0].event, "SwapAndBurn");
    var expectedHatBurned = new web3.utils.BN(web3.utils.toWei("0.8"))
      .mul(new web3.utils.BN("250"))
      .div(new web3.utils.BN(10000));
    assert.equal(
      tx.logs[0].args._amountBurned.toString(),
      expectedHatBurned.toString()
    );
    assert.equal(tx.logs[2].event, "SwapAndSend");
    var vestingTokenLock = await HATTokenLock.at(tx.logs[2].args._tokenLock);
    assert.equal(
      await vestingTokenLock.owner(),
      "0x000000000000000000000000000000000000dEaD"
    );
    assert.equal(
      (await hatToken.balanceOf(vestingTokenLock.address)).toString(),
      tx.logs[2].args._amountReceived.toString()
    );
    var expectedHackerReward = new web3.utils.BN(web3.utils.toWei("0.8"))
      .mul(new web3.utils.BN(4))
      .div(new web3.utils.BN(100));
    assert.equal(
      tx.logs[2].args._amountReceived.toString(),
      expectedHackerReward.toString()
    );
    assert.equal(await vestingTokenLock.canDelegate(), true);
    await vestingTokenLock.delegate(accounts[4], { from: accounts[2] });
    try {
      await vestingTokenLock.cancelLock();
      assert(false, "cannot cancel lock");
    } catch (ex) {
      assertVMException(ex);
    }
    assert.equal(
      await hatToken.delegates(vestingTokenLock.address),
      accounts[4]
    );
    try {
      await hatVaults.swapBurnSend(0, accounts[2], 0, router.address, payload);
      assert(false, "cannot swapBurnSend twice");
    } catch (ex) {
      assertVMException(ex, "HVE24");
    }
  });

  it("approve + swapBurnSend weth pool", async () => {
    await setup(
      accounts,
      REWARD_PER_BLOCK,
      0,
      [],
      [8000, 1000, 0, 250, 350, 400],
      10,
      0,
      100,
      stakingToken.address
    );
    assert.equal(await router.WETH9(), stakingToken.address);
    var staker = accounts[4];
    await stakingToken.approve(hatVaults.address, web3.utils.toWei("1"), {
      from: staker,
    });
    await stakingToken.mint(staker, web3.utils.toWei("1"));
    await hatVaults.deposit(0, web3.utils.toWei("1"), { from: staker });
    assert.equal(await hatToken.balanceOf(staker), 0);
    await utils.increaseTime(7 * 24 * 3600);
    await advanceToSaftyPeriod();
    await hatVaults.submitClaim(0, accounts[2], 3, {
      from: accounts[1],
    });
    await hatVaults.approveClaim(0);
    await stakingToken.approveDisable(true);

    await stakingToken.approveDisable(false);
    let path = ethers.utils.solidityPack(["address", "uint24", "address"], [stakingToken.address, 0, hatToken.address]);
    let amountToSwapAndBurn = await hatVaults.swapAndBurns(0);
    let amountForHackersHatRewards = await hatVaults.hackersHatRewards(accounts[2], 0);
    let amount = amountToSwapAndBurn.add(amountForHackersHatRewards).add(await hatVaults.governanceHatRewards(0));
    let payload = ISwapRouter.encodeFunctionData("exactInput", [[path, hatVaults.address, 0, amount.toString(), 0]]);
    var tx = await hatVaults.swapBurnSend(0, accounts[2], 0, router.address, payload);
    assert.equal(tx.logs[0].event, "SwapAndBurn");
    var expectedHatBurned = new web3.utils.BN(web3.utils.toWei("0.8"))
      .mul(new web3.utils.BN("250"))
      .div(new web3.utils.BN(10000));
    assert.equal(
      tx.logs[0].args._amountBurned.toString(),
      expectedHatBurned.toString()
    );
    assert.equal(tx.logs[2].event, "SwapAndSend");
    var vestingTokenLock = await HATTokenLock.at(tx.logs[2].args._tokenLock);
    assert.equal(
      (await hatToken.balanceOf(vestingTokenLock.address)).toString(),
      tx.logs[2].args._amountReceived.toString()
    );
    var expectedHackerReward = new web3.utils.BN(web3.utils.toWei("0.8"))
      .mul(new web3.utils.BN(4))
      .div(new web3.utils.BN(100));
    assert.equal(
      tx.logs[2].args._amountReceived.toString(),
      expectedHackerReward.toString()
    );
  });

  it("approve+ swapBurnSend with HAT Pool", async () => {
    await setup(accounts);
    var staker = accounts[4];
    await hatVaults.addPool(
      100,
      hatToken.address,
      accounts[1],
      [],
      [0, 0, 0, 0, 0, 0],
      "_descriptionHash",
      [86400, 10]
    );
    await hatToken.approve(hatVaults.address, web3.utils.toWei("1"), {
      from: staker,
    });
    await utils.setMinter(hatToken, accounts[0], web3.utils.toWei("1"));
    await hatToken.mint(staker, web3.utils.toWei("1"));
    await hatVaults.committeeCheckIn(1, { from: accounts[1] });
    await hatVaults.deposit(1, web3.utils.toWei("1"), { from: staker });
    assert.equal(await hatToken.balanceOf(staker), 0);
    assert.equal(
      await hatToken.balanceOf(hatVaults.address),
      web3.utils.toWei((hatVaultsExpectedHatsBalance + 1).toString())
    );

    await utils.increaseTime(7 * 24 * 3600);
    let path = ethers.utils.solidityPack(["address", "uint24", "address", "uint24", "address"], [stakingToken.address, 0, utils.NULL_ADDRESS, 0, hatToken.address]);
    let amountToSwapAndBurn = await hatVaults.swapAndBurns(0);
    let amountForHackersHatRewards = await hatVaults.hackersHatRewards(accounts[2], 0);
    let amount = amountToSwapAndBurn.add(amountForHackersHatRewards).add(await hatVaults.governanceHatRewards(0));
    let payload = ISwapRouter.encodeFunctionData("exactInput", [[path, hatVaults.address, 0, amount.toString(), 0]]);
    try {
      await hatVaults.swapBurnSend(0, accounts[2], 0, router.address, payload);
      assert(false, "cannot swapBurnSend before approve");
    } catch (ex) {
      assertVMException(ex, "HVE24");
    }
    await advanceToSaftyPeriod();
    await hatVaults.submitClaim(1, accounts[2], 3, {
      from: accounts[1],
    });
    await hatVaults.approveClaim(1);
    assert.equal(await hatToken.balanceOf(accounts[0]), 0);
    amountToSwapAndBurn = await hatVaults.swapAndBurns(0);
    amountForHackersHatRewards = await hatVaults.hackersHatRewards(accounts[2], 0);
    amount = amountToSwapAndBurn.add(amountForHackersHatRewards).add(await hatVaults.governanceHatRewards(0));
    payload = ISwapRouter.encodeFunctionData("exactInput", [[path, hatVaults.address, 0, amount.toString(), 0]]);
    var tx = await hatVaults.swapBurnSend(1, accounts[2], 0, router.address, payload);
    //gov gets 10% out of 80% of the vault value
    assert.equal(
      (await hatToken.balanceOf(accounts[0])).toString(),
      web3.utils.toWei("0.08")
    );
    assert.equal(tx.logs[0].event, "SwapAndBurn");
    var expectedHatBurned = 0; //default hat burned is 0
    assert.equal(tx.logs[0].args._amountBurned.toString(), expectedHatBurned);
    assert.equal(tx.logs[2].event, "SwapAndSend");
    var vestingTokenLock = await HATTokenLock.at(tx.logs[2].args._tokenLock);
    assert.equal(
      (await hatToken.balanceOf(vestingTokenLock.address)).toString(),
      tx.logs[2].args._amountReceived.toString()
    );
    var expectedHackerReward = new web3.utils.BN(web3.utils.toWei("1"))
      .mul(new web3.utils.BN(4))
      .div(new web3.utils.BN(100));
    assert.equal(
      tx.logs[2].args._amountReceived.toString(),
      expectedHackerReward.toString()
    );
    assert.equal(await vestingTokenLock.canDelegate(), true);
    await vestingTokenLock.delegate(accounts[4], { from: accounts[2] });
    assert.equal(
      await hatToken.delegates(vestingTokenLock.address),
      accounts[4]
    );
    try {
      await hatVaults.swapBurnSend(0, accounts[2], 0, router.address, payload);
      assert(false, "cannot swapBurnSend twice");
    } catch (ex) {
      assertVMException(ex, "HVE24");
    }
  });

  it("setPool", async () => {
    await setup(accounts);
    try {
      await hatVaults.setPool(1, 200, true, false, "_descriptionHash");
      assert(false, "no pool exist");
    } catch (ex) {
      assertVMException(ex, "HVE23");
    }
    await hatVaults.setPool(0, 200, true, false, "_descriptionHash");
    var staker = accounts[4];
    await stakingToken.approve(hatVaults.address, web3.utils.toWei("1"), {
      from: staker,
    });
    await stakingToken.mint(staker, web3.utils.toWei("1"));
    await hatVaults.deposit(0, web3.utils.toWei("1"), { from: staker });
    assert.equal(await hatToken.balanceOf(staker), 0);
    await hatVaults.setPool(0, 100, true, false, "_descriptionHash");
    await hatVaults.setPool(0, 200, true, false, "_descriptionHash");
    let expectedReward = await calculateExpectedReward(staker);
    assert.equal(await stakingToken.balanceOf(staker), 0);
    await hatVaults.claimReward(0, { from: staker });
    assert.equal(
      (await hatToken.balanceOf(staker)).toString(),
      expectedReward.toString()
    );
    assert.equal(await stakingToken.balanceOf(staker), 0);
    assert.equal(
      await stakingToken.balanceOf(hatVaults.address),
      web3.utils.toWei("1")
    );
  });

  it("swapAndBurn bounty check", async () => {
    await setup(accounts);
    var staker = accounts[4];
    var staker2 = accounts[3];
    await stakingToken.approve(hatVaults.address, web3.utils.toWei("1"), {
      from: staker,
    });
    await stakingToken.approve(hatVaults.address, web3.utils.toWei("1"), {
      from: staker2,
    });
    await stakingToken.mint(staker, web3.utils.toWei("1"));
    await stakingToken.mint(staker2, web3.utils.toWei("1"));

    await hatVaults.deposit(0, web3.utils.toWei("1"), { from: staker });

    assert.equal(await hatToken.balanceOf(staker), 0);
    await utils.increaseTime(7 * 24 * 3600);
    await advanceToSaftyPeriod();
    await hatVaults.submitClaim(0, accounts[2], 3, {
      from: accounts[1],
    });
    await hatVaults.approveClaim(0);
    let path = ethers.utils.solidityPack(["address", "uint24", "address", "uint24", "address"], [stakingToken.address, 0, utils.NULL_ADDRESS, 0, hatToken.address]);
    let amountToSwapAndBurn = await hatVaults.swapAndBurns(0);
    let amountForHackersHatRewards = await hatVaults.hackersHatRewards(accounts[2], 0);
    let amount = amountToSwapAndBurn.add(amountForHackersHatRewards).add(await hatVaults.governanceHatRewards(0));
    let payload = ISwapRouter.encodeFunctionData("exactInput", [[path, hatVaults.address, 0, amount.toString(), 0]]);
    var tx = await hatVaults.swapBurnSend(0, accounts[2], 0, router.address, payload);
    assert.equal(tx.logs[0].event, "SwapAndBurn");
    assert.equal(
      tx.logs[0].args._amountSwaped.toString(),
      new web3.utils.BN(web3.utils.toWei("0.8"))
        .mul(
          new web3.utils.BN(
            (await hatVaults.getBountyInfo(0)).bountySplit.swapAndBurn
          )
            .add(
              new web3.utils.BN(
                (await hatVaults.getBountyInfo(0)).bountySplit.hackerHat
              )
            )
            .add(
              new web3.utils.BN(
                (
                  await hatVaults.getBountyInfo(0)
                ).bountySplit.governanceHat
              )
            )
        )
        .div(new web3.utils.BN("10000"))
        .toString()
    );
    assert.equal(
      tx.logs[0].args._amountBurned.toString(),
      new web3.utils.BN(web3.utils.toWei("0.8"))
        .mul(
          new web3.utils.BN(
            (await hatVaults.getBountyInfo(0)).bountySplit.swapAndBurn
          )
        )
        .div(new web3.utils.BN("10000"))
        .toString()
    );

    assert.equal(
      tx.logs[2].args._amountReceived.toString(),
      new web3.utils.BN(web3.utils.toWei("0.8"))
        .mul(
          new web3.utils.BN(
            (await hatVaults.getBountyInfo(0)).bountySplit.hackerHat
          )
        )
        .div(new web3.utils.BN("10000"))
        .toString()
    );
    let afterBountyBalance = (
      await hatToken.balanceOf(tx.logs[2].args._tokenLock)
    ).toString();
    assert.equal(
      tx.logs[2].args._amountReceived.toString(),
      afterBountyBalance
    );
  });

  it("swapBurnSend", async () => {
    await setup(accounts);
    var staker = accounts[4];
    var staker2 = accounts[3];

    await stakingToken.approve(hatVaults.address, web3.utils.toWei("1"), {
      from: staker,
    });
    await stakingToken.approve(hatVaults.address, web3.utils.toWei("1"), {
      from: staker2,
    });
    await stakingToken.mint(staker, web3.utils.toWei("1"));
    await stakingToken.mint(staker2, web3.utils.toWei("1"));

    await hatVaults.deposit(0, web3.utils.toWei("1"), { from: staker });

    assert.equal(await hatToken.balanceOf(staker), 0);
    await utils.increaseTime(7 * 24 * 3600);
    await advanceToSaftyPeriod();
    await hatVaults.submitClaim(0, accounts[2], 3, {
      from: accounts[1],
    });
    await hatVaults.approveClaim(0);

    let path = ethers.utils.solidityPack(["address", "uint24", "address", "uint24", "address"], [stakingToken.address, 0, utils.NULL_ADDRESS, 0, hatToken.address]);
    let amountToSwapAndBurn = await hatVaults.swapAndBurns(0);
    let amountForHackersHatRewards = await hatVaults.hackersHatRewards(accounts[1], 0);
    let amount = amountToSwapAndBurn.add(amountForHackersHatRewards).add(await hatVaults.governanceHatRewards(0));
    let payload = ISwapRouter.encodeFunctionData("exactInput", [[path, hatVaults.address, 0, amount.toString(), 0]]);
    
    try {
      await hatVaults.swapBurnSend(0, accounts[1], 0, router.address, payload, {
        from: accounts[3],
      });
      assert(false, "only gov");
    } catch (ex) {
      assertVMException(ex, "LibDiamond: Must be contract owner");
    }

    try {
      await hatVaults.swapBurnSend(0, accounts[1], 0, accounts[1], payload, {
        from: accounts[0],
      });
      assert(false, "can only use whitelisted routers");
    } catch (ex) {
      assertVMException(ex, "HVE44");
    }

    try {
      await hatVaults.setRouterWhitelistStatus(router.address, false, {
        from: accounts[3],
      });
      assert(false, "only gov");
    } catch (ex) {
      assertVMException(ex, "only governance");
    }

    let tx = await hatVaults.setRouterWhitelistStatus(router.address, false, {
      from: accounts[0],
    });

    assert.equal(tx.logs[0].event, "RouterWhitelistStatusChanged");
    assert.equal(tx.logs[0].args._router, router.address);
    assert.equal(tx.logs[0].args._status, false);

    try {
      await hatVaults.swapBurnSend(0, accounts[1], 0, router.address, payload, {
        from: accounts[0],
      });
      assert(false, "can only use whitelisted routers");
    } catch (ex) {
      assertVMException(ex, "HVE44");
    }

    tx = await hatVaults.setRouterWhitelistStatus(router.address, true, {
      from: accounts[0],
    });

    assert.equal(tx.logs[0].event, "RouterWhitelistStatusChanged");
    assert.equal(tx.logs[0].args._router, router.address);
    assert.equal(tx.logs[0].args._status, true);

    tx = await hatVaults.swapBurnSend(0, accounts[1], 0, router.address, payload, {
      from: accounts[0],
    });
    assert.equal(tx.logs[0].event, "SwapAndBurn");
    assert.equal(
      tx.logs[0].args._amountSwaped.toString(),
      new web3.utils.BN(web3.utils.toWei("0.8"))
        .mul(
          new web3.utils.BN(
            (await hatVaults.getBountyInfo(0)).bountySplit.swapAndBurn
          ).add(
            new web3.utils.BN(
              (
                await hatVaults.getBountyInfo(0)
              ).bountySplit.governanceHat
            )
          )
        )
        .div(new web3.utils.BN("10000"))
        .toString()
    );
    assert.equal(
      tx.logs[0].args._amountBurned.toString(),
      new web3.utils.BN(web3.utils.toWei("1"))
        .mul(
          new web3.utils.BN(
            (await hatVaults.getBountyInfo(0)).bountySplit.swapAndBurn
          )
        )
        .div(new web3.utils.BN("10000"))
        .toString()
    );
    assert.equal(tx.logs[1].event, "SwapAndSend");
    assert.equal(tx.logs[1].args._amountReceived.toString(), "0");
    // Not real beneficiary should not get tokens
    let afterBountyBalance = (
      await hatToken.balanceOf(tx.logs[1].args._tokenLock)
    ).toString();
    assert.equal(
      tx.logs[1].args._tokenLock,
      "0x0000000000000000000000000000000000000000"
    );

    amountToSwapAndBurn = await hatVaults.swapAndBurns(0);
    amountForHackersHatRewards = await hatVaults.hackersHatRewards(accounts[2], 0);
    amount = amountToSwapAndBurn.add(amountForHackersHatRewards).add(await hatVaults.governanceHatRewards(0));
    payload = ISwapRouter.encodeFunctionData("exactInput", [[path, hatVaults.address, 0, amount.toString(), 0]]);

    tx = await hatVaults.swapBurnSend(0, accounts[2], 0, router.address, payload, {
      from: accounts[0],
    });

    assert.equal(tx.logs[0].event, "SwapAndBurn");
    assert.equal(tx.logs[0].args._amountBurned.toString(), "0");
    assert.equal(
      tx.logs[2].args._amountReceived.toString(),
      new web3.utils.BN(web3.utils.toWei("0.8"))
        .mul(
          new web3.utils.BN(
            (await hatVaults.getBountyInfo(0)).bountySplit.hackerHat
          )
        )
        .div(new web3.utils.BN("10000"))
        .toString()
    );
    afterBountyBalance = (
      await hatToken.balanceOf(tx.logs[2].args._tokenLock)
    ).toString();
    assert.equal(
      tx.logs[2].args._amountReceived.toString(),
      afterBountyBalance
    );

    try {
      tx = await hatVaults.swapBurnSend(0, accounts[1], 0, router.address, payload, {
        from: accounts[0],
      });
      assert(false, "can claim only once, nothing to redeem or burn");
    } catch (ex) {
      assertVMException(ex, "HVE24");
    }

    try {
      tx = await hatVaults.swapBurnSend(0, accounts[2], 0, router.address, payload, {
        from: accounts[0],
      });
      assert(false, "can claim only once, nothing to redeem or burn");
    } catch (ex) {
      assertVMException(ex, "HVE24");
    }
  });

  it("swapBurnSend 2 pools with same token", async () => {
    await setup(accounts);

    await hatVaults.addPool(
      100,
      stakingToken.address,
      accounts[1],
      [1000, 4000, 6000, 8000],
      [8000, 1000, 100, 150, 350, 400],
      "_descriptionHash",
      [86400, 10]
    );
    await hatVaults.committeeCheckIn(1, { from: accounts[1] });

    var staker = accounts[4];
    var staker2 = accounts[3];

    await stakingToken.approve(hatVaults.address, web3.utils.toWei("2"), {
      from: staker,
    });
    await stakingToken.approve(hatVaults.address, web3.utils.toWei("2"), {
      from: staker2,
    });
    await stakingToken.mint(staker, web3.utils.toWei("2"));
    await stakingToken.mint(staker2, web3.utils.toWei("2"));

    await hatVaults.deposit(0, web3.utils.toWei("1"), { from: staker });
    await hatVaults.deposit(1, web3.utils.toWei("1"), { from: staker });

    assert.equal(await hatToken.balanceOf(staker), 0);
    await utils.increaseTime(7 * 24 * 3600);
    await advanceToSaftyPeriod();
    await hatVaults.submitClaim(0, accounts[2], 3, {
      from: accounts[1],
    });
    await hatVaults.submitClaim(1, accounts[2], 3, {
      from: accounts[1],
    });
    await hatVaults.approveClaim(0);
    await hatVaults.approveClaim(1);

    for (i = 0; i < 2; i++) {
      let path = ethers.utils.solidityPack(["address", "uint24", "address", "uint24", "address"], [stakingToken.address, 0, utils.NULL_ADDRESS, 0, hatToken.address]);
      let amountToSwapAndBurn = await hatVaults.swapAndBurns(i);
      let amountForHackersHatRewards = await hatVaults.hackersHatRewards(accounts[1], i);
      let amount = amountToSwapAndBurn.add(amountForHackersHatRewards).add(await hatVaults.governanceHatRewards(i));
      let payload = ISwapRouter.encodeFunctionData("exactInput", [[path, hatVaults.address, 0, amount.toString(), 0]]);
      var tx = await hatVaults.swapBurnSend(i, accounts[1], 0, router.address, payload, {
        from: accounts[0],
      });
      assert.equal(tx.logs[0].event, "SwapAndBurn");
      assert.equal(
        tx.logs[0].args._amountSwaped.toString(),
        new web3.utils.BN(web3.utils.toWei("0.8"))
          .mul(
            new web3.utils.BN(
              (await hatVaults.getBountyInfo(i)).bountySplit.swapAndBurn
            ).add(
              new web3.utils.BN(
                (
                  await hatVaults.getBountyInfo(i)
                ).bountySplit.governanceHat
              )
            )
          )
          .div(new web3.utils.BN("10000"))
          .toString()
      );
      assert.equal(
        tx.logs[0].args._amountBurned.toString(),
        new web3.utils.BN(web3.utils.toWei("0.8"))
          .mul(
            new web3.utils.BN(
              (await hatVaults.getBountyInfo(i)).bountySplit.swapAndBurn
            )
          )
          .div(new web3.utils.BN("10000"))
          .toString()
      );
      assert.equal(tx.logs[1].event, "SwapAndSend");
      assert.equal(tx.logs[1].args._amountReceived.toString(), "0");
      // Not real beneficiary should not get tokens
      let afterBountyBalance = (
        await hatToken.balanceOf(tx.logs[1].args._tokenLock)
      ).toString();
      assert.equal(
        tx.logs[1].args._tokenLock,
        "0x0000000000000000000000000000000000000000"
      );
      assert.equal(
        tx.logs[1].args._amountReceived.toString(),
        afterBountyBalance
      );
    }

    for (i = 0; i < 2; i++) {
      let path = ethers.utils.solidityPack(["address", "uint24", "address", "uint24", "address"], [stakingToken.address, 0, utils.NULL_ADDRESS, 0, hatToken.address]);
      let amountToSwapAndBurn = await hatVaults.swapAndBurns(i);
      let amountForHackersHatRewards = await hatVaults.hackersHatRewards(accounts[2], i);
      let amount = amountToSwapAndBurn.add(amountForHackersHatRewards).add(await hatVaults.governanceHatRewards(i));
      let payload = ISwapRouter.encodeFunctionData("exactInput", [[path, hatVaults.address, 0, amount.toString(), 0]]);
      tx = await hatVaults.swapBurnSend(i, accounts[2], 0, router.address, payload, {
        from: accounts[0],
      });

      assert.equal(tx.logs[0].event, "SwapAndBurn");
      assert.equal(tx.logs[0].args._amountBurned.toString(), "0");
      assert.equal(
        tx.logs[2].args._amountReceived.toString(),
        new web3.utils.BN(web3.utils.toWei("0.8"))
          .mul(
            new web3.utils.BN(
              (await hatVaults.getBountyInfo(i)).bountySplit.hackerHat
            )
          )
          .div(new web3.utils.BN("10000"))
          .toString()
      );
      afterBountyBalance = (
        await hatToken.balanceOf(tx.logs[2].args._tokenLock)
      ).toString();
      assert.equal(
        tx.logs[2].args._amountReceived.toString(),
        afterBountyBalance
      );
    }
  });

  it("swapBurnSend return below than minimum should revert", async () => {
    await setup(
      accounts,
      REWARD_PER_BLOCK,
      (await web3.eth.getBlock("latest")).number,
      [3000, 5000, 7000, 9000],
      [8000, 1000, 100, 100, 100, 700],
      2
    );

    var staker = accounts[4];
    var staker2 = accounts[3];

    await stakingToken.approve(hatVaults.address, web3.utils.toWei("1"), {
      from: staker,
    });
    await stakingToken.approve(hatVaults.address, web3.utils.toWei("1"), {
      from: staker2,
    });
    await stakingToken.mint(staker, web3.utils.toWei("1"));
    await stakingToken.mint(staker2, web3.utils.toWei("1"));

    await hatVaults.deposit(0, web3.utils.toWei("1"), { from: staker });

    assert.equal(await hatToken.balanceOf(staker), 0);
    await utils.increaseTime(7 * 24 * 3600);
    await advanceToSaftyPeriod();
    await hatVaults.submitClaim(0, accounts[2], 3, {
      from: accounts[1],
    });
    await hatVaults.approveClaim(0);
    let path = ethers.utils.solidityPack(["address", "uint24", "address", "uint24", "address"], [stakingToken.address, 0, utils.NULL_ADDRESS, 0, hatToken.address]);
    let amountToSwapAndBurn = await hatVaults.swapAndBurns(0);
    let amountForHackersHatRewards = await hatVaults.hackersHatRewards(accounts[1], 0);
    let amount = amountToSwapAndBurn.add(amountForHackersHatRewards).add(await hatVaults.governanceHatRewards(0));
    let payload = ISwapRouter.encodeFunctionData("exactInput", [[path, hatVaults.address, 0, amount.toString(), 0]]);
    try {
      await hatVaults.swapBurnSend(
        0,
        accounts[1],
        web3.utils.toWei("1"),
        router.address,
        payload,
        { from: accounts[0] }
      );
      assert(false, "router return less than minimum");
    } catch (ex) {
      assertVMException(ex, "HVE32");
    }
  });

  it("swapBurnSend with bad call should revert", async () => {
    await setup(
      accounts,
      REWARD_PER_BLOCK,
      (await web3.eth.getBlock("latest")).number,
      [3000, 5000, 7000, 9000],
      [8000, 1000, 100, 100, 100, 700]
    );

    var staker = accounts[4];
    var staker2 = accounts[3];

    await stakingToken.approve(hatVaults.address, web3.utils.toWei("1"), {
      from: staker,
    });
    await stakingToken.approve(hatVaults.address, web3.utils.toWei("1"), {
      from: staker2,
    });
    await stakingToken.mint(staker, web3.utils.toWei("1"));
    await stakingToken.mint(staker2, web3.utils.toWei("1"));

    await hatVaults.deposit(0, web3.utils.toWei("1"), { from: staker });

    assert.equal(await hatToken.balanceOf(staker), 0);
    await utils.increaseTime(7 * 24 * 3600);
    await advanceToSaftyPeriod();
    await hatVaults.submitClaim(0, accounts[2], 3, {
      from: accounts[1],
    });
    await hatVaults.approveClaim(0);
    let payload = "0x00000000000000000000000000000000000001";
    try {
      await hatVaults.swapBurnSend(
        0,
        accounts[1],
        web3.utils.toWei("1"),
        router.address,
        payload,
        { from: accounts[0] }
      );
      assert(false, "swap should not be successful");
    } catch (ex) {
      assertVMException(ex, "HVE43");
    }
  });

  it("claim", async () => {
    await setup(accounts);
    let someHash = "0x00000000000000000000000000000000000001";
    let fee = web3.utils.toWei("1");
    var tx = await hatVaults.claim(someHash, { from: accounts[3] });
    assert.equal(tx.logs[0].event, "Claim");
    assert.equal(tx.logs[0].args._descriptionHash, someHash);
    assert.equal(tx.logs[0].args._claimer, accounts[3]);

    tx = await hatVaults.setClaimFee(fee);
    assert.equal(tx.logs[0].event, "SetClaimFee");
    assert.equal(tx.logs[0].args._fee, fee);
    var govBalanceBefore = new web3.utils.BN(
      await web3.eth.getBalance(accounts[0])
    );
    try {
      await hatVaults.claim(someHash, {
        from: accounts[3],
        value: web3.utils.toWei("0.9"),
      });
      assert(false, "fee is not enough");
    } catch (ex) {
      assertVMException(ex, "HVE14");
    }
    tx = await hatVaults.claim(someHash, {
      from: accounts[3],
      value: web3.utils.toWei("1"),
    });
    var govBalanceAfter = new web3.utils.BN(
      await web3.eth.getBalance(accounts[0])
    );
    assert.equal(govBalanceAfter.sub(govBalanceBefore), fee);
    assert.equal(tx.logs[0].event, "Claim");
    assert.equal(tx.logs[0].args._descriptionHash, someHash);
    assert.equal(tx.logs[0].args._claimer, accounts[3]);
  });

  it("vesting", async () => {
    await setup(accounts);
    var staker = accounts[4];
    var staker2 = accounts[3];
    await stakingToken.approve(hatVaults.address, web3.utils.toWei("1"), {
      from: staker,
    });
    await stakingToken.approve(hatVaults.address, web3.utils.toWei("1"), {
      from: staker2,
    });
    await stakingToken.mint(staker, web3.utils.toWei("1"));
    await stakingToken.mint(staker2, web3.utils.toWei("1"));

    //stake
    await hatVaults.deposit(0, web3.utils.toWei("1"), { from: staker });
    assert.equal(await hatToken.balanceOf(staker), 0);
    await utils.increaseTime(7 * 24 * 3600);
    await advanceToSaftyPeriod();
    await hatVaults.submitClaim(0, accounts[2], 3, {
      from: accounts[1],
    });
    var tx = await hatVaults.approveClaim(0);
    assert.equal(tx.logs[1].event, "ClaimApproved");
    var vestingTokenLock = await HATTokenLock.at(tx.logs[1].args._tokenLock);
    assert.equal(await vestingTokenLock.beneficiary(), accounts[2]);
    var depositValutBNAfterClaim = new web3.utils.BN(web3.utils.toWei("0.8"));
    var expectedHackerBalance = depositValutBNAfterClaim
      .mul(new web3.utils.BN(6000))
      .div(new web3.utils.BN(10000));
    assert.isTrue(
      (await stakingToken.balanceOf(vestingTokenLock.address)).eq(
        expectedHackerBalance
      )
    );
    assert.isTrue(
      new web3.utils.BN(tx.logs[1].args._claimBounty.hackerVested).eq(
        expectedHackerBalance
      )
    );
    assert.isTrue(
      expectedHackerBalance.eq(await vestingTokenLock.managedAmount())
    );
    assert.equal(await vestingTokenLock.revocable(), 2); //Disable
    assert.equal(await vestingTokenLock.canDelegate(), false);

    try {
      await vestingTokenLock.delegate(accounts[4]);
      assert(false, "cannot delegate");
    } catch (ex) {
      assertVMException(ex);
    }

    try {
      await vestingTokenLock.revoke();
      assert(false, "cannot revoke");
    } catch (ex) {
      assertVMException(ex);
    }
    try {
      await vestingTokenLock.withdrawSurplus(1);
      assert(false, "no surplus");
    } catch (ex) {
      assertVMException(ex);
    }
    try {
      await vestingTokenLock.release();
      assert(false, "only beneficiary can release");
    } catch (ex) {
      assertVMException(ex);
    }

    try {
      await vestingTokenLock.release({ from: accounts[2] });
      assert(false, "cannot release before first period");
    } catch (ex) {
      assertVMException(ex);
    }
    await utils.increaseTime(8640);
    await vestingTokenLock.release({ from: accounts[2] });
    //hacker get also rewards via none vesting
    var hackerPriviosBalance = new web3.utils.BN("160000000000000000");
    assert.isTrue(
      (await stakingToken.balanceOf(accounts[2]))
        .sub(hackerPriviosBalance)
        .eq(expectedHackerBalance.div(new web3.utils.BN(10)))
    );

    await utils.increaseTime(8640 * 9);
    await vestingTokenLock.release({ from: accounts[2] });
    assert.isTrue(
      (await stakingToken.balanceOf(accounts[2]))
        .sub(hackerPriviosBalance)
        .eq(expectedHackerBalance)
    );
    try {
      await vestingTokenLock.withdrawSurplus(1, { from: accounts[2] });
      assert(false, "no Surplus");
    } catch (ex) {
      assertVMException(ex);
    }
    await stakingToken.mint(vestingTokenLock.address, 10);
    //await stakingToken.transfer(vestingTokenLock.address,10);
    tx = await vestingTokenLock.withdrawSurplus(1, { from: accounts[2] });
    assert.equal(tx.logs[0].event, "TokensWithdrawn");
    assert.equal(tx.logs[0].args.amount, 1);
  });

  it("no vesting", async () => {
    await setup(accounts, REWARD_PER_BLOCK, 0, [], [0, 10000, 0, 0, 0, 0]);

    var staker = accounts[4];
    await stakingToken.approve(hatVaults.address, web3.utils.toWei("1"), {
      from: staker,
    });
    await stakingToken.mint(staker, web3.utils.toWei("1"));

    //stake
    await hatVaults.deposit(0, web3.utils.toWei("1"), { from: staker });
    await utils.increaseTime(7 * 24 * 3600);
    await advanceToSaftyPeriod();
    await hatVaults.submitClaim(0, accounts[2], 3, {
      from: accounts[1],
    });
    var tx = await hatVaults.approveClaim(0);
    assert.equal(tx.logs[0].event, "ClaimApproved");
    assert.equal(tx.logs[0].args._tokenLock, utils.NULL_ADDRESS);
    assert.equal(
      await stakingToken.balanceOf(hatVaults.address),
      web3.utils.toWei("0.2")
    );
    assert.equal(
      await stakingToken.balanceOf(accounts[2]),
      web3.utils.toWei("0.8")
    );
  });

  it("set vesting params", async () => {
    await setup(accounts);
    assert.equal((await hatVaults.getBountyInfo(0)).vestingDuration, 86400);
    assert.equal((await hatVaults.getBountyInfo(0)).vestingPeriods, 10);

    try {
      await hatVaults.setVestingParams(0, 21000, 7, { from: accounts[2] });
      assert(false, "only gov can set vesting params");
    } catch (ex) {
      assertVMException(ex, "LibDiamond: Must be contract owner");
    }
    try {
      await hatVaults.setVestingParams(0, 21000, 0);
      assert(false, "period should not be zero");
    } catch (ex) {
      assertVMException(ex, "HVE16");
    }
    try {
      await hatVaults.setVestingParams(0, 120 * 24 * 3600, 7);
      assert(false, "duration should be less than 120 days");
    } catch (ex) {
      assertVMException(ex, "HVE15");
    }
    try {
      await hatVaults.setVestingParams(0, 6, 7);
      assert(false, "duration should be greater than or equal to period");
    } catch (ex) {
      assertVMException(ex, "HVE17");
    }
    var tx = await hatVaults.setVestingParams(0, 21000, 7);
    assert.equal(tx.logs[0].event, "SetVestingParams");
    assert.equal(tx.logs[0].args._duration, 21000);
    assert.equal(tx.logs[0].args._periods, 7);

    assert.equal((await hatVaults.getBountyInfo(0)).vestingDuration, 21000);
    assert.equal((await hatVaults.getBountyInfo(0)).vestingPeriods, 7);
  });

  it("set hat vesting params", async () => {
    await setup(accounts);
    assert.equal(
      (await hatVaults.generalParameters()).hatVestingDuration,
      90 * 3600 * 24
    );
    assert.equal((await hatVaults.generalParameters()).hatVestingPeriods, 90);

    try {
      await hatVaults.setHatVestingParams(21000, 7, { from: accounts[2] });
      assert(false, "only gov can set vesting params");
    } catch (ex) {
      assertVMException(ex, "LibDiamond: Must be contract owner");
    }
    try {
      await hatVaults.setHatVestingParams(21000, 0);
      assert(false, "period should not be zero");
    } catch (ex) {
      assertVMException(ex, "HVE16");
    }
    try {
      await hatVaults.setHatVestingParams(180 * 24 * 3600, 7);
      assert(false, "duration should be less than 180 days");
    } catch (ex) {
      assertVMException(ex, "HVE15");
    }
    try {
      await hatVaults.setHatVestingParams(6, 7);
      assert(false, "duration should be greater than or equal to period");
    } catch (ex) {
      assertVMException(ex, "HVE17");
    }
    var tx = await hatVaults.setHatVestingParams(21000, 7);
    assert.equal(tx.logs[0].event, "SetHatVestingParams");
    assert.equal(tx.logs[0].args._duration, 21000);
    assert.equal(tx.logs[0].args._periods, 7);

    assert.equal(
      (await hatVaults.generalParameters()).hatVestingDuration,
      21000
    );
    assert.equal((await hatVaults.generalParameters()).hatVestingPeriods, 7);
  });

  it("unSafeWithdraw", async () => {
    await setup(accounts);
    var staker = accounts[1];

    await stakingToken.approve(hatVaults.address, web3.utils.toWei("1"), {
      from: staker,
    });
    await stakingToken.mint(staker, web3.utils.toWei("1"));

    //stake
    await hatVaults.deposit(0, web3.utils.toWei("1"), { from: staker });
    try {
      await unSafeWithdraw(0, web3.utils.toWei("1"), staker);
      assert(false, "cannot withdraw on safety period");
    } catch (ex) {
      assertVMException(ex, "HVE30");
    }
  });


  it("setPool x2", async () => {
    var poolManagerMock = await PoolsManagerMock.new();
    //  await setup(accounts, REAL_REWARD_PER_BLOCK, 0, [], [0,0, 0, 0,0, 0],10000);
    await setup(
      accounts,
      REWARD_PER_BLOCK,
      (await web3.eth.getBlock("latest")).number
    );
    var staker = accounts[1];
    await stakingToken.approve(hatVaults.address, web3.utils.toWei("2"), {
      from: staker,
    });
    await stakingToken.mint(staker, web3.utils.toWei("2"));
    await hatVaults.deposit(0, web3.utils.toWei("1"), { from: staker });
    let stakingToken2 = await ERC20Mock.new("Staking", "STK");
    await hatVaults.addPool(
      100,
      stakingToken2.address,
      accounts[1],
      [],
      [0, 0, 0, 0, 0, 0],
      "_descriptionHash",
      [86400, 10]
    );
    await hatVaults.setCommittee(1, accounts[0], { from: accounts[1] });
    await stakingToken2.approve(hatVaults.address, web3.utils.toWei("2"), {
      from: staker,
    });
    await stakingToken2.mint(staker, web3.utils.toWei("2"));
    await hatVaults.committeeCheckIn(1, { from: accounts[0] });
    await hatVaults.deposit(1, web3.utils.toWei("1"), { from: staker });
    await hatVaults.setPool(0, 200, true, false, "123");
    // Update twice in one block should be same as once
    await poolManagerMock.updatePoolsTwice(hatVaults.address, 0, 1);
    await hatVaults.setPool(1, 200, true, false, "123");
    await hatVaults.massUpdatePools(0, 2);
    assert.equal(
      Math.round(
        web3.utils.fromWei(await hatToken.balanceOf(hatVaults.address))
      ),
      hatVaultsExpectedHatsBalance
    );
    try {
      await hatVaults.massUpdatePools(2, 1);
      assert(false, "invalid mass update pools range");
    } catch (ex) {
      assertVMException(ex, "HVE39");
    }
  });

  it("addPool with zero alloc point", async () => {
    await setup(
      accounts,
      REWARD_PER_BLOCK,
      (await web3.eth.getBlock("latest")).number
    );
    var staker = accounts[1];
    let stakingToken2 = await ERC20Mock.new("Staking", "STK");
    await hatVaults.addPool(
      0,
      stakingToken2.address,
      accounts[0],
      [],
      [0, 0, 0, 0, 0, 0],
      "_descriptionHash",
      [86400, 10]
    );
    await hatVaults.setPool(1, 200, true, false, "123");
    await hatVaults.setPool(1, 0, true, false, "123");
    await stakingToken2.approve(hatVaults.address, web3.utils.toWei("2"), {
      from: staker,
    });
    await stakingToken2.mint(staker, web3.utils.toWei("2"));
    await hatVaults.committeeCheckIn(1, { from: accounts[0] });
    await hatVaults.deposit(1, web3.utils.toWei("1"), { from: staker });
    assert.equal(
      Math.round(
        web3.utils.fromWei(await hatToken.balanceOf(hatVaults.address))
      ),
      hatVaultsExpectedHatsBalance
    );
    await hatVaults.updatePool(1);
    assert.equal(
      Math.round(
        web3.utils.fromWei(await hatToken.balanceOf(hatVaults.address))
      ),
      hatVaultsExpectedHatsBalance
    );
  });

  it("setPool x2 v2", async () => {
    await setup(
      accounts,
      REAL_REWARD_PER_BLOCK,
      (await web3.eth.getBlock("latest")).number,
      [],
      [0, 0, 0, 0, 0, 0],
      10000
    );

    var staker = accounts[1];
    await stakingToken.approve(hatVaults.address, web3.utils.toWei("2"), {
      from: staker,
    });
    await stakingToken.mint(staker, web3.utils.toWei("2"));
    let stakingToken2 = await ERC20Mock.new("Staking", "STK");
    try {
      await hatVaults.addPool(
        100,
        stakingToken2.address,
        utils.NULL_ADDRESS,
        [],
        [0, 0, 0, 0, 0, 0],
        "_descriptionHash",
        [86400, 10]
      );
      assert(false, "committee cannot be zero");
    } catch (ex) {
      assertVMException(ex, "HVE21");
    }

    try {
      await hatVaults.addPool(
        100,
        utils.NULL_ADDRESS,
        accounts[1],
        [],
        [0, 0, 0, 0, 0, 0],
        "_descriptionHash",
        [86400, 10]
      );
      assert(false, "lp token cannot be zero");
    } catch (ex) {
      assertVMException(ex, "HVE34");
    }
    
    try {
      await hatVaults.addPool(
        100,
        stakingToken2.address,
        accounts[1],
        [],
        [0, 0, 0, 0, 0, 0],
        "_descriptionHash",
        [10, 86400]
      );
      assert(false, "vesting duration smaller than period");
    } catch (ex) {
      assertVMException(ex, "HVE17");
    }

    try {
      await hatVaults.addPool(
        100,
        stakingToken2.address,
        accounts[1],
        [],
        [0, 0, 0, 0, 0, 0],
        "_descriptionHash",
        [121 * 24 * 3600, 10]
      );
      assert(false, "vesting duration is too long");
    } catch (ex) {
      assertVMException(ex, "HVE15");
    }

    try {
      await hatVaults.addPool(
        100,
        stakingToken2.address,
        accounts[1],
        [],
        [0, 0, 0, 0, 0, 0],
        "_descriptionHash",
        [86400, 0]
      );
      assert(false, "vesting period cannot be zero");
    } catch (ex) {
      assertVMException(ex, "HVE16");
    }
    await hatVaults.addPool(
      100,
      stakingToken2.address,
      accounts[1],
      [],
      [0, 0, 0, 0, 0, 0],
      "_descriptionHash",
      [86400, 10]
    );
    await hatVaults.setCommittee(1, accounts[0], { from: accounts[1] });
    await stakingToken2.approve(hatVaults.address, web3.utils.toWei("1"), {
      from: staker,
    });
    await stakingToken2.mint(staker, web3.utils.toWei("1"));

    await hatVaults.deposit(0, web3.utils.toWei("1"), { from: staker });
    await hatVaults.committeeCheckIn(1, { from: accounts[0] });
    await hatVaults.deposit(1, web3.utils.toWei("1"), { from: staker });

    await hatVaults.setPool(0, 200, true, false, "123");

    await hatVaults.massUpdatePools(0, 2);
    assert.equal(
      Math.round(
        web3.utils.fromWei(await hatToken.balanceOf(hatVaults.address))
      ),
      hatVaultsExpectedHatsBalance
    );
  });

  //   it("addPool with the same token", async () => {
  //     await setup(accounts, REAL_REWARD_PER_BLOCK, (await web3.eth.getBlock("latest")).number, [], [0,0, 0, 0,0, 0],10000);
  //
  //     var staker = accounts[1];
  //     await stakingToken.approve(hatVaults.address,web3.utils.toWei("2"),{from:staker});
  //     await stakingToken.mint(staker,web3.utils.toWei("2"));
  //     await hatVaults.addPool(100,stakingToken.address,accounts[1],[],[0,0,0,0,0,0],"_descriptionHash",[86400,10]);
  //     await hatVaults.setCommittee(1,accounts[0],{from:accounts[1]});
  //     await hatVaults.deposit(0,web3.utils.toWei("1"),{from:staker});
  //     await hatVaults.committeeCheckIn(1,{from:accounts[0]});
  //     await hatVaults.deposit(1,web3.utils.toWei("1"),{from:staker});
  //     await hatVaults.setPool(0,200,true,false,"123");
  //     var tx = await hatVaults.massUpdatePools(0,2);
  //         await hatToken.getPastEvents('Transfer', {
  //               fromBlock: tx.blockNumber,
  //               toBlock: 'latest'
  //           })
  //           .then(function(events){
  //               assert.equal(events[0].event,"Transfer");
  //               assert.equal(events[0].args.from,utils.NULL_ADDRESS);
  //               assert.equal(events[0].args.to,hatVaults.address);
  //               assert.equal(events.length,2);
  //           });
  //     assert.equal(Math.round(web3.utils.fromWei(await hatToken.balanceOf(hatVaults.address))),2);
  //     assert.equal(await stakingToken.balanceOf(staker),0);
  //
  //     await safeWithdraw(0,web3.utils.toWei("1"),staker);
  //     assert.equal(await stakingToken.balanceOf(staker),web3.utils.toWei("1"));
  //
  //     await safeWithdraw(1,web3.utils.toWei("1"),staker);
  //     assert.equal(await stakingToken.balanceOf(staker),web3.utils.toWei("2"));
  //   });
  //
  //   it("addPool with the same token on the same block", async () => {
  //     await setup(accounts, REAL_REWARD_PER_BLOCK, (await web3.eth.getBlock("latest")).number, [], [0,0, 0, 0,0, 0],10000);
  //     var poolManagerMock = await PoolsManagerMock.new();
  //
  //     await stakingToken.mint(poolManagerMock.address,web3.utils.toWei("2"));
  //     await hatVaults.addPool(200,stakingToken.address,accounts[1],[],[0,0,0,0,0,0],"_descriptionHash",[86400,10]);
  //     await hatVaults.committeeCheckIn(1,{from:accounts[1]});
  //     await poolManagerMock.depositDifferentPids(hatVaults.address,stakingToken.address,[0,1],web3.utils.toWei("1"));
  //     var i;
  //     for (i=0;i<100;i++) {
  //         await utils.mineBlock();
  //     }
  //     assert.equal(await hatToken.balanceOf(poolManagerMock.address),0);
  //     var tx = await poolManagerMock.claimDifferentPids(hatVaults.address,[0,1]);
  //     var localEvents;
  //     await hatVaults.getPastEvents('SendReward', {
  //           fromBlock: tx.blockNumber,
  //           toBlock: 'latest'
  //       })
  //       .then(function(events){
  //            localEvents = events;
  //   });
  //   assert.equal(localEvents[0].returnValues.amount*2,localEvents[1].returnValues.amount);
  //   assert.equal(await hatToken.balanceOf(poolManagerMock.address),localEvents[0].returnValues.amount*3);
  // });

  it("add/set pool on the same block", async () => {
    let hatToken1 = await HATTokenMock.new(accounts[0], utils.TIME_LOCK_DELAY);
    let router1 = await UniSwapV3RouterMock.new(0, utils.NULL_ADDRESS);
    var tokenLock1 = await HATTokenLock.new();
    let tokenLockFactory1 = await TokenLockFactory.new(tokenLock1.address);
    var poolManager = await PoolsManagerMock.new();
    let hatVaults1 = await IHATDiamond.at((await deployHatVaults(
      poolManager.address,
      hatToken1.address,
      web3.utils.toWei("100"),
      1,
      10,
<<<<<<< HEAD
      router1.address,
      tokenLockFactory1.address,
      true
    )).address);
=======
      poolManager.address,
      [router1.address],
      tokenLockFactory1.address
    );
>>>>>>> 75f7be22
    let stakingToken2 = await ERC20Mock.new("Staking", "STK");
    let stakingToken3 = await ERC20Mock.new("Staking", "STK");
    var globalPoolUpdatesLength = await hatVaults1.getGlobalPoolUpdatesLength();
    assert.equal(globalPoolUpdatesLength, 0);
    await poolManager.addPools(
      hatVaults1.address,
      100,
      [stakingToken2.address, stakingToken3.address],
      accounts[1],
      [],
      [0, 0, 0, 0, 0, 0],
      "_descriptionHash",
      [86400, 10]
    );
    globalPoolUpdatesLength = await hatVaults1.getGlobalPoolUpdatesLength();
    assert.equal(globalPoolUpdatesLength, 1); //2 got in the same block
    assert.equal(await hatVaults1.poolLength(), 2);
    await poolManager.setPools(
      hatVaults1.address,
      [0, 1],
      200,
      true,
      false,
      "_descriptionHash"
    );

    globalPoolUpdatesLength = await hatVaults1.getGlobalPoolUpdatesLength();
    assert.equal(globalPoolUpdatesLength, 2); //2 got in the same block
    let globalUpdatesLen = await hatVaults1.getGlobalPoolUpdatesLength();
    let totalAllocPoint = (
      await hatVaults1.globalPoolUpdates(globalUpdatesLen - 1)
    ).totalAllocPoint;
    assert.equal(totalAllocPoint.toString(), 400); //2 got in the same block
  });

  it("stop in the middle", async () => {
    await setup(
      accounts,
      "1000",
      (await web3.eth.getBlock("latest")).number,
      [],
      [0, 0, 0, 0, 0, 0],
      10,
      0,
      100,
      false,
      88260
    );

    var staker = accounts[1];

    await stakingToken.approve(hatVaults.address, web3.utils.toWei("2"), {
      from: staker,
    });
    await stakingToken.mint(staker, web3.utils.toWei("2"));
    await hatVaults.deposit(0, web3.utils.toWei("1"), { from: staker });
    await utils.mineBlock(1);
    await hatVaults.massUpdatePools(0, 1);
    assert.equal(
      (await hatToken.balanceOf(staker)).toString(),
      web3.utils.toWei("0").toString()
    );
    await safeWithdraw(0, web3.utils.toWei("1"), staker);
    assert.equal(await stakingToken.balanceOf(staker), web3.utils.toWei("2"));
    assert.equal(
      (await hatToken.balanceOf(staker)).toString(),
      web3.utils.toWei("88260").toString()
    );
    await hatVaults.deposit(0, web3.utils.toWei("1"), { from: staker });
    await utils.mineBlock(1);
    await safeWithdraw(0, web3.utils.toWei("1"), staker);
    assert.equal(
      (await hatToken.balanceOf(staker)).toString(),
      web3.utils.toWei("88260").toString()
    );
  });
  it("check deep alloc history", async () => {
    //await setup(accounts);
    await setup(
      accounts,
      REWARD_PER_BLOCK,
      (await web3.eth.getBlock("latest")).number,
      [],
      [0, 0, 0, 0, 0, 0],
      10000
    );

    var staker = accounts[1];
    await stakingToken.approve(hatVaults.address, web3.utils.toWei("2"), {
      from: staker,
    });
    await stakingToken.mint(staker, web3.utils.toWei("2"));
    let stakingToken2 = await ERC20Mock.new("Staking", "STK");
    await stakingToken2.approve(hatVaults.address, web3.utils.toWei("1"), {
      from: staker,
    });
    await stakingToken2.mint(staker, web3.utils.toWei("1"));
    var tx = await hatVaults.deposit(0, web3.utils.toWei("1"), {
      from: staker,
    });
    //10
    await hatVaults.addPool(
      100,
      stakingToken2.address,
      accounts[1],
      [],
      [0, 0, 0, 0, 0, 0],
      "_descriptionHash",
      [86400, 10]
    );
    //5
    await hatVaults.setCommittee(1, accounts[0], { from: accounts[1] });
    //5
    await hatVaults.setPool(1, 300, true, false, "123");
    //2.5
    assert.equal((await hatToken.balanceOf(staker)).toString(), 0);
    assert.equal(await hatVaults.getGlobalPoolUpdatesLength(), 3);
    assert.equal((await hatVaults.poolInfos(0)).lastProcessedTotalAllocPoint, 0);
    assert.equal(
      (await hatVaults.poolInfos(0)).lastRewardBlock,
      tx.receipt.blockNumber
    );
    await hatVaults.claimReward(0, { from: staker });
    assert.equal(
      (await hatToken.balanceOf(staker)).toString(),
      await web3.utils.toWei("992.925").toString()
    );
  });

  it("deposit twice on the same block", async () => {
    await setup(accounts);
    var poolManagerMock = await PoolsManagerMock.new();
    await stakingToken.mint(poolManagerMock.address, web3.utils.toWei("2"));
    await poolManagerMock.depositTwice(
      hatVaults.address,
      stakingToken.address,
      0,
      web3.utils.toWei("1")
    );
    assert.equal(
      (await hatToken.balanceOf(poolManagerMock.address)).toString(),
      0
    );
  });
  it("set pending bounty level delay", async () => {
    await setup(accounts);
    try {
      await hatVaults.setBountyLevelsDelay(24 * 3600 * 2, {
        from: accounts[1],
      });
      assert(false, "only gov");
    } catch (ex) {
      assertVMException(ex, "LibDiamond: Must be contract owner");
    }

    try {
      await hatVaults.setBountyLevelsDelay(100, { from: accounts[0] });
      assert(false, "too small");
    } catch (ex) {
      assertVMException(ex, "HVE18");
    }
    assert.equal(
      (await hatVaults.generalParameters()).setBountyLevelsDelay,
      24 * 3600 * 2
    );
    await hatVaults.setBountyLevelsDelay(24 * 3600 * 100, {
      from: accounts[0],
    });
    assert.equal(
      (await hatVaults.generalParameters()).setBountyLevelsDelay,
      24 * 3600 * 100
    );
  });

  it("withdraw+ deposit + addition ", async () => {
    await setup(accounts);
    var staker = accounts[1];
    var staker2 = accounts[5];
    var rewarder = accounts[6];

    await stakingToken.approve(hatVaults.address, web3.utils.toWei("3000000"), {
      from: rewarder,
    });
    await stakingToken.approve(hatVaults.address, web3.utils.toWei("4"), {
      from: staker,
    });
    await stakingToken.approve(hatVaults.address, web3.utils.toWei("2"), {
      from: staker2,
    });

    await stakingToken.mint(rewarder, web3.utils.toWei("3000000"));
    await stakingToken.mint(staker, web3.utils.toWei("1"));
    await stakingToken.mint(staker2, web3.utils.toWei("2"));

    assert.equal(await stakingToken.balanceOf(staker), web3.utils.toWei("1"));
    assert.equal(await hatToken.balanceOf(hatVaults.address), web3.utils.toWei(hatVaultsExpectedHatsBalance.toString()));
    try {
      await hatVaults.rewardDepositors(0, web3.utils.toWei("3"), {
        from: rewarder,
      });
      assert(false, "no depositors  yet");
    } catch (ex) {
      assertVMException(ex, "HVE11");
    }
    await hatVaults.deposit(0, web3.utils.toWei("1"), { from: staker });
    await hatVaults.deposit(0, web3.utils.toWei("2"), { from: staker2 });
    await utils.increaseTime(7 * 24 * 3600);
    await advanceToNoneSaftyPeriod();

    await hatVaults.withdrawRequest(0, { from: staker });
    assert.equal(
      await hatVaults.withdrawEnableStartTime(0, staker),
      (await web3.eth.getBlock("latest")).timestamp + 7 * 24 * 3600
    );
    await hatVaults.withdrawRequest(0, { from: staker2 });

    await utils.increaseTime(7 * 24 * 3600);

    try {
      await hatVaults.rewardDepositors(0, web3.utils.toWei("3000000"), {
        from: rewarder,
      });
      assert(false, "amount to reward is too big");
    } catch (ex) {
      assertVMException(ex, "HVE11");
    }

    var tx = await hatVaults.rewardDepositors(0, web3.utils.toWei("3"), {
      from: rewarder,
    });
    assert.equal(tx.logs[0].event, "RewardDepositors");
    assert.equal(tx.logs[0].args._pid, 0);
    assert.equal(tx.logs[0].args._amount, web3.utils.toWei("3"));
    assert.equal((await hatVaults.poolInfos(0)).balance, web3.utils.toWei("6"));
    await stakingToken.mint(hatVaults.address, web3.utils.toWei("100"));
    assert.equal((await stakingToken.balanceOf(staker)).toString(), 0);
    await hatVaults.withdraw(0, web3.utils.toWei("1"), { from: staker });
    await hatVaults.withdraw(0, web3.utils.toWei("2"), { from: staker2 });
    assert.equal(
      (await stakingToken.balanceOf(staker)).toString(),
      web3.utils.toWei("2")
    );
    assert.equal(
      (await stakingToken.balanceOf(staker2)).toString(),
      web3.utils.toWei("4")
    );
  });

  it("withdraw+ deposit + addition HAT ", async () => {
    await setup(
      accounts,
      REAL_REWARD_PER_BLOCK,
      (await web3.eth.getBlock("latest")).number
    );
    var staker = accounts[1];
    var staker2 = accounts[5];
    await hatVaults.addPool(
      100,
      hatToken.address,
      accounts[1],
      [],
      [0, 0, 0, 0, 0, 0],
      "_descriptionHash",
      [86400, 10]
    );
    await utils.setMinter(hatToken, accounts[0], web3.utils.toWei("110"));
    await hatVaults.committeeCheckIn(1, { from: accounts[1] });

    await hatToken.approve(hatVaults.address, web3.utils.toWei("4"), {
      from: staker,
    });
    await hatToken.approve(hatVaults.address, web3.utils.toWei("2"), {
      from: staker2,
    });

    await hatToken.mint(staker, web3.utils.toWei("4"));
    await hatToken.mint(staker2, web3.utils.toWei("2"));

    assert.equal(await hatToken.balanceOf(staker), web3.utils.toWei("4"));
    assert.equal(await hatToken.balanceOf(hatVaults.address), web3.utils.toWei(hatVaultsExpectedHatsBalance.toString()));
    await hatVaults.deposit(1, web3.utils.toWei("1"), { from: staker });
    await hatVaults.deposit(1, web3.utils.toWei("2"), { from: staker2 });
    await utils.increaseTime(7 * 24 * 3600);
    await advanceToNoneSaftyPeriod();

    await hatVaults.withdrawRequest(1, { from: staker });
    assert.equal(
      await hatVaults.withdrawEnableStartTime(1, staker),
      (await web3.eth.getBlock("latest")).timestamp + 7 * 24 * 3600
    );
    await hatVaults.withdrawRequest(1, { from: staker2 });

    await utils.increaseTime(7 * 24 * 3600);
    await hatVaults.rewardDepositors(1, web3.utils.toWei("3"), {
      from: staker,
    });
    await hatToken.mint(hatVaults.address, web3.utils.toWei("100"));
    assert.equal((await hatToken.balanceOf(staker)).toString(), 0);
    await advanceToNoneSaftyPeriod();
    var tx = await hatVaults.withdraw(1, web3.utils.toWei("1"), {
      from: staker,
    });
    assert.equal(
      (await hatToken.balanceOf(staker)).sub(tx.logs[0].args.amount).toString(),
      web3.utils.toWei("2")
    );
    tx = await hatVaults.withdraw(1, web3.utils.toWei("2"), { from: staker2 });
    assert.equal(
      (await hatToken.balanceOf(staker2))
        .sub(tx.logs[0].args.amount)
        .toString(),
      web3.utils.toWei("4")
    );
  });
});<|MERGE_RESOLUTION|>--- conflicted
+++ resolved
@@ -47,17 +47,10 @@
     web3.utils.toWei(reward_per_block),
     startBlock,
     halvingAfterBlock,
-<<<<<<< HEAD
-    router.address,
+    [router.address],
     tokenLockFactory.address,
     true
   )).address);
-=======
-    accounts[0],
-    [router.address],
-    tokenLockFactory.address
-  );
->>>>>>> 75f7be22
   await utils.setMinter(hatToken, accounts[0], web3.utils.toWei((2500000 + rewardInVaults).toString()));
   await hatToken.mint(router.address, web3.utils.toWei("2500000"));
   await hatToken.mint(accounts[0], web3.utils.toWei(rewardInVaults.toString()));
@@ -3308,17 +3301,10 @@
       web3.utils.toWei("100"),
       1,
       10,
-<<<<<<< HEAD
-      router1.address,
+      [router1.address],
       tokenLockFactory1.address,
       true
     )).address);
-=======
-      poolManager.address,
-      [router1.address],
-      tokenLockFactory1.address
-    );
->>>>>>> 75f7be22
     let stakingToken2 = await ERC20Mock.new("Staking", "STK");
     let stakingToken3 = await ERC20Mock.new("Staking", "STK");
     var globalPoolUpdatesLength = await hatVaults1.getGlobalPoolUpdatesLength();
