const HATVaults = artifacts.require("./HATVaults.sol");
const HATTokenMock = artifacts.require("./HATTokenMock.sol");
const ERC20Mock = artifacts.require("./ERC20Mock.sol");
const UniSwapV3RouterMock = artifacts.require("./UniSwapV3RouterMock.sol");
const TokenLockFactory = artifacts.require("./TokenLockFactory.sol");
const HATTokenLock = artifacts.require("./HATTokenLock.sol");
const PoolsManagerMock = artifacts.require("./PoolsManagerMock.sol");
const utils = require("./utils.js");
const ISwapRouter = new ethers.utils.Interface(UniSwapV3RouterMock.abi);

<<<<<<< HEAD
const { deployHatVaults } = require("../scripts/hatvaultsdeploy.js");


=======
>>>>>>> 3414ec8d
var hatVaults;
var hatToken;
var router;
var stakingToken;
var REWARD_PER_BLOCK = "10";
var REAL_REWARD_PER_BLOCK = "0.0161856448";
var tokenLockFactory;
let safeWithdrawBlocksIncrement = 3;
let hatVaultsExpectedHatsBalance;
const setup = async function(
  accounts,
  reward_per_block = REWARD_PER_BLOCK,
  startBlock = 0,
  bountyLevels = [],
  bountySplit = [0, 0, 0, 0, 0, 0],
  halvingAfterBlock = 10,
  routerReturnType = 0,
  allocPoint = 100,
  weth = false,
  rewardInVaults = 2500000
) {
  hatToken = await HATTokenMock.new(accounts[0], utils.TIME_LOCK_DELAY);
  stakingToken = await ERC20Mock.new("Staking", "STK");
  var wethAddress = utils.NULL_ADDRESS;
  if (weth) {
    wethAddress = stakingToken.address;
  }
  router = await UniSwapV3RouterMock.new(routerReturnType, wethAddress);
  var tokenLock = await HATTokenLock.new();
  tokenLockFactory = await TokenLockFactory.new(tokenLock.address);

<<<<<<< HEAD
  hatVaults = await HATVaults.at((await deployHatVaults(
      hatToken.address,
      web3.utils.toWei(reward_per_block),
      startBlock,
      halvingAfterBlock,
      accounts[0],
      [router.address],
      tokenLockFactory.address,
      true
  )).address);
  await utils.setMinter(hatToken, accounts[0], web3.utils.toWei((2500000 + rewardInVaults).toString()));
=======
  hatVaults = await HATVaults.new(
    hatToken.address,
    web3.utils.toWei(reward_per_block),
    startBlock,
    halvingAfterBlock,
    accounts[0],
    [router.address],
    tokenLockFactory.address
  );
  await utils.setMinter(
    hatToken,
    accounts[0],
    web3.utils.toWei((2500000 + rewardInVaults).toString())
  );
>>>>>>> 3414ec8d
  await hatToken.mint(router.address, web3.utils.toWei("2500000"));
  await hatToken.mint(accounts[0], web3.utils.toWei(rewardInVaults.toString()));
  await hatToken.approve(
    hatVaults.address,
    web3.utils.toWei(rewardInVaults.toString())
  );
  var tx = await hatVaults.depositHATReward(
    web3.utils.toWei(rewardInVaults.toString())
  );
  assert.equal(tx.logs[0].event, "DepositHATReward");
  assert.equal(
    tx.logs[0].args._amount,
    web3.utils.toWei(rewardInVaults.toString())
  );
  hatVaultsExpectedHatsBalance = rewardInVaults;
  await hatVaults.addPool(
    allocPoint,
    stakingToken.address,
    accounts[1],
    bountyLevels,
    bountySplit,
    "_descriptionHash",
    [86400, 10],
    false,
    true
  );
  await hatVaults.committeeCheckIn(0, { from: accounts[1] });
};

function assertVMException(error, expectedError = "") {
  let condition =
    error.message.search("VM Exception") > -1 ||
    error.message.search("Transaction reverted") > -1;
  assert.isTrue(
    condition,
    "Expected a VM Exception, got this instead:" + error.message
  );
  if (expectedError) {
    assert(
      error.message ===
        "VM Exception while processing transaction: reverted with reason string '" +
          expectedError +
          "'",
      "Expected error to be: " +
        expectedError +
        ", got this instead:" +
        error.message
    );
  }
}

contract("HatVaults", (accounts) => {
  //this function will increment 4 blocks in local testnet
  async function safeWithdraw(pid, amount, staker) {
    let withdrawPeriod = (
      await hatVaults.generalParameters()
    ).withdrawPeriod.toNumber();
    let safetyPeriod = (
      await hatVaults.generalParameters()
    ).safetyPeriod.toNumber();

    //increase time for the case there is already pending request ..so make sure start a new one..
    await utils.increaseTime(7 * 24 * 3600);
    await hatVaults.withdrawRequest(pid, { from: staker });
    //increase time for pending period
    await utils.increaseTime(7 * 24 * 3600);
    let currentTimeStamp = (await web3.eth.getBlock("latest")).timestamp;
    if (currentTimeStamp % (withdrawPeriod + safetyPeriod) >= withdrawPeriod) {
      await utils.increaseTime(
        (currentTimeStamp % (withdrawPeriod + safetyPeriod)) +
          safetyPeriod -
          withdrawPeriod
      );
    }
    return await hatVaults.withdraw(pid, amount, { from: staker });
  }

  async function advanceToSaftyPeriod() {
    let currentTimeStamp = (await web3.eth.getBlock("latest")).timestamp;

    let withdrawPeriod = (
      await hatVaults.generalParameters()
    ).withdrawPeriod.toNumber();
    let safetyPeriod = (
      await hatVaults.generalParameters()
    ).safetyPeriod.toNumber();

    if (currentTimeStamp % (withdrawPeriod + safetyPeriod) < withdrawPeriod) {
      await utils.increaseTime(
        withdrawPeriod - (currentTimeStamp % (withdrawPeriod + safetyPeriod))
      );
    }
  }

  //advanced time to a withdraw enable period
  async function advanceToNoneSaftyPeriod() {
    let currentTimeStamp = (await web3.eth.getBlock("latest")).timestamp;
    let withdrawPeriod = (
      await hatVaults.generalParameters()
    ).withdrawPeriod.toNumber();
    let safetyPeriod = (
      await hatVaults.generalParameters()
    ).safetyPeriod.toNumber();
    if (currentTimeStamp % (withdrawPeriod + safetyPeriod) >= withdrawPeriod) {
      await utils.increaseTime(
        (currentTimeStamp % (withdrawPeriod + safetyPeriod)) +
          safetyPeriod -
          withdrawPeriod
      );
    }
  }

  async function calculateExpectedReward(staker, operationBlocksIncrement = 0) {
    let currentBlockNumber = (await web3.eth.getBlock("latest")).number;
    let lastRewardBlock = (await hatVaults.poolInfos(0)).lastRewardBlock;
    let allocPoint = (await hatVaults.poolInfos(0)).allocPoint;
    let rewardPerShare = new web3.utils.BN(
      (await hatVaults.poolInfos(0)).rewardPerShare
    );
    let onee12 = new web3.utils.BN("1000000000000");
    let stakerAmount = (await hatVaults.userInfo(0, staker)).shares;
    let globalUpdatesLen = await hatVaults.getGlobalPoolUpdatesLength();
    let totalAllocPoint = (
      await hatVaults.globalPoolUpdates(globalUpdatesLen - 1)
    ).totalAllocPoint;
    let poolReward = await hatVaults.getRewardForBlocksRange(
      lastRewardBlock,
      currentBlockNumber + 1 + operationBlocksIncrement,
      allocPoint,
      totalAllocPoint
    );
    let lpSupply = await stakingToken.balanceOf(hatVaults.address);
    rewardPerShare = rewardPerShare.add(poolReward.mul(onee12).div(lpSupply));
    let rewardDebt = (await hatVaults.userInfo(0, staker)).rewardDebt;
    return stakerAmount
      .mul(rewardPerShare)
      .div(onee12)
      .sub(rewardDebt);
  }

  async function safeEmergencyWithdraw(pid, staker) {
    let withdrawPeriod = (
      await hatVaults.generalParameters()
    ).withdrawPeriod.toNumber();
    let safetyPeriod = (
      await hatVaults.generalParameters()
    ).safetyPeriod.toNumber();
    //increase time for the case there is already pending request ..so make sure start a new one..
    await utils.increaseTime(7 * 24 * 3600);
    await hatVaults.withdrawRequest(pid, { from: staker });
    //increase time for pending period
    await utils.increaseTime(7 * 24 * 3600);
    let currentTimeStamp = (await web3.eth.getBlock("latest")).timestamp;
    if (currentTimeStamp % (withdrawPeriod + safetyPeriod) >= withdrawPeriod) {
      await utils.increaseTime(
        (currentTimeStamp % (withdrawPeriod + safetyPeriod)) +
          safetyPeriod -
          withdrawPeriod
      );
    }
    return await hatVaults.emergencyWithdraw(pid, { from: staker });
  }

  async function unSafeEmergencyWithdraw(pid, staker) {
    let currentTimeStamp = (await web3.eth.getBlock("latest")).timestamp;
    let withdrawPeriod = (
      await hatVaults.generalParameters()
    ).withdrawPeriod.toNumber();
    let safetyPeriod = (
      await hatVaults.generalParameters()
    ).safetyPeriod.toNumber();
    if (currentTimeStamp % (withdrawPeriod + safetyPeriod) >= withdrawPeriod) {
      await utils.increaseTime(
        (currentTimeStamp % (withdrawPeriod + safetyPeriod)) +
          safetyPeriod -
          withdrawPeriod
      );
    }
    return await hatVaults.emergencyWithdraw(pid, { from: staker });
  }

  async function unSafeWithdraw(pid, amount, staker) {
    let currentTimeStamp = (await web3.eth.getBlock("latest")).timestamp;
    let withdrawPeriod = (
      await hatVaults.generalParameters()
    ).withdrawPeriod.toNumber();
    let safetyPeriod = (
      await hatVaults.generalParameters()
    ).safetyPeriod.toNumber();
    if (currentTimeStamp % (withdrawPeriod + safetyPeriod) >= withdrawPeriod) {
      await utils.increaseTime(
        (currentTimeStamp % (withdrawPeriod + safetyPeriod)) +
          safetyPeriod -
          withdrawPeriod
      );
    }
    return await hatVaults.withdraw(pid, amount, { from: staker });
  }

  it("constructor", async () => {
    await setup(accounts);
    assert.equal(await stakingToken.name(), "Staking");
    assert.equal(await hatVaults.owner(), accounts[0]);
  });

  it("setCommitte", async () => {
    await setup(accounts);
    assert.equal(await hatVaults.committees(0), accounts[1]);

    try {
      await hatVaults.setCommittee(0, utils.NULL_ADDRESS, {
        from: accounts[1],
      });
      assert(false, "cannot set zero address committee");
    } catch (ex) {
      assertVMException(ex, "HVE21");
    }

    await hatVaults.setCommittee(0, accounts[2], { from: accounts[1] });

    assert.equal(await hatVaults.committees(0), accounts[2]);

    try {
      await hatVaults.setCommittee(0, accounts[2], { from: accounts[1] });
      assert(false, "cannot set committee from non committee account");
    } catch (ex) {
      assertVMException(ex, "HVE01");
    }

    //set other pool with different committee
    let bountyLevels = [];
    let bountySplit = [0, 0, 0, 0, 0, 0];
    var stakingToken2 = await ERC20Mock.new("Staking", "STK");
    await hatVaults.addPool(
      100,
      stakingToken2.address,
      accounts[1],
      bountyLevels,
      bountySplit,
      "_descriptionHash",
      [86400, 10],
      false,
      true
    );

    await hatVaults.setCommittee(1, accounts[1]);

    assert.equal(await hatVaults.committees(1), accounts[1]);
    var staker = accounts[1];
    await stakingToken2.approve(hatVaults.address, web3.utils.toWei("4"), {
      from: staker,
    });
    await stakingToken2.mint(staker, web3.utils.toWei("1"));
    try {
      await hatVaults.deposit(1, web3.utils.toWei("1"), { from: staker });
      assert(false, "cannot deposit before committee check in");
    } catch (ex) {
      assertVMException(ex, "HVE40");
    }

    try {
      await hatVaults.committeeCheckIn(1, { from: accounts[0] });
      assert(false, "only committee can check in");
    } catch (ex) {
      assertVMException(ex, "HVE01");
    }
    let tx = await hatVaults.committeeCheckIn(1, { from: accounts[1] });
    assert.equal(tx.logs[0].event, "CommitteeCheckedIn");
    assert.equal(tx.logs[0].args._pid, 1);

    await stakingToken2.setBadTransferFlag(true);
    tx = await hatVaults.deposit(1, web3.utils.toWei("2"), { from: staker });
    await stakingToken2.setBadTransferFlag(false);
    assert.equal(tx.logs[0].event, "Deposit");
    assert.equal(tx.logs[0].args.amount, web3.utils.toWei("2"));
    assert.equal(tx.logs[0].args.transferredAmount, web3.utils.toWei("1"));

    try {
      await hatVaults.setCommittee(1, accounts[2]);
      assert(false, "committee already checked in");
    } catch (ex) {
      assertVMException(ex, "HVE22");
    }
    await hatVaults.setCommittee(1, accounts[2], { from: accounts[1] });
    await hatVaults.setCommittee(1, accounts[1], { from: accounts[2] });
  });

  it("dismiss can be called by anyone after 5 weeks delay", async () => {
    var staker = accounts[1];
    await setup(
      accounts,
      REWARD_PER_BLOCK,
      0,
      [0, 0, 0, 0],
      [8000, 1000, 100, 100, 100, 700]
    );

    await advanceToSaftyPeriod();
    await stakingToken.approve(hatVaults.address, web3.utils.toWei("1"), {
      from: staker,
    });
    await stakingToken.mint(staker, web3.utils.toWei("1"));
    await hatVaults.deposit(0, web3.utils.toWei("1"), { from: staker });
    await hatVaults.submitClaim(0, accounts[2], 3, {
      from: accounts[1],
    });
    try {
      await hatVaults.dismissClaim(0, { from: accounts[1] });
      assert(false, "only governance can dismiss before delay");
    } catch (ex) {
      assertVMException(ex, "HVE09");
    }
    await utils.increaseTime(1);
    await utils.increaseTime(5 * 7 * 24 * 60 * 60);
    var tx = await hatVaults.dismissClaim(0, { from: accounts[1] });
    assert.equal(tx.logs[0].event, "DismissClaim");
    assert.equal(tx.logs[0].args._pid, 0);
  });

  it("custom bountyLevels with 0", async () => {
    var staker = accounts[1];
    await setup(
      accounts,
      REWARD_PER_BLOCK,
      0,
      [0, 0, 0, 0],
      [8000, 1000, 100, 100, 100, 700]
    );
    assert.equal((await hatVaults.getBountyLevels(0)).length, 4);
    assert.equal((await hatVaults.getBountyLevels(0))[0].toString(), "0");
    assert.equal((await hatVaults.getBountyLevels(0))[1].toString(), "0");
    assert.equal((await hatVaults.getBountyLevels(0))[2].toString(), "0");
    assert.equal((await hatVaults.getBountyLevels(0))[3].toString(), "0");
    tx = await hatVaults.setPendingBountyLevels(
      0,
      [1500, 3000, 4500, 9000, 0],
      { from: accounts[1] }
    );
    assert.equal(tx.logs[0].event, "SetPendingBountyLevels");
    assert.equal(tx.logs[0].args._pid, 0);
    assert.equal(tx.logs[0].args._bountyLevels[1], 3000);

    await utils.increaseTime(1);
    await utils.increaseTime(3600 * 24 * 2);
    tx = await hatVaults.setBountyLevels(0, { from: accounts[1] });
    assert.equal(tx.logs[0].args._bountyLevels[4], 0);
    await advanceToSaftyPeriod();
    await stakingToken.approve(hatVaults.address, web3.utils.toWei("1"), {
      from: staker,
    });
    await stakingToken.mint(staker, web3.utils.toWei("1"));
    await hatVaults.deposit(0, web3.utils.toWei("1"), { from: staker });
    await hatVaults.submitClaim(0, accounts[2], 4, {
      from: accounts[1],
    });
    var tx = await hatVaults.dismissClaim(0);
    assert.equal(tx.logs[0].event, "DismissClaim");
    assert.equal(tx.logs[0].args._pid, 0);
    await hatVaults.submitClaim(0, accounts[2], 4, {
      from: accounts[1],
    });
    assert.equal(
      await stakingToken.balanceOf(hatVaults.address),
      web3.utils.toWei("1")
    );
    await hatVaults.approveClaim(0);
    assert.equal(
      await stakingToken.balanceOf(hatVaults.address),
      web3.utils.toWei("1")
    );
  });

  it("custom bountySplit and bountyLevels", async () => {
    try {
      await setup(
        accounts,
        REWARD_PER_BLOCK,
        0,
        [3000, 5000, 7000, 9000],
        [9000, 0, 200, 0, 100, 800]
      );
      assert(false, "cannot init with rewardSplit > 10000");
    } catch (ex) {
      assertVMException(ex, "HVE29");
    }

    try {
      await setup(
        accounts,
        REWARD_PER_BLOCK,
        0,
        [3000, 5000, 7000, 9000],
        [8000, 0, 100, 0, 100, 700]
      );
      assert(false, "cannot init with rewardSplit < 10000");
    } catch (ex) {
      assertVMException(ex, "HVE29");
    }

    try {
      await setup(
        accounts,
        REWARD_PER_BLOCK,
        0,
        [3000, 5000, 7000, 11000],
        [8000, 0, 100, 0, 100, 800]
      );
      assert(false, "cannot init with rewardLevel > 10000");
    } catch (ex) {
      assertVMException(ex, "HVE33");
    }

    await setup(
      accounts,
      REWARD_PER_BLOCK,
      0,
      [3000, 5000, 7000, 9000],
      [8000, 1000, 100, 100, 100, 700]
    );
    assert.equal((await hatVaults.getBountyLevels(0)).length, 4);
    assert.equal((await hatVaults.getBountyLevels(0))[0].toString(), "3000");
    assert.equal((await hatVaults.getBountyLevels(0))[1].toString(), "5000");
    assert.equal((await hatVaults.getBountyLevels(0))[2].toString(), "7000");
    assert.equal((await hatVaults.getBountyLevels(0))[3].toString(), "9000");
    assert.equal(
      (await hatVaults.bountyInfos(0)).bountySplit.hacker.toString(),
      "1000"
    );
    assert.equal(
      (await hatVaults.bountyInfos(0)).bountySplit.hackerVested.toString(),
      "8000"
    );

    assert.equal(
      (await hatVaults.bountyInfos(0)).bountySplit.committee.toString(),
      "100"
    );
    assert.equal(
      (await hatVaults.bountyInfos(0)).bountySplit.swapAndBurn.toString(),
      "100"
    );
    assert.equal(
      (await hatVaults.bountyInfos(0)).bountySplit.governanceHat.toString(),
      "100"
    );
    assert.equal(
      (await hatVaults.bountyInfos(0)).bountySplit.hackerHat.toString(),
      "700"
    );

    try {
      await hatVaults.setPendingBountyLevels(
        0,
        [1500, 3000, 4500, 9000, 11000],
        { from: accounts[1] }
      );
      assert(false, "bounty level can't be more than 10000");
    } catch (ex) {
      assertVMException(ex, "HVE33");
    }
    try {
      await hatVaults.setPendingBountyLevels(
        0,
        [1500, 3000, 4500, 9000, 10000],
        { from: accounts[2] }
      );
      assert(false, "only committee");
    } catch (ex) {
      assertVMException(ex, "HVE01");
    }
    try {
      await hatVaults.setBountyLevels(0, { from: accounts[1] });
      assert(false, "no pending");
    } catch (ex) {
      assertVMException(ex, "HVE19");
    }
    try {
      await hatVaults.setPendingBountyLevels(
        0,
        [1500, 3000, 4500, 9000, 10000],
        { from: accounts[1] }
      );
      assert(false, "bounty level should be less than 10000");
    } catch (ex) {
      assertVMException(ex, "HVE33");
    }
    tx = await hatVaults.setPendingBountyLevels(
      0,
      [1500, 3000, 4500, 9000, 9999],
      { from: accounts[1] }
    );
    assert.equal(tx.logs[0].event, "SetPendingBountyLevels");
    assert.equal(tx.logs[0].args._pid, 0);
    assert.equal(tx.logs[0].args._bountyLevels[1], 3000);

    await utils.increaseTime(1);
    try {
      await hatVaults.setBountyLevels(0, { from: accounts[1] });
      assert(false, "no delay yet");
    } catch (ex) {
      assertVMException(ex, "HVE20");
    }
    await utils.increaseTime(3600 * 24 * 2);
    try {
      await hatVaults.setBountyLevels(0, { from: accounts[0] });
      assert(false, "onlyCommittee");
    } catch (ex) {
      assertVMException(ex, "HVE01");
    }
    tx = await hatVaults.setBountyLevels(0, { from: accounts[1] });
    assert.equal(tx.logs[0].event, "SetBountyLevels");
    assert.equal(tx.logs[0].args._pid, 0);
    assert.equal(tx.logs[0].args._bountyLevels[1], 3000);

    await advanceToNoneSaftyPeriod();

    try {
      await hatVaults.setBountySplit(0, [7000, 0, 1000, 1100, 0, 901]);
      assert(false, "cannot init with bountySplit > 10000");
    } catch (ex) {
      assertVMException(ex, "HVE29");
    }
    await hatVaults.setBountySplit(0, [6000, 0, 1000, 2200, 0, 800]);
    assert.equal((await hatVaults.getBountyLevels(0)).length, 5);
    assert.equal((await hatVaults.getBountyLevels(0))[0].toString(), "1500");
    assert.equal((await hatVaults.getBountyLevels(0))[1].toString(), "3000");
    assert.equal((await hatVaults.getBountyLevels(0))[2].toString(), "4500");
    assert.equal((await hatVaults.getBountyLevels(0))[3].toString(), "9000");
    assert.equal((await hatVaults.getBountyLevels(0))[4].toString(), "9999");
    assert.equal(
      (await hatVaults.bountyInfos(0)).bountySplit.hacker.toString(),
      "0"
    );
    assert.equal(
      (await hatVaults.bountyInfos(0)).bountySplit.hackerVested.toString(),
      "6000"
    );

    assert.equal(
      (await hatVaults.bountyInfos(0)).bountySplit.committee.toString(),
      "1000"
    );
    assert.equal(
      (await hatVaults.bountyInfos(0)).bountySplit.swapAndBurn.toString(),
      "2200"
    );
    assert.equal(
      (await hatVaults.bountyInfos(0)).bountySplit.hackerHat.toString(),
      "800"
    );
    await advanceToSaftyPeriod();
    await hatVaults.submitClaim(0, accounts[2], 4, {
      from: accounts[1],
    });
    try {
      await hatVaults.setPendingBountyLevels(0, [], { from: accounts[1] });
      assert(false, "there is already pending approval");
    } catch (ex) {
      assertVMException(ex, "HVE02");
    }
    try {
      await hatVaults.setBountySplit(0, [6000, 0, 1000, 1100, 1, 800]);
      assert(false, "cannot set split while there is pending approval");
    } catch (ex) {
      assertVMException(ex, "HVE02");
    }
    var tx = await hatVaults.dismissClaim(0);
    assert.equal(tx.logs[0].event, "DismissClaim");
    assert.equal(tx.logs[0].args._pid, 0);
    try {
      await hatVaults.setBountySplit(0, [6000, 0, 1000, 1100, 1, 800]);
      assert(false, "cannot set split while in safety period");
    } catch (ex) {
      assertVMException(ex, "HVE03");
    }
    await advanceToNoneSaftyPeriod();

    await hatVaults.setBountySplit(0, [6000, 0, 1000, 1000, 1200, 800]);

    await hatVaults.setPendingBountyLevels(0, [], { from: accounts[1] });

    await utils.increaseTime(24 * 3600 * 2);
    await hatVaults.setBountyLevels(0, { from: accounts[1] });
    assert.equal((await hatVaults.getBountyLevels(0)).length, 4);
    assert.equal((await hatVaults.getBountyLevels(0))[0].toString(), "2000");
    assert.equal((await hatVaults.getBountyLevels(0))[1].toString(), "4000");
    assert.equal((await hatVaults.getBountyLevels(0))[2].toString(), "6000");
    assert.equal((await hatVaults.getBountyLevels(0))[3].toString(), "8000");
  });

  it("zero totalAllocPoints", async () => {
    await setup(
      accounts,
      REWARD_PER_BLOCK,
      0,
      [3000, 5000, 7000, 9000],
      [8000, 1000, 100, 100, 100, 700],
      10,
      0,
      0
    );

    var staker = accounts[1];

    await stakingToken.approve(hatVaults.address, web3.utils.toWei("1"), {
      from: staker,
    });

    await stakingToken.mint(staker, web3.utils.toWei("1"));
    assert.equal(await stakingToken.balanceOf(staker), web3.utils.toWei("1"));
    assert.equal(
      await hatToken.balanceOf(hatVaults.address),
      web3.utils.toWei(hatVaultsExpectedHatsBalance.toString())
    );

    await hatVaults.deposit(0, web3.utils.toWei("1"), { from: staker });
    await hatVaults.updatePool(0);
  });

  it("deposit less than 1e6", async () => {
    await setup(accounts);
    var staker = accounts[1];

    await stakingToken.approve(hatVaults.address, web3.utils.toWei("1"), {
      from: staker,
    });

    await stakingToken.mint(staker, web3.utils.toWei("1"));
    assert.equal(await stakingToken.balanceOf(staker), web3.utils.toWei("1"));
    assert.equal(
      await hatToken.balanceOf(hatVaults.address),
      web3.utils.toWei(hatVaultsExpectedHatsBalance.toString())
    );

    try {
      await hatVaults.deposit(0, "999999", { from: staker });
      assert(false, "cannot deposit less than 1e6");
    } catch (ex) {
      assertVMException(ex, "HVE27");
    }
    await hatVaults.deposit(0, "1000000", { from: staker });
    assert.equal(await stakingToken.balanceOf(hatVaults.address), "1000000");
  });

  it("withdrawn", async () => {
    await setup(accounts);
    var staker = accounts[1];

    await stakingToken.approve(hatVaults.address, web3.utils.toWei("1"), {
      from: staker,
    });

    await stakingToken.mint(staker, web3.utils.toWei("1"));
    assert.equal(await stakingToken.balanceOf(staker), web3.utils.toWei("1"));
    assert.equal(
      await hatToken.balanceOf(hatVaults.address),
      web3.utils.toWei(hatVaultsExpectedHatsBalance.toString())
    );
    await hatVaults.setPool(0, 100, true, true, "_descriptionHash");
    try {
      await hatVaults.deposit(0, web3.utils.toWei("1"), { from: staker });
      assert(false, "cannot deposit to paused pool");
    } catch (ex) {
      assertVMException(ex, "HVE26");
    }
    await hatVaults.setPool(0, 100, true, false, "_descriptionHash");
    try {
      await hatVaults.deposit(0, "999999", { from: staker });
      assert(false, "cannot deposit less than 1e6");
    } catch (ex) {
      assertVMException(ex, "HVE27");
    }
    await hatVaults.deposit(0, web3.utils.toWei("1"), { from: staker });
    await utils.increaseTime(7 * 24 * 3600);
    await advanceToSaftyPeriod();
    await hatVaults.submitClaim(0, accounts[2], 3, {
      from: accounts[1],
    });

    try {
      await safeWithdraw(0, web3.utils.toWei("1"), staker);
      assert(false, "cannot withdraw while pending approval exists");
    } catch (ex) {
      assertVMException(ex, "HVE02");
    }

    var tx = await hatVaults.dismissClaim(0);
    assert.equal(tx.logs[0].event, "DismissClaim");
    assert.equal(tx.logs[0].args._pid, 0);
    let currentBlockNumber = (await web3.eth.getBlock("latest")).number;

    let lastRewardBlock = (await hatVaults.poolInfos(0)).lastRewardBlock;
    let rewardPerShare = new web3.utils.BN(
      (await hatVaults.poolInfos(0)).rewardPerShare
    );
    let onee12 = new web3.utils.BN("1000000000000");
    let stakeVaule = new web3.utils.BN(web3.utils.toWei("1"));
    let totalAllocPoint = 100;
    let poolReward = await hatVaults.getRewardForBlocksRange(
      lastRewardBlock,
      currentBlockNumber + 1 + safeWithdrawBlocksIncrement,
      100,
      totalAllocPoint
    );
    rewardPerShare = rewardPerShare.add(poolReward.mul(onee12).div(stakeVaule));
    let expectedReward = stakeVaule.mul(rewardPerShare).div(onee12);
    await safeWithdraw(0, web3.utils.toWei("1"), staker);
    //staker  get stake back
    assert.equal(await stakingToken.balanceOf(staker), web3.utils.toWei("1"));
    assert.equal(
      (await hatToken.balanceOf(staker)).toString(),
      expectedReward.toString()
    );
    //withdraw with 0
    await safeWithdraw(0, 0, staker);
    assert.equal(await stakingToken.balanceOf(staker), web3.utils.toWei("1"));
    assert.equal(
      (await hatToken.balanceOf(staker)).toString(),
      expectedReward.toString()
    );
  });

  it("setWithdrawSafetyPeriod", async () => {
    await setup(accounts);
    try {
      await hatVaults.setWithdrawSafetyPeriod(60 * 60, 60 * 30, {
        from: accounts[1],
      });
      assert(false, "only gov");
    } catch (ex) {
      assertVMException(ex, "Ownable: caller is not the owner");
    }

    try {
      await hatVaults.setWithdrawSafetyPeriod(60 * 60 - 1, 60 * 30);
      assert(false, "withdraw period must be >= 1 hour");
    } catch (ex) {
      assertVMException(ex, "HVE12");
    }

    try {
      await hatVaults.setWithdrawSafetyPeriod(60 * 60, 60 * 60 * 6 + 1);
      assert(false, "safety period must be <= 6 hours");
    } catch (ex) {
      assertVMException(ex, "HVE13");
    }

    var tx = await hatVaults.setWithdrawSafetyPeriod(60 * 60, 60 * 30);

    assert.equal((await hatVaults.generalParameters()).withdrawPeriod, 60 * 60);
    assert.equal((await hatVaults.generalParameters()).safetyPeriod, 60 * 30);
    assert.equal(tx.logs[0].event, "SetWithdrawSafetyPeriod");
    assert.equal(tx.logs[0].args._withdrawPeriod, 60 * 60);
    assert.equal(tx.logs[0].args._safetyPeriod, 60 * 30);

    var staker = accounts[1];

    await stakingToken.approve(hatVaults.address, web3.utils.toWei("1"), {
      from: staker,
    });

    await stakingToken.mint(staker, web3.utils.toWei("1"));
    assert.equal(await stakingToken.balanceOf(staker), web3.utils.toWei("1"));
    assert.equal(
      await hatToken.balanceOf(hatVaults.address),
      web3.utils.toWei(hatVaultsExpectedHatsBalance.toString())
    );
    await hatVaults.deposit(0, web3.utils.toWei("1"), { from: staker });
    await utils.increaseTime(7 * 24 * 3600);

    let withdrawPeriod = 60 * 60;
    let safetyPeriod = 60 * 30;

    let currentTimeStamp = (await web3.eth.getBlock("latest")).timestamp;

    if (currentTimeStamp % (withdrawPeriod + safetyPeriod) < withdrawPeriod) {
      await utils.increaseTime(
        withdrawPeriod - (currentTimeStamp % (withdrawPeriod + safetyPeriod))
      );
    }

    await hatVaults.submitClaim(0, accounts[2], 3, {
      from: accounts[1],
    });
    try {
      await safeWithdraw(0, web3.utils.toWei("1"), staker);
      assert(false, "cannot withdraw while pending approval exists");
    } catch (ex) {
      assertVMException(ex, "HVE02");
    }

    tx = await hatVaults.dismissClaim(0);
    assert.equal(tx.logs[0].event, "DismissClaim");
    assert.equal(tx.logs[0].args._pid, 0);
    let currentBlockNumber = (await web3.eth.getBlock("latest")).number;

    let lastRewardBlock = (await hatVaults.poolInfos(0)).lastRewardBlock;
    let rewardPerShare = new web3.utils.BN(
      (await hatVaults.poolInfos(0)).rewardPerShare
    );
    let onee12 = new web3.utils.BN("1000000000000");
    let stakeVaule = new web3.utils.BN(web3.utils.toWei("1"));
    let totalAllocPoint = 100;
    let poolReward = await hatVaults.getRewardForBlocksRange(
      lastRewardBlock,
      currentBlockNumber + 1 + safeWithdrawBlocksIncrement,
      100,
      totalAllocPoint
    );
    rewardPerShare = rewardPerShare.add(poolReward.mul(onee12).div(stakeVaule));
    let expectedReward = stakeVaule.mul(rewardPerShare).div(onee12);
    await safeWithdraw(0, web3.utils.toWei("1"), staker);
    //staker  get stake back
    assert.equal(await stakingToken.balanceOf(staker), web3.utils.toWei("1"));
    assert.equal(
      (await hatToken.balanceOf(staker)).toString(),
      expectedReward.toString()
    );
    //withdraw with 0
    await safeWithdraw(0, 0, staker);
    assert.equal(await stakingToken.balanceOf(staker), web3.utils.toWei("1"));
    assert.equal(
      (await hatToken.balanceOf(staker)).toString(),
      expectedReward.toString()
    );
  });

  it("set withdrawn request params ", async () => {
    await setup(accounts);
    assert.equal(
      (await hatVaults.generalParameters()).withdrawRequestEnablePeriod,
      7 * 24 * 3600
    );
    assert.equal(
      (await hatVaults.generalParameters()).withdrawRequestPendingPeriod,
      7 * 24 * 3600
    );
    try {
      await hatVaults.setWithdrawRequestParams(
        90 * 24 * 3600 + 1,
        7 * 24 * 3600
      );
      assert(false, "pending period must be <= 90 days");
    } catch (ex) {
      assertVMException(ex, "HVE07");
    }

    try {
      await hatVaults.setWithdrawRequestParams(1, 6 * 60 * 60 - 1);
      assert(false, "enable period must be >= 6 hour");
    } catch (ex) {
      assertVMException(ex, "HVE08");
    }

    try {
      await hatVaults.setWithdrawRequestParams(1, 60 * 24 * 3600, {
        from: accounts[4],
      });
      assert(false, "only gov");
    } catch (ex) {
      assertVMException(ex, "Ownable: caller is not the owner");
    }
    var tx = await hatVaults.setWithdrawRequestParams(1, 60 * 24 * 3600, {
      from: accounts[0],
    });
    assert.equal(
      (await hatVaults.generalParameters()).withdrawRequestPendingPeriod,
      1
    );
    assert.equal(tx.logs[0].event, "SetWithdrawRequestParams");
    assert.equal(tx.logs[0].args._withdrawRequestPendingPeriod, 1);
    assert.equal(tx.logs[0].args._withdrawRequestEnablePeriod, 60 * 24 * 3600);
    assert.equal(
      (await hatVaults.generalParameters()).withdrawRequestEnablePeriod,
      60 * 24 * 3600
    );
  });

  it("deposit cancel withdrawn request ", async () => {
    await setup(accounts);
    var staker = accounts[1];

    await stakingToken.approve(hatVaults.address, web3.utils.toWei("2"), {
      from: staker,
    });

    await stakingToken.mint(staker, web3.utils.toWei("2"));
    assert.equal(await stakingToken.balanceOf(staker), web3.utils.toWei("2"));
    assert.equal(
      await hatToken.balanceOf(hatVaults.address),
      web3.utils.toWei(hatVaultsExpectedHatsBalance.toString())
    );
    await hatVaults.deposit(0, web3.utils.toWei("1"), { from: staker });
    await utils.increaseTime(7 * 24 * 3600);
    await advanceToNoneSaftyPeriod();
    await hatVaults.withdrawRequest(0, { from: staker });
    await hatVaults.deposit(0, web3.utils.toWei("1"), { from: staker });
    await utils.increaseTime(7 * 24 * 3600);
    try {
      await hatVaults.withdraw(0, web3.utils.toWei("0.5"), { from: staker });
      assert(false, "deposit cancel withdrawRequest");
    } catch (ex) {
      assertVMException(ex, "HVE30");
    }
  });

  it("withdrawn request ", async () => {
    await setup(accounts);
    var staker = accounts[1];

    await stakingToken.approve(hatVaults.address, web3.utils.toWei("2"), {
      from: staker,
    });

    await stakingToken.mint(staker, web3.utils.toWei("2"));
    assert.equal(await stakingToken.balanceOf(staker), web3.utils.toWei("2"));
    assert.equal(
      await hatToken.balanceOf(hatVaults.address),
      web3.utils.toWei(hatVaultsExpectedHatsBalance.toString())
    );
    await hatVaults.deposit(0, web3.utils.toWei("1"), { from: staker });
    await utils.increaseTime(7 * 24 * 3600);
    await advanceToNoneSaftyPeriod();
    try {
      await hatVaults.withdraw(0, web3.utils.toWei("1"), { from: staker });
      assert(false, "cannot withdraw without request");
    } catch (ex) {
      assertVMException(ex, "HVE30");
    }

    try {
      await hatVaults.emergencyWithdraw(0, { from: staker });
      assert(false, "cannot emergencyWithdraw without request");
    } catch (ex) {
      assertVMException(ex, "HVE30");
    }
    await hatVaults.withdrawRequest(0, { from: staker });
    assert.equal(
      await hatVaults.withdrawEnableStartTime(0, staker),
      (await web3.eth.getBlock("latest")).timestamp + 7 * 24 * 3600
    );

    try {
      await hatVaults.withdraw(0, web3.utils.toWei("1"), { from: staker });
      assert(false, "request is pending");
    } catch (ex) {
      assertVMException(ex, "HVE30");
    }

    try {
      await hatVaults.emergencyWithdraw(0, { from: staker });
      assert(false, "request is pending");
    } catch (ex) {
      assertVMException(ex, "HVE30");
    }
    await utils.increaseTime(7 * 24 * 3600);
    try {
      await hatVaults.withdrawRequest(0, { from: staker });
      assert(false, "there is already pending request");
    } catch (ex) {
      assertVMException(ex, "HVE25");
    }

    await hatVaults.withdraw(0, web3.utils.toWei("0.5"), { from: staker });
    assert.equal(await hatVaults.withdrawEnableStartTime(0, staker), 0);
    try {
      await hatVaults.emergencyWithdraw(0, { from: staker });
      assert(false, "no pending request");
    } catch (ex) {
      assertVMException(ex, "HVE30");
    }
    await hatVaults.withdrawRequest(0, { from: staker });
    await utils.increaseTime(7 * 24 * 3600);
    await hatVaults.emergencyWithdraw(0, { from: staker });
    assert.equal(await hatVaults.withdrawEnableStartTime(0, staker), 0);
    await hatVaults.deposit(0, web3.utils.toWei("1"), { from: staker });
    await hatVaults.withdrawRequest(0, { from: staker });
    try {
      await hatVaults.withdrawRequest(0, { from: staker });
      assert(false, "there is already pending request");
    } catch (ex) {
      assertVMException(ex, "HVE25");
    }
    await utils.increaseTime(7 * 24 * 3600);
    try {
      await hatVaults.withdrawRequest(0, { from: staker });
      assert(false, "there is already pending request");
    } catch (ex) {
      assertVMException(ex, "HVE25");
    }
    await utils.increaseTime(7 * 24 * 3600);
    //request is now expired so can request again.
    await hatVaults.withdrawRequest(0, { from: staker });
  });

  it("Set fee and fee setter", async () => {
    await setup(accounts);
    try {
      await hatVaults.setFeeSetter(accounts[1], {
        from: accounts[1],
      });
      assert(false, "only gov");
    } catch (ex) {
      assertVMException(ex, "Ownable: caller is not the owner");
    }

    try {
      await hatVaults.setPoolWithdrawalFee(0, 100, {
        from: accounts[1],
      });
      assert(false, "only governance when fee setter is 0");
    } catch (ex) {
      assertVMException(ex, "HVE35");
    }

    var tx = await hatVaults.setPoolWithdrawalFee(0, 100);
    assert.equal((await hatVaults.poolInfos(0)).withdrawalFee, 100);
    assert.equal(tx.logs[0].event, "SetPoolWithdrawalFee");
    assert.equal(tx.logs[0].args._pid, 0);
    assert.equal(tx.logs[0].args._newFee, 100);

    tx = await hatVaults.setFeeSetter(accounts[1]);

    assert.equal(await hatVaults.feeSetter(), accounts[1]);
    assert.equal(tx.logs[0].event, "SetFeeSetter");
    assert.equal(tx.logs[0].args._newFeeSetter, accounts[1]);

    try {
      await hatVaults.setPoolWithdrawalFee(0, 100);
      assert(false, "only fee setter");
    } catch (ex) {
      assertVMException(ex, "HVE35");
    }

    try {
      await hatVaults.setPoolWithdrawalFee(0, 201, {
        from: accounts[1],
      });
      assert(false, "fee must be lower than or equal to 2%");
    } catch (ex) {
      assertVMException(ex, "HVE36");
    }

    tx = await hatVaults.setPoolWithdrawalFee(0, 200, {
      from: accounts[1],
    });

    assert.equal((await hatVaults.poolInfos(0)).withdrawalFee, 200);
    assert.equal(tx.logs[0].event, "SetPoolWithdrawalFee");
    assert.equal(tx.logs[0].args._pid, 0);
    assert.equal(tx.logs[0].args._newFee, 200);

    var staker = accounts[2];
    await stakingToken.approve(hatVaults.address, web3.utils.toWei("1"), {
      from: staker,
    });
    await stakingToken.mint(staker, web3.utils.toWei("1"));
    await hatVaults.deposit(0, web3.utils.toWei("1"), { from: staker });
    await utils.increaseTime(7 * 24 * 3600);

    let governanceBalance = await stakingToken.balanceOf(accounts[0]);

    await safeWithdraw(0, web3.utils.toWei("1"), staker);

    // Staker got back the reward minus the fee
    assert.equal(
      await stakingToken.balanceOf(staker),
      web3.utils.toWei("0.98")
    );
    // Governance received the fee
    assert.equal(
      (await stakingToken.balanceOf(accounts[0])).toString(),
      governanceBalance
        .add(new web3.utils.BN(web3.utils.toWei("0.02")))
        .toString()
    );
  });

  it("Emergency withdraw fee", async () => {
    await setup(accounts);

    tx = await hatVaults.setPoolWithdrawalFee(0, 200);

    assert.equal((await hatVaults.poolInfos(0)).withdrawalFee, 200);
    assert.equal(tx.logs[0].event, "SetPoolWithdrawalFee");
    assert.equal(tx.logs[0].args._pid, 0);
    assert.equal(tx.logs[0].args._newFee, 200);

    var staker = accounts[2];
    await stakingToken.approve(hatVaults.address, web3.utils.toWei("1"), {
      from: staker,
    });
    await stakingToken.mint(staker, web3.utils.toWei("1"));
    await hatVaults.deposit(0, web3.utils.toWei("1"), { from: staker });
    await utils.increaseTime(7 * 24 * 3600);

    let governanceBalance = await stakingToken.balanceOf(accounts[0]);

    await safeEmergencyWithdraw(0, staker);

    // Staker got back the reward minus the fee
    assert.equal(
      await stakingToken.balanceOf(staker),
      web3.utils.toWei("0.98")
    );
    // Governance received the fee
    assert.equal(
      (await stakingToken.balanceOf(accounts[0])).toString(),
      governanceBalance
        .add(new web3.utils.BN(web3.utils.toWei("0.02")))
        .toString()
    );
  });

  it("stake", async () => {
    await setup(accounts);
    var staker = accounts[1];
    try {
      await hatVaults.deposit(0, web3.utils.toWei("1"), { from: staker });
      assert(false, "cannot stake without approve");
    } catch (ex) {
      assertVMException(ex);
    }
    await stakingToken.approve(hatVaults.address, web3.utils.toWei("1"), {
      from: staker,
    });
    try {
      await hatVaults.deposit(0, 1000, { from: staker });
      assert(false, "do not have enough tokens to stake");
    } catch (ex) {
      assertVMException(ex, "HVE27");
    }
    await stakingToken.mint(staker, web3.utils.toWei("1"));
    assert.equal(await stakingToken.balanceOf(staker), web3.utils.toWei("1"));
    assert.equal(
      await hatToken.balanceOf(hatVaults.address),
      web3.utils.toWei(hatVaultsExpectedHatsBalance.toString())
    );
    await hatVaults.deposit(0, web3.utils.toWei("1"), { from: staker });
    assert.equal(
      await hatToken.balanceOf(hatVaults.address),
      web3.utils.toWei(hatVaultsExpectedHatsBalance.toString())
    );
    await utils.increaseTime(7 * 24 * 3600);
    assert.equal(await stakingToken.balanceOf(staker), 0);
    assert.equal(
      await stakingToken.balanceOf(hatVaults.address),
      web3.utils.toWei("1")
    );
    //withdraw
    assert.equal(await hatToken.balanceOf(staker), 0);

    let currentBlockNumber = (await web3.eth.getBlock("latest")).number;

    let lastRewardBlock = (await hatVaults.poolInfos(0)).lastRewardBlock;
    let rewardPerShare = new web3.utils.BN(
      (await hatVaults.poolInfos(0)).rewardPerShare
    );
    let onee12 = new web3.utils.BN("1000000000000");
    let stakeVaule = new web3.utils.BN(web3.utils.toWei("1"));
    let totalAllocPoint = 100;
    let poolReward = await hatVaults.getRewardForBlocksRange(
      lastRewardBlock,
      currentBlockNumber + 1 + safeWithdrawBlocksIncrement,
      100,
      totalAllocPoint
    );
    rewardPerShare = rewardPerShare.add(poolReward.mul(onee12).div(stakeVaule));
    let expectedReward = stakeVaule.mul(rewardPerShare).div(onee12);

    await safeWithdraw(0, web3.utils.toWei("1"), staker);
    //staker get stake back
    assert.equal(await stakingToken.balanceOf(staker), web3.utils.toWei("1"));
    assert.equal(
      (await hatToken.balanceOf(staker)).toString(),
      expectedReward.toString()
    );
    //withdraw with 0
    await safeWithdraw(0, 0, staker);
    assert.equal(await stakingToken.balanceOf(staker), web3.utils.toWei("1"));
    assert.equal(
      (await hatToken.balanceOf(staker)).toString(),
      expectedReward.toString()
    );
  });

  it("claim reward", async () => {
    await setup(accounts);
    var staker = accounts[1];
    await stakingToken.approve(hatVaults.address, web3.utils.toWei("4"), {
      from: staker,
    });
    await stakingToken.mint(staker, web3.utils.toWei("1"));
    await hatVaults.deposit(0, web3.utils.toWei("1"), { from: staker });
    assert.equal(
      await hatToken.balanceOf(hatVaults.address),
      web3.utils.toWei(hatVaultsExpectedHatsBalance.toString())
    );

    assert.equal(await hatToken.balanceOf(staker), 0);

    let expectedReward = await calculateExpectedReward(staker);
    assert.equal(
      await hatToken.balanceOf(hatVaults.address),
      web3.utils.toWei(hatVaultsExpectedHatsBalance.toString())
    );

    try {
      await hatVaults.calcClaimBounty(0, 10);
      assert(false, "severity is not in range");
    } catch (ex) {
      assertVMException(ex, "HVE06");
    }
    var tx = await hatVaults.claimReward(0, { from: staker });
    assert.equal(tx.logs[0].event, "ClaimReward");
    assert.equal(tx.logs[0].args._pid, 0);

    assert.equal(
      await hatToken.balanceOf(hatVaults.address),
      web3.utils.toWei(hatVaultsExpectedHatsBalance.toString())
    );
    assert.equal(
      (await hatToken.balanceOf(staker)).toString(),
      expectedReward.toString()
    );
    assert.equal(await stakingToken.balanceOf(staker), 0);
    assert.equal(
      await stakingToken.balanceOf(hatVaults.address),
      web3.utils.toWei("1")
    );
  });

  it("multiple stakes from same account", async () => {
    await setup(
      accounts,
      REAL_REWARD_PER_BLOCK,
      (await web3.eth.getBlock("latest")).number,
      [],
      [0, 0, 0, 0, 0, 0],
      10000
    );
    var staker = accounts[1];
    await stakingToken.approve(hatVaults.address, web3.utils.toWei("4"), {
      from: staker,
    });
    await stakingToken.mint(staker, web3.utils.toWei("1"));
    await hatVaults.deposit(0, web3.utils.toWei("1"), { from: staker });

    assert.equal(await hatToken.balanceOf(staker), 0);

    // Deposit redeemed existing reward
    await stakingToken.mint(staker, web3.utils.toWei("1"));
    let expectedReward = await calculateExpectedReward(staker);
    var tx = await hatVaults.deposit(0, web3.utils.toWei("1"), {
      from: staker,
    });
    assert.equal(tx.logs[0].event, "SafeTransferReward");
    assert.equal(tx.logs[0].args.amount.toString(), expectedReward.toString());
    assert.equal(tx.logs[0].args.user, staker);
    assert.equal(tx.logs[0].args.pid, 0);
    assert.isFalse(tx.logs[0].args.amount.eq(0));
    assert.equal(
      (await hatToken.balanceOf(staker)).toString(),
      expectedReward.toString()
    );

    await stakingToken.mint(staker, web3.utils.toWei("1"));
    expectedReward = await calculateExpectedReward(staker);
    var balanceOfStakerBefore = await hatToken.balanceOf(staker);
    await hatVaults.deposit(0, web3.utils.toWei("1"), { from: staker });
    assert.equal(
      (await hatToken.balanceOf(staker)).toString(),
      expectedReward.add(balanceOfStakerBefore).toString()
    );

    // Deposit redeemed existing reward
    await utils.increaseTime(7 * 24 * 3600);
    await stakingToken.mint(staker, web3.utils.toWei("1"));
    expectedReward = await calculateExpectedReward(staker);
    balanceOfStakerBefore = await hatToken.balanceOf(staker);
    await hatVaults.deposit(0, web3.utils.toWei("1"), { from: staker });
    assert.equal(
      (await hatToken.balanceOf(staker)).toString(),
      expectedReward.add(balanceOfStakerBefore).toString()
    );
    assert.equal(await stakingToken.balanceOf(staker), 0);
    assert.equal(
      await stakingToken.balanceOf(hatVaults.address),
      web3.utils.toWei("4")
    );
    await utils.increaseTime(7 * 24 * 3600);
    //withdraw
    expectedReward = await calculateExpectedReward(
      staker,
      safeWithdrawBlocksIncrement
    );
    balanceOfStakerBefore = await hatToken.balanceOf(staker);
    await safeWithdraw(0, web3.utils.toWei("4"), staker);
    //staker  get stake back
    assert.equal(
      (await stakingToken.balanceOf(staker)).toString(),
      web3.utils.toWei("4").toString()
    );
    assert.equal(
      (await hatToken.balanceOf(staker)).toString(),
      expectedReward.add(balanceOfStakerBefore).toString()
    );
  });

  it("hat reward withdraw all balance if reward larger than balance", async () => {
    await setup(
      accounts,
      REAL_REWARD_PER_BLOCK,
      (await web3.eth.getBlock("latest")).number,
      [],
      [0, 0, 0, 0, 0, 0],
      10000,
      0,
      100,
      false,
      0
    );
    var staker = accounts[1];
    await stakingToken.approve(hatVaults.address, web3.utils.toWei("4"), {
      from: staker,
    });
    await stakingToken.mint(staker, web3.utils.toWei("1"));
    await hatVaults.deposit(0, web3.utils.toWei("1"), { from: staker });

    assert.equal(await hatToken.balanceOf(staker), 0);

    // Deposit redeemed existing reward
    await stakingToken.mint(staker, web3.utils.toWei("1"));
    let expectedReward = await calculateExpectedReward(staker);
    await utils.setMinter(hatToken, accounts[0], expectedReward);
    await hatToken.mint(accounts[0], expectedReward);
    await hatToken.approve(hatVaults.address, expectedReward);
    var tx = await hatVaults.depositHATReward(expectedReward);
    assert.equal(tx.logs[0].event, "DepositHATReward");
    assert.equal(tx.logs[0].args._amount.toString(), expectedReward.toString());
    hatVaultsExpectedHatsBalance = expectedReward;

    tx = await hatVaults.deposit(0, web3.utils.toWei("1"), {
      from: staker,
    });
    assert.equal(tx.logs[0].event, "SafeTransferReward");
    assert.equal(tx.logs[0].args.amount.toString(), expectedReward.toString());
    assert.equal(tx.logs[0].args.user, staker);
    assert.equal(tx.logs[0].args.pid, 0);
    assert.isFalse(tx.logs[0].args.amount.eq(0));
    assert.equal(
      (await hatToken.balanceOf(staker)).toString(),
      expectedReward.toString()
    );

    await stakingToken.mint(staker, web3.utils.toWei("1"));
    expectedReward = await calculateExpectedReward(staker);

    await utils.setMinter(hatToken, accounts[0], expectedReward);
    await hatToken.mint(accounts[0], expectedReward);
    await hatToken.approve(hatVaults.address, expectedReward);
    tx = await hatVaults.depositHATReward(expectedReward);
    assert.equal(tx.logs[0].event, "DepositHATReward");
    assert.equal(tx.logs[0].args._amount.toString(), expectedReward.toString());
    hatVaultsExpectedHatsBalance = expectedReward;

    var balanceOfStakerBefore = await hatToken.balanceOf(staker);
    await hatVaults.deposit(0, web3.utils.toWei("1"), { from: staker });
    assert.equal(
      (await hatToken.balanceOf(staker)).toString(),
      expectedReward.add(balanceOfStakerBefore).toString()
    );

    // Deposit redeemed existing reward
    await utils.increaseTime(7 * 24 * 3600);
    await stakingToken.mint(staker, web3.utils.toWei("1"));
    expectedReward = await calculateExpectedReward(staker);

    await utils.setMinter(hatToken, accounts[0], expectedReward);
    await hatToken.mint(accounts[0], expectedReward);
    await hatToken.approve(hatVaults.address, expectedReward);
    tx = await hatVaults.depositHATReward(expectedReward);
    assert.equal(tx.logs[0].event, "DepositHATReward");
    assert.equal(tx.logs[0].args._amount.toString(), expectedReward.toString());
    hatVaultsExpectedHatsBalance = expectedReward;

    balanceOfStakerBefore = await hatToken.balanceOf(staker);
    await hatVaults.deposit(0, web3.utils.toWei("1"), { from: staker });
    assert.equal(
      (await hatToken.balanceOf(staker)).toString(),
      expectedReward.add(balanceOfStakerBefore).toString()
    );
    assert.equal(await stakingToken.balanceOf(staker), 0);
    assert.equal(
      await stakingToken.balanceOf(hatVaults.address),
      web3.utils.toWei("4")
    );
    await utils.increaseTime(7 * 24 * 3600);
    //withdraw
    await hatVaults.updatePool(0);
    balanceOfStakerBefore = await hatToken.balanceOf(staker);
    expectedReward = await calculateExpectedReward(
      staker,
      safeWithdrawBlocksIncrement
    );
    await utils.setMinter(
      hatToken,
      accounts[0],
      expectedReward.div(new web3.utils.BN("2"))
    );
    await hatToken.mint(
      accounts[0],
      expectedReward.div(new web3.utils.BN("2"))
    );
    await hatToken.approve(
      hatVaults.address,
      expectedReward.div(new web3.utils.BN("2"))
    );
    tx = await hatVaults.depositHATReward(
      expectedReward.div(new web3.utils.BN("2"))
    );
    assert.equal(tx.logs[0].event, "DepositHATReward");
    assert.equal(
      tx.logs[0].args._amount.toString(),
      expectedReward.div(new web3.utils.BN("2")).toString()
    );
    hatVaultsExpectedHatsBalance = expectedReward.div(new web3.utils.BN("2"));
    // try {
    //       await safeWithdraw(0,web3.utils.toWei("4"),staker);
    //       assert(false, 'not enough hat tokens to pay');
    //     } catch (ex) {
    //       assertVMException(ex);
    //   }
    await safeWithdraw(0, web3.utils.toWei("4"), staker);
    //staker get stake back
    assert.equal(
      (await stakingToken.balanceOf(staker)).toString(),
      web3.utils.toWei("4").toString()
    );
    assert.equal(
      (await hatToken.balanceOf(staker)).toString(),
      expectedReward
        .div(new web3.utils.BN("2"))
        .add(balanceOfStakerBefore)
        .toString()
    );
    assert.equal((await hatToken.balanceOf(hatVaults.address)).toString(), "0");
  });

  it("getMultiplier - from below startblock will revert ", async () => {
    await setup(accounts, REWARD_PER_BLOCK, 1);
    try {
      await hatVaults.getMultiplier(0, 1);
      assert(false, "from below startblock will revert ");
    } catch (ex) {
      assertVMException(ex);
    }
    await setup(accounts, REWARD_PER_BLOCK, 0);
    assert.equal((await hatVaults.getMultiplier(0, 1)).toNumber(), 4413);
  });

  it("getMultiplier - from must be <= to", async () => {
    await setup(accounts, REWARD_PER_BLOCK, 0);
    try {
      await hatVaults.getMultiplier(1, 0);
      assert(false, "from must be <= to");
    } catch (ex) {
      assertVMException(ex);
    }
    assert.equal((await hatVaults.getMultiplier(0, 0)).toNumber(), 0);
  });

  it("setRewardMultipliers", async () => {
    var rewardMultipliers = [...Array(24)].map(
      () => (Math.random() * 10000) | 0
    );

    await setup(accounts, REWARD_PER_BLOCK, 0);
    try {
      await hatVaults.setRewardMultipliers(rewardMultipliers, {
        from: accounts[1],
      });
      assert(false, "only governance");
    } catch (ex) {
      assertVMException(ex, "Ownable: caller is not the owner");
    }

    let tx = await hatVaults.setRewardMultipliers(rewardMultipliers);
    assert.equal(tx.logs[0].event, "SetRewardMultipliers");
    let eventRewardMultipliers = tx.logs[0].args._rewardMultipliers;
    for (let i = 0; i < eventRewardMultipliers.length; i++) {
      eventRewardMultipliers[i] = parseInt(
        eventRewardMultipliers[i].toString()
      );
      assert.equal(tx.logs[0].args._rewardMultipliers[i], rewardMultipliers[i]);
    }

    assert.equal(
      (await hatVaults.getMultiplier(0, 10)).toNumber(),
      rewardMultipliers[0] * 10
    );
    assert.equal(
      (await hatVaults.getMultiplier(0, 15)).toNumber(),
      rewardMultipliers[0] * 10 + rewardMultipliers[1] * 5
    );
    assert.equal(
      (await hatVaults.getMultiplier(0, 20)).toNumber(),
      rewardMultipliers[0] * 10 + rewardMultipliers[1] * 10
    );
    var multiplier = 0;
    for (let i = 0; i < 24; i++) {
      multiplier += rewardMultipliers[i] * 10;
    }
    assert.equal(
      (await hatVaults.getMultiplier(0, 1000)).toNumber(),
      multiplier
    );
  });

  it("getMultiplier - ", async () => {
    var rewardMultipliers = [
      4413,
      4413,
      8825,
      7788,
      6873,
      6065,
      5353,
      4724,
      4169,
      3679,
      3247,
      2865,
      2528,
      2231,
      1969,
      1738,
      1534,
      1353,
      1194,
      1054,
      930,
      821,
      724,
      639,
    ];
    await setup(accounts, REWARD_PER_BLOCK, 0);
    assert.equal(
      (await hatVaults.getMultiplier(0, 10)).toNumber(),
      rewardMultipliers[0] * 10
    );
    assert.equal(
      (await hatVaults.getMultiplier(0, 15)).toNumber(),
      rewardMultipliers[0] * 10 + rewardMultipliers[1] * 5
    );
    assert.equal(
      (await hatVaults.getMultiplier(0, 20)).toNumber(),
      rewardMultipliers[0] * 10 + rewardMultipliers[1] * 10
    );
    var multiplier = 0;
    for (let i = 0; i < 24; i++) {
      multiplier += rewardMultipliers[i] * 10;
    }

    assert.equal(
      (await hatVaults.getMultiplier(0, 1000)).toNumber(),
      multiplier
    );
    var staker = accounts[1];
    assert.equal((await hatVaults.pendingReward(0, staker)).toNumber(), 0);
  });

  it("pendingReward + getRewardPerBlock", async () => {
    await setup(accounts);
    var staker = accounts[1];
    assert.equal((await hatVaults.pendingReward(0, staker)).toNumber(), 0);
    await stakingToken.approve(hatVaults.address, web3.utils.toWei("4"), {
      from: staker,
    });
    await stakingToken.mint(staker, web3.utils.toWei("1"));
    await hatVaults.deposit(0, web3.utils.toWei("1"), { from: staker });
    await utils.increaseTime(7 * 24 * 3600);
    var currentBlockNumber = (await web3.eth.getBlock("latest")).number;
    let allocPoint = (await hatVaults.poolInfos(0)).allocPoint;
    let globalUpdatesLen = await hatVaults.getGlobalPoolUpdatesLength();
    let totalAllocPoint = (
      await hatVaults.globalPoolUpdates(globalUpdatesLen - 1)
    ).totalAllocPoint;
    assert.equal(
      (await hatVaults.pendingReward(0, staker)).toString(),
      (
        await hatVaults.getRewardForBlocksRange(
          currentBlockNumber - 1,
          currentBlockNumber,
          allocPoint,
          totalAllocPoint
        )
      ).toString()
    );
    var multiplier = await hatVaults.getMultiplier(
      currentBlockNumber,
      currentBlockNumber + 1
    );
    assert.equal(
      (
        await hatVaults.getRewardForBlocksRange(
          currentBlockNumber - 1,
          currentBlockNumber,
          1,
          1
        )
      ).toString(),
      multiplier * REWARD_PER_BLOCK
    );
  });

  it("emergency withdraw", async () => {
    await setup(accounts);
    var staker = accounts[1];
    var staker2 = accounts[3];
    await stakingToken.approve(hatVaults.address, web3.utils.toWei("1"), {
      from: staker,
    });
    await stakingToken.approve(hatVaults.address, web3.utils.toWei("1"), {
      from: staker2,
    });
    await stakingToken.mint(staker, web3.utils.toWei("1"));
    await stakingToken.mint(staker2, web3.utils.toWei("1"));

    //stake
    await hatVaults.deposit(0, web3.utils.toWei("1"), { from: staker });
    assert.equal(
      await hatToken.balanceOf(hatVaults.address),
      web3.utils.toWei(hatVaultsExpectedHatsBalance.toString())
    );

    assert.equal(await hatToken.balanceOf(staker), 0);
    await utils.increaseTime(7 * 24 * 3600);

    assert.equal(await stakingToken.balanceOf(staker), 0);
    let stakerAmount = (await hatVaults.userInfo(0, staker)).shares;
    assert.equal(stakerAmount.toString(), web3.utils.toWei("1"));

    // Can emergency withdraw 1 token
    assert.equal(await stakingToken.balanceOf(staker), 0);
    try {
      await unSafeEmergencyWithdraw(0, staker);
      assert(false, "cannot emergency withdraw");
    } catch (ex) {
      assertVMException(ex, "HVE30");
    }

    await safeEmergencyWithdraw(0, staker);
    assert.equal(
      await hatToken.balanceOf(hatVaults.address),
      web3.utils.toWei(hatVaultsExpectedHatsBalance.toString())
    );

    assert.equal(web3.utils.fromWei(await stakingToken.balanceOf(staker)), 1);

    //Can emergency withdraw only once
    try {
      await safeEmergencyWithdraw(0, staker);
      assert(false, "Can emergency withdraw only once");
    } catch (ex) {
      assertVMException(ex, "HVE42");
    }
    assert.equal(
      await hatToken.balanceOf(hatVaults.address),
      web3.utils.toWei(hatVaultsExpectedHatsBalance.toString())
    );

    assert.equal(web3.utils.fromWei(await stakingToken.balanceOf(staker)), 1);
    try {
      await hatVaults.withdraw(0, 1, { from: staker });
      assert(false, "cannot withdraw after emergency withdraw");
    } catch (ex) {
      assertVMException(ex, "HVE41");
    }
  });

  it("approve + stake + exit", async () => {
    await setup(
      accounts,
      REAL_REWARD_PER_BLOCK,
      (await web3.eth.getBlock("latest")).number,
      [],
      [0, 0, 0, 0, 0, 0],
      10000
    );

    var staker = accounts[4];
    var staker2 = accounts[3];
    await stakingToken.approve(hatVaults.address, web3.utils.toWei("1"), {
      from: staker,
    });
    await stakingToken.approve(hatVaults.address, web3.utils.toWei("1"), {
      from: staker2,
    });
    await stakingToken.mint(staker, web3.utils.toWei("1"));
    await stakingToken.mint(staker2, web3.utils.toWei("1"));
    await advanceToSaftyPeriod();
    await hatVaults.submitClaim(0, accounts[2], 3, {
      from: accounts[1],
    });
    try {
      await hatVaults.approveClaim(0);
      assert(false, "lpbalance is zero");
    } catch (ex) {
      assertVMException(ex, "HVE28");
    }
    var tx = await hatVaults.dismissClaim(0);
    assert.equal(tx.logs[0].event, "DismissClaim");
    assert.equal(tx.logs[0].args._pid, 0);

    //stake
    await hatVaults.deposit(0, web3.utils.toWei("1"), { from: staker });
    assert.equal(
      await hatToken.balanceOf(hatVaults.address),
      web3.utils.toWei(hatVaultsExpectedHatsBalance.toString())
    );

    //exit
    assert.equal(await hatToken.balanceOf(staker), 0);
    await utils.increaseTime(7 * 24 * 3600);
    await advanceToNoneSaftyPeriod();
    try {
      await hatVaults.submitClaim(0, accounts[2], 3, {
        from: accounts[1],
      });
      assert(false, "none safety period");
    } catch (ex) {
      assertVMException(ex, "HVE05");
    }
    await advanceToSaftyPeriod();
    try {
      await hatVaults.submitClaim(0, accounts[2], 4, {
        from: accounts[1],
      });
      assert(false, "severity is out of range");
    } catch (ex) {
      assertVMException(ex, "HVE06");
    }

    try {
      await hatVaults.submitClaim(0, utils.NULL_ADDRESS, 3, {
        from: accounts[1],
      });
      assert(false, "beneficiary is zero");
    } catch (ex) {
      assertVMException(ex, "HVE04");
    }

    try {
      await hatVaults.submitClaim(0, accounts[2], 3, {
        from: accounts[2],
      });
      assert(false, "only committee");
    } catch (ex) {
      assertVMException(ex, "HVE01");
    }

    try {
      await hatVaults.approveClaim(0);
      assert(false, "there is no pending approval");
    } catch (ex) {
      assertVMException(ex, "HVE10");
    }

    tx = await hatVaults.submitClaim(0, accounts[2], 3, {
      from: accounts[1],
    });

    try {
      await hatVaults.submitClaim(0, accounts[2], 3, {
        from: accounts[1],
      });
      assert(false, "there is already pending approval");
    } catch (ex) {
      assertVMException(ex, "HVE02");
    }
    assert.equal(tx.logs[0].event, "SubmitClaim");
    tx = await hatVaults.approveClaim(0);
<<<<<<< HEAD
    assert.equal(await hatToken.balanceOf(hatVaults.address), web3.utils.toWei(hatVaultsExpectedHatsBalance.toString()));
    assert.equal(tx.logs[1].event, "ApproveClaim");
=======
    assert.equal(
      await hatToken.balanceOf(hatVaults.address),
      web3.utils.toWei(hatVaultsExpectedHatsBalance.toString())
    );
    assert.equal(tx.logs[0].event, "ApproveClaim");
>>>>>>> 3414ec8d

    currentBlockNumber = (await web3.eth.getBlock("latest")).number;
    await hatVaults.deposit(0, web3.utils.toWei("1"), { from: staker2 });

    assert.equal(await stakingToken.balanceOf(staker), 0);
    let stakerAmount = (await hatVaults.userInfo(0, staker)).shares;
    assert.equal(stakerAmount.toString(), web3.utils.toWei("1"));
    tx = await safeWithdraw(0, stakerAmount, staker);

    assert.equal(stakerAmount.toString(), web3.utils.toWei("1"));
    assert.equal(tx.logs[0].event, "SafeTransferReward");
    let totalReward = tx.logs[0].args.amount;

    assert.equal(
      web3.utils.fromWei(await stakingToken.balanceOf(staker)),
      "0.2"
    );
    stakerAmount = (await hatVaults.userInfo(0, staker2)).shares;
    tx = await safeWithdraw(0, stakerAmount, staker2);
    assert.equal(tx.logs[0].event, "SafeTransferReward");
    totalReward = totalReward.add(tx.logs[0].args.amount);
    assert.equal(
      (await hatToken.balanceOf(hatVaults.address)).toString(),
      new web3.utils.BN(
        web3.utils.toWei(hatVaultsExpectedHatsBalance.toString())
      )
        .sub(totalReward)
        .toString()
    );
    assert.equal(
      web3.utils.fromWei(await stakingToken.balanceOf(staker2)),
      "1"
    );
  }).timeout(40000);

  it("approve+ stake simple check rewards", async () => {
    await setup(
      accounts,
      REAL_REWARD_PER_BLOCK,
      0,
      [],
      [0, 0, 0, 0, 0, 0],
      10000
    );
    var staker = accounts[4];
    await stakingToken.approve(hatVaults.address, web3.utils.toWei("1"), {
      from: staker,
    });
    await stakingToken.mint(staker, web3.utils.toWei("1"));

    //stake
    await hatVaults.deposit(0, web3.utils.toWei("1"), { from: staker });

    assert.equal(await hatToken.balanceOf(staker), 0);
    await utils.increaseTime(7 * 24 * 3600);
    await advanceToSaftyPeriod();
    await hatVaults.submitClaim(0, accounts[2], 3, {
      from: accounts[1],
    });
    var tx = await hatVaults.approveClaim(0);
    assert.equal(tx.logs[1].event, "ApproveClaim");
    let stakerAmount = (await hatVaults.userInfo(0, staker)).shares;
    assert.equal(stakerAmount.toString(), web3.utils.toWei("1"));
    tx = await safeWithdraw(0, stakerAmount, staker);
    assert.equal(tx.logs[0].event, "SafeTransferReward");
    assert.equal(
      (await hatToken.balanceOf(hatVaults.address)).toString(),
      new web3.utils.BN(
        web3.utils.toWei(hatVaultsExpectedHatsBalance.toString())
      )
        .sub(tx.logs[0].args.amount)
        .toString()
    );
    assert.equal(
      web3.utils.fromWei(await stakingToken.balanceOf(staker)),
      "0.2"
    );
  });

  it("emergencyWithdraw after approve and check reward", async () => {
    await setup(
      accounts,
      REAL_REWARD_PER_BLOCK,
      0,
      [],
      [0, 0, 0, 0, 0, 0],
      10000
    );
    var staker = accounts[1];
    var staker2 = accounts[3];
    await stakingToken.approve(hatVaults.address, web3.utils.toWei("2"), {
      from: staker,
    });
    await stakingToken.approve(hatVaults.address, web3.utils.toWei("1"), {
      from: staker2,
    });
    await stakingToken.mint(staker, web3.utils.toWei("2"));
    await stakingToken.mint(staker2, web3.utils.toWei("1"));

    //stake
    await hatVaults.deposit(0, web3.utils.toWei("1"), { from: staker });
    await hatVaults.deposit(0, web3.utils.toWei("1"), { from: staker2 });

    await utils.increaseTime(7 * 24 * 3600);
    await advanceToSaftyPeriod();
    await hatVaults.submitClaim(0, accounts[2], 3, {
      from: accounts[1],
    });
    await hatVaults.approveClaim(0);
    await safeEmergencyWithdraw(0, staker);
    await hatVaults.deposit(0, web3.utils.toWei("1"), { from: staker });
    var tx = await safeWithdraw(0, web3.utils.toWei("1"), staker2);
    assert.equal(tx.logs[0].event, "SafeTransferReward");
    tx = await safeWithdraw(0, web3.utils.toWei("1"), staker);
    assert.equal(tx.logs[0].event, "SafeTransferReward");
    assert.isFalse(tx.logs[0].args.amount.eq(0));
  }).timeout(40000);

  it("emergencyWithdraw after approve", async () => {
    await setup(
      accounts,
      REAL_REWARD_PER_BLOCK,
      (await web3.eth.getBlock("latest")).number,
      [],
      [0, 0, 0, 0, 0, 0],
      10000
    );
    currentBlockNumber = (await web3.eth.getBlock("latest")).number;
    var staker = accounts[1];
    var staker2 = accounts[3];
    await stakingToken.approve(hatVaults.address, web3.utils.toWei("2"), {
      from: staker,
    });
    await stakingToken.approve(hatVaults.address, web3.utils.toWei("1"), {
      from: staker2,
    });
    await stakingToken.mint(staker, web3.utils.toWei("2"));
    await stakingToken.mint(staker2, web3.utils.toWei("1"));

    //stake
    await hatVaults.deposit(0, web3.utils.toWei("1"), { from: staker });
    //exit
    assert.equal(await hatToken.balanceOf(staker), 0);
    assert.equal(
      await hatToken.balanceOf(hatVaults.address),
      web3.utils.toWei(hatVaultsExpectedHatsBalance.toString())
    );

    await utils.increaseTime(7 * 24 * 3600);
    await advanceToSaftyPeriod();
    await hatVaults.submitClaim(0, accounts[2], 3, {
      from: accounts[1],
    });
    var tx = await hatVaults.approveClaim(0);
    assert.equal(tx.logs[1].event, "ApproveClaim");
    tx = await safeEmergencyWithdraw(0, staker);

    assert.equal(tx.logs[0].args.amount.toString(), web3.utils.toWei("0.2"));
    await hatVaults.deposit(0, web3.utils.toWei("1"), { from: staker2 });
    assert.equal(await hatToken.balanceOf(staker2), 0);

    tx = await safeEmergencyWithdraw(0, staker2);
    assert.equal(tx.logs[0].args.amount.toString(), web3.utils.toWei("1"));

    await hatVaults.deposit(0, web3.utils.toWei("1"), { from: staker });
    tx = await safeWithdraw(0, web3.utils.toWei("1"), staker);
    assert.equal(tx.logs[0].event, "SafeTransferReward");
    assert.isFalse(tx.logs[0].args.amount.eq(0));
    assert.equal(
      (await hatToken.balanceOf(hatVaults.address)).toString(),
      new web3.utils.BN(
        web3.utils.toWei(hatVaultsExpectedHatsBalance.toString())
      )
        .sub(tx.logs[0].args.amount)
        .toString()
    );
  });

  it("enable farming  + 2xapprove+ exit", async () => {
    await setup(accounts);
    var staker = accounts[4];
    await stakingToken.approve(hatVaults.address, web3.utils.toWei("1"), {
      from: staker,
    });
    await stakingToken.mint(staker, web3.utils.toWei("1"));
    //start farming
    //stake
    await hatVaults.deposit(0, web3.utils.toWei("1"), { from: staker });
    await utils.increaseTime(7 * 24 * 3600);
    //exit
    assert.equal(await hatToken.balanceOf(staker), 0);
    await advanceToSaftyPeriod();
    await hatVaults.submitClaim(0, accounts[2], 1, {
      from: accounts[1],
    });
    await hatVaults.approveClaim(0);
    await advanceToSaftyPeriod();
    await hatVaults.submitClaim(0, accounts[2], 1, {
      from: accounts[1],
    });
    await hatVaults.approveClaim(0);
    await advanceToNoneSaftyPeriod();

    let currentBlockNumber = (await web3.eth.getBlock("latest")).number;
    let lastRewardBlock = (await hatVaults.poolInfos(0)).lastRewardBlock;
    let rewardPerShare = new web3.utils.BN(
      (await hatVaults.poolInfos(0)).rewardPerShare
    );
    let onee12 = new web3.utils.BN("1000000000000");
    let stakeVaule = new web3.utils.BN(web3.utils.toWei("1"));

    let poolReward = await hatVaults.getRewardForBlocksRange(
      lastRewardBlock,
      currentBlockNumber + 1 + safeWithdrawBlocksIncrement,
      100,
      100
    );
    rewardPerShare = rewardPerShare.add(poolReward.mul(onee12).div(stakeVaule));
    let expectedReward = stakeVaule.mul(rewardPerShare).div(onee12);
    await safeWithdraw(0, web3.utils.toWei("1"), staker);
    assert.equal(
      (await stakingToken.balanceOf(staker)).toString(),
      "360000000000000000"
    ); //(0.6)*(0.6)

    let balanceOfStakerHats = await hatToken.balanceOf(staker);
    assert.equal(balanceOfStakerHats.toString(), expectedReward);
  });

  it("deposit + withdraw after time end (bdp bug)", async () => {
    await setup(accounts, "100000", (await web3.eth.getBlock("latest")).number);
    var staker = accounts[1];

    await stakingToken.approve(hatVaults.address, web3.utils.toWei("1"), {
      from: staker,
    });
    await stakingToken.mint(staker, web3.utils.toWei("1"));
    await hatVaults.deposit(0, web3.utils.toWei("1"), { from: staker });
    //withdraw
    //increase blocks and mine all blocks
    var allBlocksOfFarm = 2500000 / 100000; // rewardsAllocatedToFarm/rewardPerBlock
    for (var i = 0; i < allBlocksOfFarm; i++) {
      await utils.increaseTime(1);
    }
    try {
      await hatVaults.massUpdatePools(0, 2);
      assert(false, "massUpdatePools not in range");
    } catch (ex) {
      assertVMException(ex, "HVE38");
    }
    await hatVaults.massUpdatePools(0, 1);
    await safeWithdraw(0, web3.utils.toWei("1"), staker);

    //staker  get stake back
    assert.equal(await stakingToken.balanceOf(staker), web3.utils.toWei("1"));
    //and get all rewards
    assert.equal(
      (await hatToken.balanceOf(staker)).toString(),
      web3.utils.toWei("2500000").toString()
    );
  });

  it("approve + swapBurnSend", async () => {
    await setup(
      accounts,
      REWARD_PER_BLOCK,
      0,
      [],
      [8000, 1000, 0, 250, 350, 400]
    );
    var staker = accounts[4];
    await stakingToken.approve(hatVaults.address, web3.utils.toWei("1"), {
      from: staker,
    });
    await stakingToken.mint(staker, web3.utils.toWei("1"));
    await hatVaults.deposit(0, web3.utils.toWei("1"), { from: staker });
    assert.equal(await hatToken.balanceOf(staker), 0);
    await utils.increaseTime(7 * 24 * 3600);
    let path = ethers.utils.solidityPack(
      ["address", "uint24", "address", "uint24", "address"],
      [stakingToken.address, 0, utils.NULL_ADDRESS, 0, hatToken.address]
    );
    let amountToSwapAndBurn = await hatVaults.swapAndBurns(0);
    let amountForHackersHatRewards = await hatVaults.hackersHatRewards(
      accounts[2],
      0
    );
    let amount = amountToSwapAndBurn
      .add(amountForHackersHatRewards)
      .add(await hatVaults.governanceHatRewards(0));
    let payload = ISwapRouter.encodeFunctionData("exactInput", [
      [path, hatVaults.address, 0, amount.toString(), 0],
    ]);

    try {
      await hatVaults.swapBurnSend(0, accounts[2], 0, router.address, payload);
      assert(false, "cannot swapBurnSend before approve");
    } catch (ex) {
      assertVMException(ex, "HVE24");
    }
    await advanceToSaftyPeriod();
    await hatVaults.submitClaim(0, accounts[2], 3, {
      from: accounts[1],
    });
    await hatVaults.approveClaim(0);
    await stakingToken.approveDisable(true);
    try {
      await hatVaults.swapBurnSend(0, accounts[2], 0, router.address, payload);
      assert(false, "approve disabled");
    } catch (ex) {
      assertVMException(ex, "HVE31");
    }
    await stakingToken.approveDisable(false);
    await stakingToken.approveZeroDisable(true);
    try {
      await hatVaults.swapBurnSend(0, accounts[2], 0, router.address, payload);
      assert(false, "approve to 0 disabled");
    } catch (ex) {
      assertVMException(ex, "HVE37");
    }
    await stakingToken.approveZeroDisable(false);
    amountToSwapAndBurn = await hatVaults.swapAndBurns(0);
    amountForHackersHatRewards = await hatVaults.hackersHatRewards(
      accounts[2],
      0
    );
    amount = amountToSwapAndBurn
      .add(amountForHackersHatRewards)
      .add(await hatVaults.governanceHatRewards(0));
    payload = ISwapRouter.encodeFunctionData("exactInput", [
      [path, hatVaults.address, 0, amount.toString(), 0],
    ]);
    var tx = await hatVaults.swapBurnSend(
      0,
      accounts[2],
      0,
      router.address,
      payload
    );
    assert.equal(
      await stakingToken.allowance(hatVaults.address, await router.address),
      0
    );
    assert.equal(tx.logs[0].event, "SwapAndBurn");
    var expectedHatBurned = new web3.utils.BN(web3.utils.toWei("0.8"))
      .mul(new web3.utils.BN("250"))
      .div(new web3.utils.BN(10000));
    assert.equal(
      tx.logs[0].args._amountBurned.toString(),
      expectedHatBurned.toString()
    );
    assert.equal(tx.logs[2].event, "SwapAndSend");
    var vestingTokenLock = await HATTokenLock.at(tx.logs[2].args._tokenLock);
    assert.equal(
      await vestingTokenLock.owner(),
      "0x000000000000000000000000000000000000dEaD"
    );
    assert.equal(
      (await hatToken.balanceOf(vestingTokenLock.address)).toString(),
      tx.logs[2].args._amountReceived.toString()
    );
    var expectedHackerReward = new web3.utils.BN(web3.utils.toWei("0.8"))
      .mul(new web3.utils.BN(4))
      .div(new web3.utils.BN(100));
    assert.equal(
      tx.logs[2].args._amountReceived.toString(),
      expectedHackerReward.toString()
    );
    assert.equal(await vestingTokenLock.canDelegate(), true);
    await vestingTokenLock.delegate(accounts[4], { from: accounts[2] });
    try {
      await vestingTokenLock.cancelLock();
      assert(false, "cannot cancel lock");
    } catch (ex) {
      assertVMException(ex);
    }
    assert.equal(
      await hatToken.delegates(vestingTokenLock.address),
      accounts[4]
    );
    try {
      await hatVaults.swapBurnSend(0, accounts[2], 0, router.address, payload);
      assert(false, "cannot swapBurnSend twice");
    } catch (ex) {
      assertVMException(ex, "HVE24");
    }
  });

  it("approve + swapBurnSend weth pool", async () => {
    await setup(
      accounts,
      REWARD_PER_BLOCK,
      0,
      [],
      [8000, 1000, 0, 250, 350, 400],
      10,
      0,
      100,
      stakingToken.address
    );
    assert.equal(await router.WETH9(), stakingToken.address);
    var staker = accounts[4];
    await stakingToken.approve(hatVaults.address, web3.utils.toWei("1"), {
      from: staker,
    });
    await stakingToken.mint(staker, web3.utils.toWei("1"));
    await hatVaults.deposit(0, web3.utils.toWei("1"), { from: staker });
    assert.equal(await hatToken.balanceOf(staker), 0);
    await utils.increaseTime(7 * 24 * 3600);
    await advanceToSaftyPeriod();
    await hatVaults.submitClaim(0, accounts[2], 3, {
      from: accounts[1],
    });
    await hatVaults.approveClaim(0);
    await stakingToken.approveDisable(true);

    await stakingToken.approveDisable(false);
    let path = ethers.utils.solidityPack(
      ["address", "uint24", "address"],
      [stakingToken.address, 0, hatToken.address]
    );
    let amountToSwapAndBurn = await hatVaults.swapAndBurns(0);
    let amountForHackersHatRewards = await hatVaults.hackersHatRewards(
      accounts[2],
      0
    );
    let amount = amountToSwapAndBurn
      .add(amountForHackersHatRewards)
      .add(await hatVaults.governanceHatRewards(0));
    let payload = ISwapRouter.encodeFunctionData("exactInput", [
      [path, hatVaults.address, 0, amount.toString(), 0],
    ]);
    var tx = await hatVaults.swapBurnSend(
      0,
      accounts[2],
      0,
      router.address,
      payload
    );
    assert.equal(tx.logs[0].event, "SwapAndBurn");
    var expectedHatBurned = new web3.utils.BN(web3.utils.toWei("0.8"))
      .mul(new web3.utils.BN("250"))
      .div(new web3.utils.BN(10000));
    assert.equal(
      tx.logs[0].args._amountBurned.toString(),
      expectedHatBurned.toString()
    );
    assert.equal(tx.logs[2].event, "SwapAndSend");
    var vestingTokenLock = await HATTokenLock.at(tx.logs[2].args._tokenLock);
    assert.equal(
      (await hatToken.balanceOf(vestingTokenLock.address)).toString(),
      tx.logs[2].args._amountReceived.toString()
    );
    var expectedHackerReward = new web3.utils.BN(web3.utils.toWei("0.8"))
      .mul(new web3.utils.BN(4))
      .div(new web3.utils.BN(100));
    assert.equal(
      tx.logs[2].args._amountReceived.toString(),
      expectedHackerReward.toString()
    );
  });

  it("approve+ swapBurnSend with HAT Pool", async () => {
    await setup(accounts);
    var staker = accounts[4];
    await hatVaults.addPool(
      100,
      hatToken.address,
      accounts[1],
      [],
      [0, 0, 0, 0, 0, 0],
      "_descriptionHash",
      [86400, 10],
      false,
      true
    );
    await hatToken.approve(hatVaults.address, web3.utils.toWei("1"), {
      from: staker,
    });
    await utils.setMinter(hatToken, accounts[0], web3.utils.toWei("1"));
    await hatToken.mint(staker, web3.utils.toWei("1"));
    await hatVaults.committeeCheckIn(1, { from: accounts[1] });
    await hatVaults.deposit(1, web3.utils.toWei("1"), { from: staker });
    assert.equal(await hatToken.balanceOf(staker), 0);
    assert.equal(
      await hatToken.balanceOf(hatVaults.address),
      web3.utils.toWei((hatVaultsExpectedHatsBalance + 1).toString())
    );

    await utils.increaseTime(7 * 24 * 3600);
    let path = ethers.utils.solidityPack(
      ["address", "uint24", "address", "uint24", "address"],
      [stakingToken.address, 0, utils.NULL_ADDRESS, 0, hatToken.address]
    );
    let amountToSwapAndBurn = await hatVaults.swapAndBurns(0);
    let amountForHackersHatRewards = await hatVaults.hackersHatRewards(
      accounts[2],
      0
    );
    let amount = amountToSwapAndBurn
      .add(amountForHackersHatRewards)
      .add(await hatVaults.governanceHatRewards(0));
    let payload = ISwapRouter.encodeFunctionData("exactInput", [
      [path, hatVaults.address, 0, amount.toString(), 0],
    ]);
    try {
      await hatVaults.swapBurnSend(0, accounts[2], 0, router.address, payload);
      assert(false, "cannot swapBurnSend before approve");
    } catch (ex) {
      assertVMException(ex, "HVE24");
    }
    await advanceToSaftyPeriod();
    await hatVaults.submitClaim(1, accounts[2], 3, {
      from: accounts[1],
    });
    await hatVaults.approveClaim(1);
    assert.equal(await hatToken.balanceOf(accounts[0]), 0);
    amountToSwapAndBurn = await hatVaults.swapAndBurns(0);
    amountForHackersHatRewards = await hatVaults.hackersHatRewards(
      accounts[2],
      0
    );
    amount = amountToSwapAndBurn
      .add(amountForHackersHatRewards)
      .add(await hatVaults.governanceHatRewards(0));
    payload = ISwapRouter.encodeFunctionData("exactInput", [
      [path, hatVaults.address, 0, amount.toString(), 0],
    ]);
    var tx = await hatVaults.swapBurnSend(
      1,
      accounts[2],
      0,
      router.address,
      payload
    );
    //gov gets 10% out of 80% of the vault value
    assert.equal(
      (await hatToken.balanceOf(accounts[0])).toString(),
      web3.utils.toWei("0.08")
    );
    assert.equal(tx.logs[0].event, "SwapAndBurn");
    var expectedHatBurned = 0; //default hat burned is 0
    assert.equal(tx.logs[0].args._amountBurned.toString(), expectedHatBurned);
    assert.equal(tx.logs[2].event, "SwapAndSend");
    var vestingTokenLock = await HATTokenLock.at(tx.logs[2].args._tokenLock);
    assert.equal(
      (await hatToken.balanceOf(vestingTokenLock.address)).toString(),
      tx.logs[2].args._amountReceived.toString()
    );
    var expectedHackerReward = new web3.utils.BN(web3.utils.toWei("1"))
      .mul(new web3.utils.BN(4))
      .div(new web3.utils.BN(100));
    assert.equal(
      tx.logs[2].args._amountReceived.toString(),
      expectedHackerReward.toString()
    );
    assert.equal(await vestingTokenLock.canDelegate(), true);
    await vestingTokenLock.delegate(accounts[4], { from: accounts[2] });
    assert.equal(
      await hatToken.delegates(vestingTokenLock.address),
      accounts[4]
    );
    try {
      await hatVaults.swapBurnSend(0, accounts[2], 0, router.address, payload);
      assert(false, "cannot swapBurnSend twice");
    } catch (ex) {
      assertVMException(ex, "HVE24");
    }
  });

  it("set shares", async () => {
    await setup(accounts);
    try {
      await hatVaults.setShares(1, 0, 0, [], [], []);
      assert(false, "no pool exist");
    } catch (ex) {
      assertVMException(ex, "HVE23");
    }

    try {
      await hatVaults.setPoolInitialized(1);
      assert(false, "no pool exist");
    } catch (ex) {
      assertVMException(ex, "HVE23");
    }

    await hatVaults.setPoolInitialized(0);

    try {
      await hatVaults.setShares(0, 0, 0, [], [], []);
      assert(false, "pool already initialized");
    } catch (ex) {
      assertVMException(ex, "HVE38");
    }

    await hatVaults.addPool(
      100,
      stakingToken.address,
      accounts[1],
      [1000, 4000, 6000, 8000],
      [8000, 1000, 100, 150, 350, 400],
      "_descriptionHash",
      [86400, 10],
      false,
      false
    );

    try {
      await hatVaults.setShares(1, 100, 100, [accounts[0]], [1], [1, 1]);
      assert(false, "arrays lengths must match");
    } catch (ex) {
      assertVMException(ex, "HVE39");
    }

    try {
      await hatVaults.setShares(1, 100, 100, [accounts[0]], [1, 1], [1]);
      assert(false, "arrays lengths must match");
    } catch (ex) {
      assertVMException(ex, "HVE39");
    }

    try {
      await hatVaults.setShares(
        1,
        100,
        100,
        [accounts[0], accounts[1]],
        [1],
        [1]
      );
      assert(false, "arrays lengths must match");
    } catch (ex) {
      assertVMException(ex, "HVE39");
    }

    await hatVaults.setShares(
      1,
      10,
      100,
      [accounts[0], accounts[1]],
      [1, 2],
      [1, 2]
    );
    assert.equal(
      (await hatVaults.poolInfos(1)).rewardPerShare.toString(),
      "10"
    );
    assert.equal((await hatVaults.poolInfos(1)).balance.toString(), "100");
    assert.equal((await hatVaults.poolInfos(1)).totalShares.toString(), "3");
    assert.equal(
      (await hatVaults.userInfo(1, accounts[0])).shares.toString(),
      "1"
    );
    assert.equal(
      (await hatVaults.userInfo(1, accounts[0])).rewardDebt.toString(),
      "1"
    );
    assert.equal(
      (await hatVaults.userInfo(1, accounts[1])).shares.toString(),
      "2"
    );
    assert.equal(
      (await hatVaults.userInfo(1, accounts[1])).rewardDebt.toString(),
      "2"
    );

    await hatVaults.addPool(
      100,
      stakingToken.address,
      accounts[1],
      [1000, 4000, 6000, 8000],
      [8000, 1000, 100, 150, 350, 400],
      "_descriptionHash",
      [86400, 10],
      false,
      true
    );

    try {
      await hatVaults.setShares(2, 0, 0, [], [], []);
      assert(false, "pool already initialized");
    } catch (ex) {
      assertVMException(ex, "HVE38");
    }
  });

  it("setPool", async () => {
    await setup(accounts);
    try {
      await hatVaults.setPool(1, 200, true, false, "_descriptionHash");
      assert(false, "no pool exist");
    } catch (ex) {
      assertVMException(ex, "HVE23");
    }
    await hatVaults.setPool(0, 200, true, false, "_descriptionHash");
    var staker = accounts[4];
    await stakingToken.approve(hatVaults.address, web3.utils.toWei("1"), {
      from: staker,
    });
    await stakingToken.mint(staker, web3.utils.toWei("1"));
    await hatVaults.deposit(0, web3.utils.toWei("1"), { from: staker });
    assert.equal(await hatToken.balanceOf(staker), 0);
    await hatVaults.setPool(0, 100, true, false, "_descriptionHash");
    await hatVaults.setPool(0, 200, true, false, "_descriptionHash");
    let expectedReward = await calculateExpectedReward(staker);
    assert.equal(await stakingToken.balanceOf(staker), 0);
    var tx = await hatVaults.claimReward(0, { from: staker });
    assert.equal(tx.logs[0].event, "ClaimReward");
    assert.equal(tx.logs[0].args._pid, 0);
    assert.equal(
      (await hatToken.balanceOf(staker)).toString(),
      expectedReward.toString()
    );
    assert.equal(await stakingToken.balanceOf(staker), 0);
    assert.equal(
      await stakingToken.balanceOf(hatVaults.address),
      web3.utils.toWei("1")
    );
  });

  it("swapAndBurn bounty check", async () => {
    await setup(accounts);
    var staker = accounts[4];
    var staker2 = accounts[3];
    await stakingToken.approve(hatVaults.address, web3.utils.toWei("1"), {
      from: staker,
    });
    await stakingToken.approve(hatVaults.address, web3.utils.toWei("1"), {
      from: staker2,
    });
    await stakingToken.mint(staker, web3.utils.toWei("1"));
    await stakingToken.mint(staker2, web3.utils.toWei("1"));

    await hatVaults.deposit(0, web3.utils.toWei("1"), { from: staker });

    assert.equal(await hatToken.balanceOf(staker), 0);
    await utils.increaseTime(7 * 24 * 3600);
    await advanceToSaftyPeriod();
    await hatVaults.submitClaim(0, accounts[2], 3, {
      from: accounts[1],
    });
    await hatVaults.approveClaim(0);
    let path = ethers.utils.solidityPack(
      ["address", "uint24", "address", "uint24", "address"],
      [stakingToken.address, 0, utils.NULL_ADDRESS, 0, hatToken.address]
    );
    let amountToSwapAndBurn = await hatVaults.swapAndBurns(0);
    let amountForHackersHatRewards = await hatVaults.hackersHatRewards(
      accounts[2],
      0
    );
    let amount = amountToSwapAndBurn
      .add(amountForHackersHatRewards)
      .add(await hatVaults.governanceHatRewards(0));
    let payload = ISwapRouter.encodeFunctionData("exactInput", [
      [path, hatVaults.address, 0, amount.toString(), 0],
    ]);
    var tx = await hatVaults.swapBurnSend(
      0,
      accounts[2],
      0,
      router.address,
      payload
    );
    assert.equal(tx.logs[0].event, "SwapAndBurn");
    assert.equal(
      tx.logs[0].args._amountSwapped.toString(),
      new web3.utils.BN(web3.utils.toWei("0.8"))
        .mul(
          new web3.utils.BN(
            (await hatVaults.bountyInfos(0)).bountySplit.swapAndBurn
          )
            .add(
              new web3.utils.BN(
                (await hatVaults.bountyInfos(0)).bountySplit.hackerHat
              )
            )
            .add(
              new web3.utils.BN(
                (await hatVaults.bountyInfos(0)).bountySplit.governanceHat
              )
            )
        )
        .div(new web3.utils.BN("10000"))
        .toString()
    );
    assert.equal(
      tx.logs[0].args._amountBurned.toString(),
      new web3.utils.BN(web3.utils.toWei("0.8"))
        .mul(
          new web3.utils.BN(
            (await hatVaults.bountyInfos(0)).bountySplit.swapAndBurn
          )
        )
        .div(new web3.utils.BN("10000"))
        .toString()
    );

    assert.equal(
      tx.logs[2].args._amountReceived.toString(),
      new web3.utils.BN(web3.utils.toWei("0.8"))
        .mul(
          new web3.utils.BN(
            (await hatVaults.bountyInfos(0)).bountySplit.hackerHat
          )
        )
        .div(new web3.utils.BN("10000"))
        .toString()
    );
    let afterBountyBalance = (
      await hatToken.balanceOf(tx.logs[2].args._tokenLock)
    ).toString();
    assert.equal(
      tx.logs[2].args._amountReceived.toString(),
      afterBountyBalance
    );
  });

  it("swapBurnSend", async () => {
    await setup(accounts);
    var staker = accounts[4];
    var staker2 = accounts[3];

    await stakingToken.approve(hatVaults.address, web3.utils.toWei("1"), {
      from: staker,
    });
    await stakingToken.approve(hatVaults.address, web3.utils.toWei("1"), {
      from: staker2,
    });
    await stakingToken.mint(staker, web3.utils.toWei("1"));
    await stakingToken.mint(staker2, web3.utils.toWei("1"));

    await hatVaults.deposit(0, web3.utils.toWei("1"), { from: staker });

    assert.equal(await hatToken.balanceOf(staker), 0);
    await utils.increaseTime(7 * 24 * 3600);
    await advanceToSaftyPeriod();
    await hatVaults.submitClaim(0, accounts[2], 3, {
      from: accounts[1],
    });
    await hatVaults.approveClaim(0);

    let path = ethers.utils.solidityPack(
      ["address", "uint24", "address", "uint24", "address"],
      [stakingToken.address, 0, utils.NULL_ADDRESS, 0, hatToken.address]
    );
    let amountToSwapAndBurn = await hatVaults.swapAndBurns(0);
    let amountForHackersHatRewards = await hatVaults.hackersHatRewards(
      accounts[1],
      0
    );
    let amount = amountToSwapAndBurn
      .add(amountForHackersHatRewards)
      .add(await hatVaults.governanceHatRewards(0));
    let payload = ISwapRouter.encodeFunctionData("exactInput", [
      [path, hatVaults.address, 0, amount.toString(), 0],
    ]);

    try {
      await hatVaults.swapBurnSend(0, accounts[1], 0, router.address, payload, {
        from: accounts[3],
      });
      assert(false, "only gov");
    } catch (ex) {
      assertVMException(ex, "Ownable: caller is not the owner");
    }

    try {
      await hatVaults.swapBurnSend(0, accounts[1], 0, accounts[1], payload, {
        from: accounts[0],
      });
      assert(false, "can only use whitelisted routers");
    } catch (ex) {
      assertVMException(ex, "HVE44");
    }

    try {
      await hatVaults.setRouterWhitelistStatus(router.address, false, {
        from: accounts[3],
      });
      assert(false, "only gov");
    } catch (ex) {
      assertVMException(ex, "Ownable: caller is not the owner");
    }

    let tx = await hatVaults.setRouterWhitelistStatus(router.address, false, {
      from: accounts[0],
    });

    assert.equal(tx.logs[0].event, "RouterWhitelistStatusChanged");
    assert.equal(tx.logs[0].args._router, router.address);
    assert.equal(tx.logs[0].args._status, false);

    try {
      await hatVaults.swapBurnSend(0, accounts[1], 0, router.address, payload, {
        from: accounts[0],
      });
      assert(false, "can only use whitelisted routers");
    } catch (ex) {
      assertVMException(ex, "HVE44");
    }

    tx = await hatVaults.setRouterWhitelistStatus(router.address, true, {
      from: accounts[0],
    });

    assert.equal(tx.logs[0].event, "RouterWhitelistStatusChanged");
    assert.equal(tx.logs[0].args._router, router.address);
    assert.equal(tx.logs[0].args._status, true);

    tx = await hatVaults.swapBurnSend(
      0,
      accounts[1],
      0,
      router.address,
      payload,
      {
        from: accounts[0],
      }
    );
    assert.equal(tx.logs[0].event, "SwapAndBurn");
    assert.equal(
      tx.logs[0].args._amountSwapped.toString(),
      new web3.utils.BN(web3.utils.toWei("0.8"))
        .mul(
          new web3.utils.BN(
            (await hatVaults.bountyInfos(0)).bountySplit.swapAndBurn
          ).add(
            new web3.utils.BN(
              (await hatVaults.bountyInfos(0)).bountySplit.governanceHat
            )
          )
        )
        .div(new web3.utils.BN("10000"))
        .toString()
    );
    assert.equal(
      tx.logs[0].args._amountBurned.toString(),
      new web3.utils.BN(web3.utils.toWei("1"))
        .mul(
          new web3.utils.BN(
            (await hatVaults.bountyInfos(0)).bountySplit.swapAndBurn
          )
        )
        .div(new web3.utils.BN("10000"))
        .toString()
    );
    assert.equal(tx.logs[1].event, "SwapAndSend");
    assert.equal(tx.logs[1].args._amountReceived.toString(), "0");
    // Not real beneficiary should not get tokens
    let afterBountyBalance = (
      await hatToken.balanceOf(tx.logs[1].args._tokenLock)
    ).toString();
    assert.equal(
      tx.logs[1].args._tokenLock,
      "0x0000000000000000000000000000000000000000"
    );

    amountToSwapAndBurn = await hatVaults.swapAndBurns(0);
    amountForHackersHatRewards = await hatVaults.hackersHatRewards(
      accounts[2],
      0
    );
    amount = amountToSwapAndBurn
      .add(amountForHackersHatRewards)
      .add(await hatVaults.governanceHatRewards(0));
    payload = ISwapRouter.encodeFunctionData("exactInput", [
      [path, hatVaults.address, 0, amount.toString(), 0],
    ]);

    tx = await hatVaults.swapBurnSend(
      0,
      accounts[2],
      0,
      router.address,
      payload,
      {
        from: accounts[0],
      }
    );

    assert.equal(tx.logs[0].event, "SwapAndBurn");
    assert.equal(tx.logs[0].args._amountBurned.toString(), "0");
    assert.equal(
      tx.logs[2].args._amountReceived.toString(),
      new web3.utils.BN(web3.utils.toWei("0.8"))
        .mul(
          new web3.utils.BN(
            (await hatVaults.bountyInfos(0)).bountySplit.hackerHat
          )
        )
        .div(new web3.utils.BN("10000"))
        .toString()
    );
    afterBountyBalance = (
      await hatToken.balanceOf(tx.logs[2].args._tokenLock)
    ).toString();
    assert.equal(
      tx.logs[2].args._amountReceived.toString(),
      afterBountyBalance
    );

    try {
      tx = await hatVaults.swapBurnSend(
        0,
        accounts[1],
        0,
        router.address,
        payload,
        {
          from: accounts[0],
        }
      );
      assert(false, "can claim only once, nothing to redeem or burn");
    } catch (ex) {
      assertVMException(ex, "HVE24");
    }

    try {
      tx = await hatVaults.swapBurnSend(
        0,
        accounts[2],
        0,
        router.address,
        payload,
        {
          from: accounts[0],
        }
      );
      assert(false, "can claim only once, nothing to redeem or burn");
    } catch (ex) {
      assertVMException(ex, "HVE24");
    }
  });

  it("swapBurnSend 2 pools with same token", async () => {
    await setup(accounts);

    await hatVaults.addPool(
      100,
      stakingToken.address,
      accounts[1],
      [1000, 4000, 6000, 8000],
      [8000, 1000, 100, 150, 350, 400],
      "_descriptionHash",
      [86400, 10],
      false,
      true
    );
    await hatVaults.committeeCheckIn(1, { from: accounts[1] });

    var staker = accounts[4];
    var staker2 = accounts[3];

    await stakingToken.approve(hatVaults.address, web3.utils.toWei("2"), {
      from: staker,
    });
    await stakingToken.approve(hatVaults.address, web3.utils.toWei("2"), {
      from: staker2,
    });
    await stakingToken.mint(staker, web3.utils.toWei("2"));
    await stakingToken.mint(staker2, web3.utils.toWei("2"));

    await hatVaults.deposit(0, web3.utils.toWei("1"), { from: staker });
    await hatVaults.deposit(1, web3.utils.toWei("1"), { from: staker });

    assert.equal(await hatToken.balanceOf(staker), 0);
    await utils.increaseTime(7 * 24 * 3600);
    await advanceToSaftyPeriod();
    await hatVaults.submitClaim(0, accounts[2], 3, {
      from: accounts[1],
    });
    await hatVaults.submitClaim(1, accounts[2], 3, {
      from: accounts[1],
    });
    await hatVaults.approveClaim(0);
    await hatVaults.approveClaim(1);

    for (i = 0; i < 2; i++) {
      let path = ethers.utils.solidityPack(
        ["address", "uint24", "address", "uint24", "address"],
        [stakingToken.address, 0, utils.NULL_ADDRESS, 0, hatToken.address]
      );
      let amountToSwapAndBurn = await hatVaults.swapAndBurns(i);
      let amountForHackersHatRewards = await hatVaults.hackersHatRewards(
        accounts[1],
        i
      );
      let amount = amountToSwapAndBurn
        .add(amountForHackersHatRewards)
        .add(await hatVaults.governanceHatRewards(i));
      let payload = ISwapRouter.encodeFunctionData("exactInput", [
        [path, hatVaults.address, 0, amount.toString(), 0],
      ]);
      var tx = await hatVaults.swapBurnSend(
        i,
        accounts[1],
        0,
        router.address,
        payload,
        {
          from: accounts[0],
        }
      );
      assert.equal(tx.logs[0].event, "SwapAndBurn");
      assert.equal(
        tx.logs[0].args._amountSwapped.toString(),
        new web3.utils.BN(web3.utils.toWei("0.8"))
          .mul(
            new web3.utils.BN(
              (await hatVaults.bountyInfos(i)).bountySplit.swapAndBurn
            ).add(
              new web3.utils.BN(
                (await hatVaults.bountyInfos(i)).bountySplit.governanceHat
              )
            )
          )
          .div(new web3.utils.BN("10000"))
          .toString()
      );
      assert.equal(
        tx.logs[0].args._amountBurned.toString(),
        new web3.utils.BN(web3.utils.toWei("0.8"))
          .mul(
            new web3.utils.BN(
              (await hatVaults.bountyInfos(i)).bountySplit.swapAndBurn
            )
          )
          .div(new web3.utils.BN("10000"))
          .toString()
      );
      assert.equal(tx.logs[1].event, "SwapAndSend");
      assert.equal(tx.logs[1].args._amountReceived.toString(), "0");
      // Not real beneficiary should not get tokens
      let afterBountyBalance = (
        await hatToken.balanceOf(tx.logs[1].args._tokenLock)
      ).toString();
      assert.equal(
        tx.logs[1].args._tokenLock,
        "0x0000000000000000000000000000000000000000"
      );
      assert.equal(
        tx.logs[1].args._amountReceived.toString(),
        afterBountyBalance
      );
    }

    for (i = 0; i < 2; i++) {
      let path = ethers.utils.solidityPack(
        ["address", "uint24", "address", "uint24", "address"],
        [stakingToken.address, 0, utils.NULL_ADDRESS, 0, hatToken.address]
      );
      let amountToSwapAndBurn = await hatVaults.swapAndBurns(i);
      let amountForHackersHatRewards = await hatVaults.hackersHatRewards(
        accounts[2],
        i
      );
      let amount = amountToSwapAndBurn
        .add(amountForHackersHatRewards)
        .add(await hatVaults.governanceHatRewards(i));
      let payload = ISwapRouter.encodeFunctionData("exactInput", [
        [path, hatVaults.address, 0, amount.toString(), 0],
      ]);
      tx = await hatVaults.swapBurnSend(
        i,
        accounts[2],
        0,
        router.address,
        payload,
        {
          from: accounts[0],
        }
      );

      assert.equal(tx.logs[0].event, "SwapAndBurn");
      assert.equal(tx.logs[0].args._amountBurned.toString(), "0");
      assert.equal(
        tx.logs[2].args._amountReceived.toString(),
        new web3.utils.BN(web3.utils.toWei("0.8"))
          .mul(
            new web3.utils.BN(
              (await hatVaults.bountyInfos(i)).bountySplit.hackerHat
            )
          )
          .div(new web3.utils.BN("10000"))
          .toString()
      );
      afterBountyBalance = (
        await hatToken.balanceOf(tx.logs[2].args._tokenLock)
      ).toString();
      assert.equal(
        tx.logs[2].args._amountReceived.toString(),
        afterBountyBalance
      );
    }
  });

  it("swapBurnSend return below than minimum should revert", async () => {
    await setup(
      accounts,
      REWARD_PER_BLOCK,
      (await web3.eth.getBlock("latest")).number,
      [3000, 5000, 7000, 9000],
      [8000, 1000, 100, 100, 100, 700],
      2
    );

    var staker = accounts[4];
    var staker2 = accounts[3];

    await stakingToken.approve(hatVaults.address, web3.utils.toWei("1"), {
      from: staker,
    });
    await stakingToken.approve(hatVaults.address, web3.utils.toWei("1"), {
      from: staker2,
    });
    await stakingToken.mint(staker, web3.utils.toWei("1"));
    await stakingToken.mint(staker2, web3.utils.toWei("1"));

    await hatVaults.deposit(0, web3.utils.toWei("1"), { from: staker });

    assert.equal(await hatToken.balanceOf(staker), 0);
    await utils.increaseTime(7 * 24 * 3600);
    await advanceToSaftyPeriod();
    await hatVaults.submitClaim(0, accounts[2], 3, {
      from: accounts[1],
    });
    await hatVaults.approveClaim(0);
    let path = ethers.utils.solidityPack(
      ["address", "uint24", "address", "uint24", "address"],
      [stakingToken.address, 0, utils.NULL_ADDRESS, 0, hatToken.address]
    );
    let amountToSwapAndBurn = await hatVaults.swapAndBurns(0);
    let amountForHackersHatRewards = await hatVaults.hackersHatRewards(
      accounts[1],
      0
    );
    let amount = amountToSwapAndBurn
      .add(amountForHackersHatRewards)
      .add(await hatVaults.governanceHatRewards(0));
    let payload = ISwapRouter.encodeFunctionData("exactInput", [
      [path, hatVaults.address, 0, amount.toString(), 0],
    ]);
    try {
      await hatVaults.swapBurnSend(
        0,
        accounts[1],
        web3.utils.toWei("1"),
        router.address,
        payload,
        { from: accounts[0] }
      );
      assert(false, "router return less than minimum");
    } catch (ex) {
      assertVMException(ex, "HVE32");
    }
  });

  it("swapBurnSend with bad call should revert", async () => {
    await setup(
      accounts,
      REWARD_PER_BLOCK,
      (await web3.eth.getBlock("latest")).number,
      [3000, 5000, 7000, 9000],
      [8000, 1000, 100, 100, 100, 700]
    );

    var staker = accounts[4];
    var staker2 = accounts[3];

    await stakingToken.approve(hatVaults.address, web3.utils.toWei("1"), {
      from: staker,
    });
    await stakingToken.approve(hatVaults.address, web3.utils.toWei("1"), {
      from: staker2,
    });
    await stakingToken.mint(staker, web3.utils.toWei("1"));
    await stakingToken.mint(staker2, web3.utils.toWei("1"));

    await hatVaults.deposit(0, web3.utils.toWei("1"), { from: staker });

    assert.equal(await hatToken.balanceOf(staker), 0);
    await utils.increaseTime(7 * 24 * 3600);
    await advanceToSaftyPeriod();
    await hatVaults.submitClaim(0, accounts[2], 3, {
      from: accounts[1],
    });
    await hatVaults.approveClaim(0);
    let payload = "0x00000000000000000000000000000000000001";
    try {
      await hatVaults.swapBurnSend(
        0,
        accounts[1],
        web3.utils.toWei("1"),
        router.address,
        payload,
        { from: accounts[0] }
      );
      assert(false, "swap should not be successful");
    } catch (ex) {
      assertVMException(ex, "HVE43");
    }
  });

  it("claim", async () => {
    await setup(accounts);
    let someHash = "0x00000000000000000000000000000000000001";
    let fee = web3.utils.toWei("1");
    var tx = await hatVaults.claim(someHash, { from: accounts[3] });
    assert.equal(tx.logs[0].event, "Claim");
    assert.equal(tx.logs[0].args._descriptionHash, someHash);
    assert.equal(tx.logs[0].args._claimer, accounts[3]);

    tx = await hatVaults.setClaimFee(fee);
    assert.equal(tx.logs[0].event, "SetClaimFee");
    assert.equal(tx.logs[0].args._fee, fee);
    var govBalanceBefore = new web3.utils.BN(
      await web3.eth.getBalance(accounts[0])
    );
    try {
      await hatVaults.claim(someHash, {
        from: accounts[3],
        value: web3.utils.toWei("0.9"),
      });
      assert(false, "fee is not enough");
    } catch (ex) {
      assertVMException(ex, "HVE14");
    }
    tx = await hatVaults.claim(someHash, {
      from: accounts[3],
      value: web3.utils.toWei("1"),
    });
    var govBalanceAfter = new web3.utils.BN(
      await web3.eth.getBalance(accounts[0])
    );
    assert.equal(govBalanceAfter.sub(govBalanceBefore), fee);
    assert.equal(tx.logs[0].event, "Claim");
    assert.equal(tx.logs[0].args._descriptionHash, someHash);
    assert.equal(tx.logs[0].args._claimer, accounts[3]);
  });

  it("vesting", async () => {
    await setup(accounts);
    var staker = accounts[4];
    var staker2 = accounts[3];
    await stakingToken.approve(hatVaults.address, web3.utils.toWei("1"), {
      from: staker,
    });
    await stakingToken.approve(hatVaults.address, web3.utils.toWei("1"), {
      from: staker2,
    });
    await stakingToken.mint(staker, web3.utils.toWei("1"));
    await stakingToken.mint(staker2, web3.utils.toWei("1"));

    //stake
    await hatVaults.deposit(0, web3.utils.toWei("1"), { from: staker });
    assert.equal(await hatToken.balanceOf(staker), 0);
    await utils.increaseTime(7 * 24 * 3600);
    await advanceToSaftyPeriod();
    await hatVaults.submitClaim(0, accounts[2], 3, {
      from: accounts[1],
    });
    var tx = await hatVaults.approveClaim(0);
    assert.equal(tx.logs[1].event, "ApproveClaim");
    var vestingTokenLock = await HATTokenLock.at(tx.logs[1].args._tokenLock);
    assert.equal(await vestingTokenLock.beneficiary(), accounts[2]);
    var depositValutBNAfterClaim = new web3.utils.BN(web3.utils.toWei("0.8"));
    var expectedHackerBalance = depositValutBNAfterClaim
      .mul(new web3.utils.BN(6000))
      .div(new web3.utils.BN(10000));
    assert.isTrue(
      (await stakingToken.balanceOf(vestingTokenLock.address)).eq(
        expectedHackerBalance
      )
    );
    assert.isTrue(
      new web3.utils.BN(tx.logs[1].args._claimBounty.hackerVested).eq(
        expectedHackerBalance
      )
    );
    assert.isTrue(
      expectedHackerBalance.eq(await vestingTokenLock.managedAmount())
    );
    assert.equal(await vestingTokenLock.revocable(), 2); //Disable
    assert.equal(await vestingTokenLock.canDelegate(), false);

    try {
      await vestingTokenLock.delegate(accounts[4]);
      assert(false, "cannot delegate");
    } catch (ex) {
      assertVMException(ex);
    }

    try {
      await vestingTokenLock.revoke();
      assert(false, "cannot revoke");
    } catch (ex) {
      assertVMException(ex);
    }
    try {
      await vestingTokenLock.withdrawSurplus(1);
      assert(false, "no surplus");
    } catch (ex) {
      assertVMException(ex);
    }
    try {
      await vestingTokenLock.release();
      assert(false, "only beneficiary can release");
    } catch (ex) {
      assertVMException(ex);
    }

    try {
      await vestingTokenLock.release({ from: accounts[2] });
      assert(false, "cannot release before first period");
    } catch (ex) {
      assertVMException(ex);
    }
    await utils.increaseTime(8640);
    await vestingTokenLock.release({ from: accounts[2] });
    //hacker get also rewards via none vesting
    var hackerPriviosBalance = new web3.utils.BN("160000000000000000");
    assert.isTrue(
      (await stakingToken.balanceOf(accounts[2]))
        .sub(hackerPriviosBalance)
        .eq(expectedHackerBalance.div(new web3.utils.BN(10)))
    );

    await utils.increaseTime(8640 * 9);
    await vestingTokenLock.release({ from: accounts[2] });
    assert.isTrue(
      (await stakingToken.balanceOf(accounts[2]))
        .sub(hackerPriviosBalance)
        .eq(expectedHackerBalance)
    );
    try {
      await vestingTokenLock.withdrawSurplus(1, { from: accounts[2] });
      assert(false, "no Surplus");
    } catch (ex) {
      assertVMException(ex);
    }
    await stakingToken.mint(vestingTokenLock.address, 10);
    //await stakingToken.transfer(vestingTokenLock.address,10);
    tx = await vestingTokenLock.withdrawSurplus(1, { from: accounts[2] });
    assert.equal(tx.logs[0].event, "TokensWithdrawn");
    assert.equal(tx.logs[0].args.amount, 1);
  });

  it("no vesting", async () => {
    await setup(accounts, REWARD_PER_BLOCK, 0, [], [0, 10000, 0, 0, 0, 0]);

    var staker = accounts[4];
    await stakingToken.approve(hatVaults.address, web3.utils.toWei("1"), {
      from: staker,
    });
    await stakingToken.mint(staker, web3.utils.toWei("1"));

    //stake
    await hatVaults.deposit(0, web3.utils.toWei("1"), { from: staker });
    await utils.increaseTime(7 * 24 * 3600);
    await advanceToSaftyPeriod();
    await hatVaults.submitClaim(0, accounts[2], 3, {
      from: accounts[1],
    });
    var tx = await hatVaults.approveClaim(0);
    assert.equal(tx.logs[0].event, "ApproveClaim");
    assert.equal(tx.logs[0].args._tokenLock, utils.NULL_ADDRESS);
    assert.equal(
      await stakingToken.balanceOf(hatVaults.address),
      web3.utils.toWei("0.2")
    );
    assert.equal(
      await stakingToken.balanceOf(accounts[2]),
      web3.utils.toWei("0.8")
    );
  });

  it("set vesting params", async () => {
    await setup(accounts);
    assert.equal((await hatVaults.bountyInfos(0)).vestingDuration, 86400);
    assert.equal((await hatVaults.bountyInfos(0)).vestingPeriods, 10);

    try {
      await hatVaults.setVestingParams(0, 21000, 7, { from: accounts[2] });
      assert(false, "only gov can set vesting params");
    } catch (ex) {
      assertVMException(ex, "Ownable: caller is not the owner");
    }
    try {
      await hatVaults.setVestingParams(0, 21000, 0);
      assert(false, "period should not be zero");
    } catch (ex) {
      assertVMException(ex, "HVE16");
    }
    try {
      await hatVaults.setVestingParams(0, 120 * 24 * 3600, 7);
      assert(false, "duration should be less than 120 days");
    } catch (ex) {
      assertVMException(ex, "HVE15");
    }
    try {
      await hatVaults.setVestingParams(0, 6, 7);
      assert(false, "duration should be greater than or equal to period");
    } catch (ex) {
      assertVMException(ex, "HVE17");
    }
    var tx = await hatVaults.setVestingParams(0, 21000, 7);
    assert.equal(tx.logs[0].event, "SetVestingParams");
    assert.equal(tx.logs[0].args._duration, 21000);
    assert.equal(tx.logs[0].args._periods, 7);

    assert.equal((await hatVaults.bountyInfos(0)).vestingDuration, 21000);
    assert.equal((await hatVaults.bountyInfos(0)).vestingPeriods, 7);
  });

  it("set hat vesting params", async () => {
    await setup(accounts);
    assert.equal(
      (await hatVaults.generalParameters()).hatVestingDuration,
      90 * 3600 * 24
    );
    assert.equal((await hatVaults.generalParameters()).hatVestingPeriods, 90);

    try {
      await hatVaults.setHatVestingParams(21000, 7, { from: accounts[2] });
      assert(false, "only gov can set vesting params");
    } catch (ex) {
      assertVMException(ex, "Ownable: caller is not the owner");
    }
    try {
      await hatVaults.setHatVestingParams(21000, 0);
      assert(false, "period should not be zero");
    } catch (ex) {
      assertVMException(ex, "HVE16");
    }
    try {
      await hatVaults.setHatVestingParams(180 * 24 * 3600, 7);
      assert(false, "duration should be less than 180 days");
    } catch (ex) {
      assertVMException(ex, "HVE15");
    }
    try {
      await hatVaults.setHatVestingParams(6, 7);
      assert(false, "duration should be greater than or equal to period");
    } catch (ex) {
      assertVMException(ex, "HVE17");
    }
    var tx = await hatVaults.setHatVestingParams(21000, 7);
    assert.equal(tx.logs[0].event, "SetHatVestingParams");
    assert.equal(tx.logs[0].args._duration, 21000);
    assert.equal(tx.logs[0].args._periods, 7);

    assert.equal(
      (await hatVaults.generalParameters()).hatVestingDuration,
      21000
    );
    assert.equal((await hatVaults.generalParameters()).hatVestingPeriods, 7);
  });

  it("unSafeWithdraw", async () => {
    await setup(accounts);
    var staker = accounts[1];

    await stakingToken.approve(hatVaults.address, web3.utils.toWei("1"), {
      from: staker,
    });
    await stakingToken.mint(staker, web3.utils.toWei("1"));

    //stake
    await hatVaults.deposit(0, web3.utils.toWei("1"), { from: staker });
    try {
      await unSafeWithdraw(0, web3.utils.toWei("1"), staker);
      assert(false, "cannot withdraw on safety period");
    } catch (ex) {
      assertVMException(ex, "HVE30");
    }
  });

  it("setPool x2", async () => {
    var poolManagerMock = await PoolsManagerMock.new();
    //  await setup(accounts, REAL_REWARD_PER_BLOCK, 0, [], [0,0, 0, 0,0, 0],10000);
    await setup(
      accounts,
      REWARD_PER_BLOCK,
      (await web3.eth.getBlock("latest")).number
    );
    var staker = accounts[1];
    await stakingToken.approve(hatVaults.address, web3.utils.toWei("2"), {
      from: staker,
    });
    await stakingToken.mint(staker, web3.utils.toWei("2"));
    await hatVaults.deposit(0, web3.utils.toWei("1"), { from: staker });
    let stakingToken2 = await ERC20Mock.new("Staking", "STK");
    await hatVaults.addPool(
      100,
      stakingToken2.address,
      accounts[1],
      [],
      [0, 0, 0, 0, 0, 0],
      "_descriptionHash",
      [86400, 10],
      false,
      true
    );
    await hatVaults.setCommittee(1, accounts[0], { from: accounts[1] });
    await stakingToken2.approve(hatVaults.address, web3.utils.toWei("2"), {
      from: staker,
    });
    await stakingToken2.mint(staker, web3.utils.toWei("2"));
    await hatVaults.committeeCheckIn(1, { from: accounts[0] });
    await hatVaults.deposit(1, web3.utils.toWei("1"), { from: staker });
    await hatVaults.setPool(0, 200, true, false, "123");
    // Update twice in one block should be same as once
    await poolManagerMock.updatePoolsTwice(hatVaults.address, 0, 1);
    await hatVaults.setPool(1, 200, true, false, "123");
    await hatVaults.massUpdatePools(0, 2);
    assert.equal(
      Math.round(
        web3.utils.fromWei(await hatToken.balanceOf(hatVaults.address))
      ),
      hatVaultsExpectedHatsBalance
    );
    try {
      await hatVaults.massUpdatePools(2, 1);
      assert(false, "invalid mass update pools range");
    } catch (ex) {
      assertVMException(ex, "HVE39");
    }
  });

  it("addPool with zero alloc point", async () => {
    await setup(
      accounts,
      REWARD_PER_BLOCK,
      (await web3.eth.getBlock("latest")).number
    );
    var staker = accounts[1];
    let stakingToken2 = await ERC20Mock.new("Staking", "STK");
    await hatVaults.addPool(
      0,
      stakingToken2.address,
      accounts[0],
      [],
      [0, 0, 0, 0, 0, 0],
      "_descriptionHash",
      [86400, 10],
      false,
      true
    );
    await hatVaults.setPool(1, 200, true, false, "123");
    await hatVaults.setPool(1, 0, true, false, "123");
    await stakingToken2.approve(hatVaults.address, web3.utils.toWei("2"), {
      from: staker,
    });
    await stakingToken2.mint(staker, web3.utils.toWei("2"));
    await hatVaults.committeeCheckIn(1, { from: accounts[0] });
    await hatVaults.deposit(1, web3.utils.toWei("1"), { from: staker });
    assert.equal(
      Math.round(
        web3.utils.fromWei(await hatToken.balanceOf(hatVaults.address))
      ),
      hatVaultsExpectedHatsBalance
    );
    await hatVaults.updatePool(1);
    assert.equal(
      Math.round(
        web3.utils.fromWei(await hatToken.balanceOf(hatVaults.address))
      ),
      hatVaultsExpectedHatsBalance
    );
  });

  it("setPool x2 v2", async () => {
    await setup(
      accounts,
      REAL_REWARD_PER_BLOCK,
      (await web3.eth.getBlock("latest")).number,
      [],
      [0, 0, 0, 0, 0, 0],
      10000
    );

    var staker = accounts[1];
    await stakingToken.approve(hatVaults.address, web3.utils.toWei("2"), {
      from: staker,
    });
    await stakingToken.mint(staker, web3.utils.toWei("2"));
    let stakingToken2 = await ERC20Mock.new("Staking", "STK");
    try {
      await hatVaults.addPool(
        100,
        stakingToken2.address,
        utils.NULL_ADDRESS,
        [],
        [0, 0, 0, 0, 0, 0],
        "_descriptionHash",
        [86400, 10],
        false,
        true
      );
      assert(false, "committee cannot be zero");
    } catch (ex) {
      assertVMException(ex, "HVE21");
    }

    try {
      await hatVaults.addPool(
        100,
        utils.NULL_ADDRESS,
        accounts[1],
        [],
        [0, 0, 0, 0, 0, 0],
        "_descriptionHash",
        [86400, 10],
        false,
        true
      );
      assert(false, "lp token cannot be zero");
    } catch (ex) {
      assertVMException(ex, "HVE34");
    }

    try {
      await hatVaults.addPool(
        100,
        stakingToken2.address,
        accounts[1],
        [],
        [0, 0, 0, 0, 0, 0],
        "_descriptionHash",
        [10, 86400],
        false,
        true
      );
      assert(false, "vesting duration smaller than period");
    } catch (ex) {
      assertVMException(ex, "HVE17");
    }

    try {
      await hatVaults.addPool(
        100,
        stakingToken2.address,
        accounts[1],
        [],
        [0, 0, 0, 0, 0, 0],
        "_descriptionHash",
        [121 * 24 * 3600, 10],
        false,
        true
      );
      assert(false, "vesting duration is too long");
    } catch (ex) {
      assertVMException(ex, "HVE15");
    }

    try {
      await hatVaults.addPool(
        100,
        stakingToken2.address,
        accounts[1],
        [],
        [0, 0, 0, 0, 0, 0],
        "_descriptionHash",
        [86400, 0],
        false,
        true
      );
      assert(false, "vesting period cannot be zero");
    } catch (ex) {
      assertVMException(ex, "HVE16");
    }
    await hatVaults.addPool(
      100,
      stakingToken2.address,
      accounts[1],
      [],
      [0, 0, 0, 0, 0, 0],
      "_descriptionHash",
      [86400, 10],
      false,
      true
    );
    await hatVaults.setCommittee(1, accounts[0], { from: accounts[1] });
    await stakingToken2.approve(hatVaults.address, web3.utils.toWei("1"), {
      from: staker,
    });
    await stakingToken2.mint(staker, web3.utils.toWei("1"));

    await hatVaults.deposit(0, web3.utils.toWei("1"), { from: staker });
    await hatVaults.committeeCheckIn(1, { from: accounts[0] });
    await hatVaults.deposit(1, web3.utils.toWei("1"), { from: staker });

    await hatVaults.setPool(0, 200, true, false, "123");

    await hatVaults.massUpdatePools(0, 2);
    assert.equal(
      Math.round(
        web3.utils.fromWei(await hatToken.balanceOf(hatVaults.address))
      ),
      hatVaultsExpectedHatsBalance
    );
  });

  //   it("addPool with the same token", async () => {
  //     await setup(accounts, REAL_REWARD_PER_BLOCK, (await web3.eth.getBlock("latest")).number, [], [0,0, 0, 0,0, 0],10000);
  //
  //     var staker = accounts[1];
  //     await stakingToken.approve(hatVaults.address,web3.utils.toWei("2"),{from:staker});
  //     await stakingToken.mint(staker,web3.utils.toWei("2"));
  //     await hatVaults.addPool(100,stakingToken.address,accounts[1],[],[0,0,0,0,0,0],"_descriptionHash",[86400,10]);
  //     await hatVaults.setCommittee(1,accounts[0],{from:accounts[1]});
  //     await hatVaults.deposit(0,web3.utils.toWei("1"),{from:staker});
  //     await hatVaults.committeeCheckIn(1,{from:accounts[0]});
  //     await hatVaults.deposit(1,web3.utils.toWei("1"),{from:staker});
  //     await hatVaults.setPool(0,200,true,false,"123");
  //     var tx = await hatVaults.massUpdatePools(0,2);
  //         await hatToken.getPastEvents('Transfer', {
  //               fromBlock: tx.blockNumber,
  //               toBlock: 'latest'
  //           })
  //           .then(function(events){
  //               assert.equal(events[0].event,"Transfer");
  //               assert.equal(events[0].args.from,utils.NULL_ADDRESS);
  //               assert.equal(events[0].args.to,hatVaults.address);
  //               assert.equal(events.length,2);
  //           });
  //     assert.equal(Math.round(web3.utils.fromWei(await hatToken.balanceOf(hatVaults.address))),2);
  //     assert.equal(await stakingToken.balanceOf(staker),0);
  //
  //     await safeWithdraw(0,web3.utils.toWei("1"),staker);
  //     assert.equal(await stakingToken.balanceOf(staker),web3.utils.toWei("1"));
  //
  //     await safeWithdraw(1,web3.utils.toWei("1"),staker);
  //     assert.equal(await stakingToken.balanceOf(staker),web3.utils.toWei("2"));
  //   });
  //
  //   it("addPool with the same token on the same block", async () => {
  //     await setup(accounts, REAL_REWARD_PER_BLOCK, (await web3.eth.getBlock("latest")).number, [], [0,0, 0, 0,0, 0],10000);
  //     var poolManagerMock = await PoolsManagerMock.new();
  //
  //     await stakingToken.mint(poolManagerMock.address,web3.utils.toWei("2"));
  //     await hatVaults.addPool(200,stakingToken.address,accounts[1],[],[0,0,0,0,0,0],"_descriptionHash",[86400,10]);
  //     await hatVaults.committeeCheckIn(1,{from:accounts[1]});
  //     await poolManagerMock.depositDifferentPids(hatVaults.address,stakingToken.address,[0,1],web3.utils.toWei("1"));
  //     var i;
  //     for (i=0;i<100;i++) {
  //         await utils.mineBlock();
  //     }
  //     assert.equal(await hatToken.balanceOf(poolManagerMock.address),0);
  //     var tx = await poolManagerMock.claimDifferentPids(hatVaults.address,[0,1]);
  //     var localEvents;
  //     await hatVaults.getPastEvents('SafeTransferReward', {
  //           fromBlock: tx.blockNumber,
  //           toBlock: 'latest'
  //       })
  //       .then(function(events){
  //            localEvents = events;
  //   });
  //   assert.equal(localEvents[0].returnValues.amount*2,localEvents[1].returnValues.amount);
  //   assert.equal(await hatToken.balanceOf(poolManagerMock.address),localEvents[0].returnValues.amount*3);
  // });

  it("add/set pool on the same block", async () => {
    let hatToken1 = await HATTokenMock.new(accounts[0], utils.TIME_LOCK_DELAY);
    let router1 = await UniSwapV3RouterMock.new(0, utils.NULL_ADDRESS);
    var tokenLock1 = await HATTokenLock.new();
    let tokenLockFactory1 = await TokenLockFactory.new(tokenLock1.address);
    var poolManager = await PoolsManagerMock.new();
    let hatVaults1 = await HATVaults.at((await deployHatVaults(
      hatToken1.address,
      web3.utils.toWei("100"),
      1,
      10,
      poolManager.address,
      [router1.address],
      tokenLockFactory1.address,
      true
    )).address);
    let stakingToken2 = await ERC20Mock.new("Staking", "STK");
    let stakingToken3 = await ERC20Mock.new("Staking", "STK");
    var globalPoolUpdatesLength = await hatVaults1.getGlobalPoolUpdatesLength();
    assert.equal(globalPoolUpdatesLength, 0);
    await poolManager.addPools(
      hatVaults1.address,
      100,
      [stakingToken2.address, stakingToken3.address],
      accounts[1],
      [],
      [0, 0, 0, 0, 0, 0],
      "_descriptionHash",
      [86400, 10]
    );
    globalPoolUpdatesLength = await hatVaults1.getGlobalPoolUpdatesLength();
    assert.equal(globalPoolUpdatesLength, 1); //2 got in the same block
    assert.equal(await hatVaults1.getNumberOfPools(), 2);
    await poolManager.setPools(
      hatVaults1.address,
      [0, 1],
      200,
      true,
      false,
      "_descriptionHash"
    );

    globalPoolUpdatesLength = await hatVaults1.getGlobalPoolUpdatesLength();
    assert.equal(globalPoolUpdatesLength, 2); //2 got in the same block
    let globalUpdatesLen = await hatVaults1.getGlobalPoolUpdatesLength();
    let totalAllocPoint = (
      await hatVaults1.globalPoolUpdates(globalUpdatesLen - 1)
    ).totalAllocPoint;
    assert.equal(totalAllocPoint.toString(), 400); //2 got in the same block
  });

  it("stop in the middle", async () => {
    await setup(
      accounts,
      "1000",
      (await web3.eth.getBlock("latest")).number,
      [],
      [0, 0, 0, 0, 0, 0],
      10,
      0,
      100,
      false,
      88260
    );

    var staker = accounts[1];

    await stakingToken.approve(hatVaults.address, web3.utils.toWei("2"), {
      from: staker,
    });
    await stakingToken.mint(staker, web3.utils.toWei("2"));
    await hatVaults.deposit(0, web3.utils.toWei("1"), { from: staker });
    await utils.mineBlock(1);
    await hatVaults.massUpdatePools(0, 1);
    assert.equal(
      (await hatToken.balanceOf(staker)).toString(),
      web3.utils.toWei("0").toString()
    );
    await safeWithdraw(0, web3.utils.toWei("1"), staker);
    assert.equal(await stakingToken.balanceOf(staker), web3.utils.toWei("2"));
    assert.equal(
      (await hatToken.balanceOf(staker)).toString(),
      web3.utils.toWei("88260").toString()
    );
    await hatVaults.deposit(0, web3.utils.toWei("1"), { from: staker });
    await utils.mineBlock(1);
    await safeWithdraw(0, web3.utils.toWei("1"), staker);
    assert.equal(
      (await hatToken.balanceOf(staker)).toString(),
      web3.utils.toWei("88260").toString()
    );
  });
  it("check deep alloc history", async () => {
    //await setup(accounts);
    await setup(
      accounts,
      REWARD_PER_BLOCK,
      (await web3.eth.getBlock("latest")).number,
      [],
      [0, 0, 0, 0, 0, 0],
      10000
    );

    var staker = accounts[1];
    await stakingToken.approve(hatVaults.address, web3.utils.toWei("2"), {
      from: staker,
    });
    await stakingToken.mint(staker, web3.utils.toWei("2"));
    let stakingToken2 = await ERC20Mock.new("Staking", "STK");
    await stakingToken2.approve(hatVaults.address, web3.utils.toWei("1"), {
      from: staker,
    });
    await stakingToken2.mint(staker, web3.utils.toWei("1"));
    var tx = await hatVaults.deposit(0, web3.utils.toWei("1"), {
      from: staker,
    });
    //10
    await hatVaults.addPool(
      100,
      stakingToken2.address,
      accounts[1],
      [],
      [0, 0, 0, 0, 0, 0],
      "_descriptionHash",
      [86400, 10],
      false,
      true
    );
    //5
    await hatVaults.setCommittee(1, accounts[0], { from: accounts[1] });
    //5
    await hatVaults.setPool(1, 300, true, false, "123");
    //2.5
    assert.equal((await hatToken.balanceOf(staker)).toString(), 0);
    assert.equal(await hatVaults.getGlobalPoolUpdatesLength(), 3);
    assert.equal(
      (await hatVaults.poolInfos(0)).lastProcessedTotalAllocPoint,
      0
    );
    assert.equal(
      (await hatVaults.poolInfos(0)).lastRewardBlock,
      tx.receipt.blockNumber
    );
    await hatVaults.claimReward(0, { from: staker });
    assert.equal(
      (await hatToken.balanceOf(staker)).toString(),
      await web3.utils.toWei("992.925").toString()
    );
  });

  it("deposit twice on the same block", async () => {
    await setup(accounts);
    var poolManagerMock = await PoolsManagerMock.new();
    await stakingToken.mint(poolManagerMock.address, web3.utils.toWei("2"));
    await poolManagerMock.depositTwice(
      hatVaults.address,
      stakingToken.address,
      0,
      web3.utils.toWei("1")
    );
    assert.equal(
      (await hatToken.balanceOf(poolManagerMock.address)).toString(),
      0
    );
  });
  it("set pending bounty level delay", async () => {
    await setup(accounts);
    try {
      await hatVaults.setBountyLevelsDelay(24 * 3600 * 2, {
        from: accounts[1],
      });
      assert(false, "only gov");
    } catch (ex) {
      assertVMException(ex, "Ownable: caller is not the owner");
    }

    try {
      await hatVaults.setBountyLevelsDelay(100, { from: accounts[0] });
      assert(false, "too small");
    } catch (ex) {
      assertVMException(ex, "HVE18");
    }
    assert.equal(
      (await hatVaults.generalParameters()).setBountyLevelsDelay,
      24 * 3600 * 2
    );
    var tx = await hatVaults.setBountyLevelsDelay(24 * 3600 * 100, {
      from: accounts[0],
    });
    assert.equal(tx.logs[0].event, "SetBountyLevelsDelay");
    assert.equal(tx.logs[0].args._delay, 24 * 3600 * 100);
    assert.equal(
      (await hatVaults.generalParameters()).setBountyLevelsDelay,
      24 * 3600 * 100
    );
  });

  it("withdraw+ deposit + addition ", async () => {
    await setup(accounts);
    var staker = accounts[1];
    var staker2 = accounts[5];
    var rewarder = accounts[6];

    await stakingToken.approve(hatVaults.address, web3.utils.toWei("3000000"), {
      from: rewarder,
    });
    await stakingToken.approve(hatVaults.address, web3.utils.toWei("4"), {
      from: staker,
    });
    await stakingToken.approve(hatVaults.address, web3.utils.toWei("2"), {
      from: staker2,
    });

    await stakingToken.mint(rewarder, web3.utils.toWei("3000000"));
    await stakingToken.mint(staker, web3.utils.toWei("1"));
    await stakingToken.mint(staker2, web3.utils.toWei("2"));

    assert.equal(await stakingToken.balanceOf(staker), web3.utils.toWei("1"));
    assert.equal(
      await hatToken.balanceOf(hatVaults.address),
      web3.utils.toWei(hatVaultsExpectedHatsBalance.toString())
    );
    try {
      await hatVaults.rewardDepositors(0, web3.utils.toWei("3"), {
        from: rewarder,
      });
      assert(false, "no depositors  yet");
    } catch (ex) {
      assertVMException(ex, "HVE11");
    }
    await hatVaults.deposit(0, web3.utils.toWei("1"), { from: staker });
    await hatVaults.deposit(0, web3.utils.toWei("2"), { from: staker2 });
    await utils.increaseTime(7 * 24 * 3600);
    await advanceToNoneSaftyPeriod();

    await hatVaults.withdrawRequest(0, { from: staker });
    assert.equal(
      await hatVaults.withdrawEnableStartTime(0, staker),
      (await web3.eth.getBlock("latest")).timestamp + 7 * 24 * 3600
    );
    await hatVaults.withdrawRequest(0, { from: staker2 });

    await utils.increaseTime(7 * 24 * 3600);

    try {
      await hatVaults.rewardDepositors(0, web3.utils.toWei("3000000"), {
        from: rewarder,
      });
      assert(false, "amount to reward is too big");
    } catch (ex) {
      assertVMException(ex, "HVE11");
    }

    var tx = await hatVaults.rewardDepositors(0, web3.utils.toWei("3"), {
      from: rewarder,
    });
    assert.equal(tx.logs[0].event, "RewardDepositors");
    assert.equal(tx.logs[0].args._pid, 0);
    assert.equal(tx.logs[0].args._amount, web3.utils.toWei("3"));
    assert.equal((await hatVaults.poolInfos(0)).balance, web3.utils.toWei("6"));
    await stakingToken.mint(hatVaults.address, web3.utils.toWei("100"));
    assert.equal((await stakingToken.balanceOf(staker)).toString(), 0);
    await hatVaults.withdraw(0, web3.utils.toWei("1"), { from: staker });
    await hatVaults.withdraw(0, web3.utils.toWei("2"), { from: staker2 });
    assert.equal(
      (await stakingToken.balanceOf(staker)).toString(),
      web3.utils.toWei("2")
    );
    assert.equal(
      (await stakingToken.balanceOf(staker2)).toString(),
      web3.utils.toWei("4")
    );
  });

  it("withdraw+ deposit + addition HAT ", async () => {
    await setup(
      accounts,
      REAL_REWARD_PER_BLOCK,
      (await web3.eth.getBlock("latest")).number
    );
    var staker = accounts[1];
    var staker2 = accounts[5];
    await hatVaults.addPool(
      100,
      hatToken.address,
      accounts[1],
      [],
      [0, 0, 0, 0, 0, 0],
      "_descriptionHash",
      [86400, 10],
      false,
      true
    );
    await utils.setMinter(hatToken, accounts[0], web3.utils.toWei("110"));
    await hatVaults.committeeCheckIn(1, { from: accounts[1] });

    await hatToken.approve(hatVaults.address, web3.utils.toWei("4"), {
      from: staker,
    });
    await hatToken.approve(hatVaults.address, web3.utils.toWei("2"), {
      from: staker2,
    });

    await hatToken.mint(staker, web3.utils.toWei("4"));
    await hatToken.mint(staker2, web3.utils.toWei("2"));

    assert.equal(await hatToken.balanceOf(staker), web3.utils.toWei("4"));
    assert.equal(
      await hatToken.balanceOf(hatVaults.address),
      web3.utils.toWei(hatVaultsExpectedHatsBalance.toString())
    );
    await hatVaults.deposit(1, web3.utils.toWei("1"), { from: staker });
    await hatVaults.deposit(1, web3.utils.toWei("2"), { from: staker2 });
    await utils.increaseTime(7 * 24 * 3600);
    await advanceToNoneSaftyPeriod();

    await hatVaults.withdrawRequest(1, { from: staker });
    assert.equal(
      await hatVaults.withdrawEnableStartTime(1, staker),
      (await web3.eth.getBlock("latest")).timestamp + 7 * 24 * 3600
    );
    await hatVaults.withdrawRequest(1, { from: staker2 });

    await utils.increaseTime(7 * 24 * 3600);
    await hatVaults.rewardDepositors(1, web3.utils.toWei("3"), {
      from: staker,
    });
    await hatToken.mint(hatVaults.address, web3.utils.toWei("100"));
    assert.equal((await hatToken.balanceOf(staker)).toString(), 0);
    await advanceToNoneSaftyPeriod();
    var tx = await hatVaults.withdraw(1, web3.utils.toWei("1"), {
      from: staker,
    });
    assert.equal(
      (await hatToken.balanceOf(staker)).sub(tx.logs[0].args.amount).toString(),
      web3.utils.toWei("2")
    );
    tx = await hatVaults.withdraw(1, web3.utils.toWei("2"), { from: staker2 });
    assert.equal(
      (await hatToken.balanceOf(staker2))
        .sub(tx.logs[0].args.amount)
        .toString(),
      web3.utils.toWei("4")
    );
  });
});<|MERGE_RESOLUTION|>--- conflicted
+++ resolved
@@ -8,12 +8,9 @@
 const utils = require("./utils.js");
 const ISwapRouter = new ethers.utils.Interface(UniSwapV3RouterMock.abi);
 
-<<<<<<< HEAD
 const { deployHatVaults } = require("../scripts/hatvaultsdeploy.js");
 
 
-=======
->>>>>>> 3414ec8d
 var hatVaults;
 var hatToken;
 var router;
@@ -45,7 +42,6 @@
   var tokenLock = await HATTokenLock.new();
   tokenLockFactory = await TokenLockFactory.new(tokenLock.address);
 
-<<<<<<< HEAD
   hatVaults = await HATVaults.at((await deployHatVaults(
       hatToken.address,
       web3.utils.toWei(reward_per_block),
@@ -56,23 +52,12 @@
       tokenLockFactory.address,
       true
   )).address);
-  await utils.setMinter(hatToken, accounts[0], web3.utils.toWei((2500000 + rewardInVaults).toString()));
-=======
-  hatVaults = await HATVaults.new(
-    hatToken.address,
-    web3.utils.toWei(reward_per_block),
-    startBlock,
-    halvingAfterBlock,
-    accounts[0],
-    [router.address],
-    tokenLockFactory.address
-  );
+
   await utils.setMinter(
     hatToken,
     accounts[0],
     web3.utils.toWei((2500000 + rewardInVaults).toString())
   );
->>>>>>> 3414ec8d
   await hatToken.mint(router.address, web3.utils.toWei("2500000"));
   await hatToken.mint(accounts[0], web3.utils.toWei(rewardInVaults.toString()));
   await hatToken.approve(
@@ -1856,16 +1841,11 @@
     }
     assert.equal(tx.logs[0].event, "SubmitClaim");
     tx = await hatVaults.approveClaim(0);
-<<<<<<< HEAD
-    assert.equal(await hatToken.balanceOf(hatVaults.address), web3.utils.toWei(hatVaultsExpectedHatsBalance.toString()));
-    assert.equal(tx.logs[1].event, "ApproveClaim");
-=======
     assert.equal(
       await hatToken.balanceOf(hatVaults.address),
       web3.utils.toWei(hatVaultsExpectedHatsBalance.toString())
     );
-    assert.equal(tx.logs[0].event, "ApproveClaim");
->>>>>>> 3414ec8d
+    assert.equal(tx.logs[1].event, "ApproveClaim");
 
     currentBlockNumber = (await web3.eth.getBlock("latest")).number;
     await hatVaults.deposit(0, web3.utils.toWei("1"), { from: staker2 });
