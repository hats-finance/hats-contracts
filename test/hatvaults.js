--- conflicted
+++ resolved
@@ -3346,9 +3346,6 @@
     }
   });
 
-<<<<<<< HEAD
-  it("Update vault description", async () => {
-=======
   it("approve + swapBurnSend 2 vaults with same token", async () => {
     await setup(accounts, 0, 8000, [8000, 1000, 0, 250, 350, 400]);
 
@@ -3508,8 +3505,7 @@
     );
   });
 
-  it("Update vault info", async () => {
->>>>>>> 4f085e67
+  it("Update vault description", async () => {
     await setup(accounts);
 
     try {
