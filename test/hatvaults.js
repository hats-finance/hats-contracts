const HATVault = artifacts.require("./HATVault.sol");
const HATVaultsRegistry = artifacts.require("./HATVaultsRegistry.sol");
const HATTokenMock = artifacts.require("./HATTokenMock.sol");
const ERC20Mock = artifacts.require("./ERC20Mock.sol");
const UniSwapV3RouterMock = artifacts.require("./UniSwapV3RouterMock.sol");
const TokenLockFactory = artifacts.require("./TokenLockFactory.sol");
const HATTokenLock = artifacts.require("./HATTokenLock.sol");
const VaultsManagerMock = artifacts.require("./VaultsManagerMock.sol");
const EtherTransferFail = artifacts.require("./EtherTransferFail.sol");
const RewardController = artifacts.require("./RewardController.sol");
const utils = require("./utils.js");
const ISwapRouter = new ethers.utils.Interface(UniSwapV3RouterMock.abi);

const { deployHATVaults } = require("../scripts/deployments/hatvaultsregistry-deploy");
const {
  assertFunctionRaisesException,
  assertVMException,
  advanceToSafetyPeriod: advanceToSafetyPeriod_,
  advanceToNonSafetyPeriod: advanceToNonSafetyPeriod_,
  epochRewardPerBlock,
  setup,
  submitClaim,
  ZERO_ADDRESS
} = require("./common.js");
const { assert } = require("chai");
const { web3 } = require("hardhat");

let hatVaultImplementation;
let tokenLockFactory;
let hatVaultsRegistry;
let vault;
let rewardController;
let hatToken;
let router;
let stakingToken;
let safeWithdrawBlocksIncrement = 3;
let rewardControllerExpectedHatsBalance;

const HUNDRED_PERCENT = 10000;
const MINIMAL_AMOUNT_OF_SHARES = 1000;

async function advanceToSafetyPeriod(registry) {
  if (!registry) registry = hatVaultsRegistry;
  return advanceToSafetyPeriod_(registry);
}

async function advanceToNonSafetyPeriod(registry) {
  if (!registry) registry = hatVaultsRegistry;
  return advanceToNonSafetyPeriod_(registry);
}

/*
  setup will:
  - deploy a registry
  - create a new vault
  - set accounts[1] to be the committee of the vault
  - ...
*/
const setUpGlobalVars = async function(
  accounts,
  startBlock = 0,
  maxBounty = 8000,
  bountySplit = [7500, 2000, 500],
  hatBountySplit = [1500, 500],
  halvingAfterBlock = 10,
  routerReturnType = 0,
  allocPoint = 100,
  weth = false,
  rewardInVaults = 2500000,
  challengePeriod = 60 * 60 * 24
) {
  if (startBlock === 0) {
    startBlock = (await web3.eth.getBlock("latest")).number;
  }
  const setupVars = await setup(accounts, {
    startBlock,
    maxBounty,
    bountySplit,
    hatBountySplit,
    halvingAfterBlock,
    routerReturnType,
    allocPoint,
    weth,
    rewardInVaults,
    challengePeriod,
    setDefaultArbitrator: false
  });

  // copy global variables
  hatVaultImplementation = setupVars.hatVaultImplementation;
  tokenLockFactory = setupVars.tokenLockFactory;
  hatVaultsRegistry = setupVars.registry;
  vault = setupVars.vault;
  stakingToken = setupVars.stakingToken;
  hatToken = setupVars.hatToken;
  router = setupVars.router;
  rewardController = setupVars.rewardController;
  hatVaultsExpectedHatsBalance = setupVars.hatVaultsExpectedHatsBalance;
  rewardControllerExpectedHatsBalance = setupVars.rewardControllerExpectedHatsBalance;
  await advanceToNonSafetyPeriod(hatVaultsRegistry);
  return setupVars;
};

contract("HatVaults", (accounts) => {
  //this function will increment 4 blocks in local testnet
  async function safeRedeem(vault, amount, staker, redeemFrom=staker) {
    let withdrawPeriod = (
      await hatVaultsRegistry.generalParameters()
    ).withdrawPeriod.toNumber();
    let safetyPeriod = (
      await hatVaultsRegistry.generalParameters()
    ).safetyPeriod.toNumber();

    //increase time for the case there is already pending request ..so make sure start a new one..
    await utils.increaseTime(7 * 24 * 3600);
    await vault.withdrawRequest({ from: staker });
    if (redeemFrom !== staker) {
      await vault.withdrawRequest({ from: redeemFrom });
    }
    //increase time for pending period
    await utils.increaseTime(7 * 24 * 3600);
    let currentTimeStamp = (await web3.eth.getBlock("latest")).timestamp;
    if (currentTimeStamp % (withdrawPeriod + safetyPeriod) >= withdrawPeriod) {
      await utils.increaseTime(
        (currentTimeStamp % (withdrawPeriod + safetyPeriod)) +
          safetyPeriod -
          withdrawPeriod
      );
    }
    return await vault.redeem(amount, staker, redeemFrom, { from: staker });
  }

  async function safeWithdraw(vault, amount, staker, withdrawFrom=staker) {
    let withdrawPeriod = (
      await hatVaultsRegistry.generalParameters()
    ).withdrawPeriod.toNumber();
    let safetyPeriod = (
      await hatVaultsRegistry.generalParameters()
    ).safetyPeriod.toNumber();

    //increase time for the case there is already pending request ..so make sure start a new one..
    await utils.increaseTime(7 * 24 * 3600);
    await vault.withdrawRequest({ from: staker });
    if (withdrawFrom !== staker) {
      await vault.withdrawRequest({ from: withdrawFrom });
    }
    //increase time for pending period
    await utils.increaseTime(7 * 24 * 3600);
    let currentTimeStamp = (await web3.eth.getBlock("latest")).timestamp;
    if (currentTimeStamp % (withdrawPeriod + safetyPeriod) >= withdrawPeriod) {
      await utils.increaseTime(
        (currentTimeStamp % (withdrawPeriod + safetyPeriod)) +
          safetyPeriod -
          withdrawPeriod
      );
    }
    return await vault.withdraw(amount, staker, withdrawFrom, { from: staker });
  }

  async function calculateExpectedReward(staker, operationBlocksIncrement = 0, currentVault=vault) {
    let currentBlockNumber = (await web3.eth.getBlock("latest")).number;
    let lastRewardBlock = (await rewardController.vaultInfo(currentVault.address)).lastRewardBlock;
    let allocPoint = (await rewardController.vaultInfo(currentVault.address)).allocPoint;
    let rewardPerShare = new web3.utils.BN(
      (await rewardController.vaultInfo(currentVault.address)).rewardPerShare
    );
    let onee12 = new web3.utils.BN("1000000000000");
    let balanceOf = await currentVault.balanceOf(staker);
    let stakerAmount = balanceOf;
    let globalUpdatesLen = await rewardController.getGlobalVaultsUpdatesLength();
    let totalAllocPoint = (
      await rewardController.globalVaultsUpdates(globalUpdatesLen - 1)
    ).totalAllocPoint;
    let vaultReward = await rewardController.getRewardForBlocksRange(
      lastRewardBlock,
      currentBlockNumber + 1 + operationBlocksIncrement,
      allocPoint,
      totalAllocPoint
    );
    let lpSupply = await currentVault.totalSupply();
    let rewardDebt = await rewardController.rewardDebt(currentVault.address, staker);
    let unclaimedReward = await rewardController.unclaimedReward(currentVault.address, staker);
    rewardPerShare = rewardPerShare.add(vaultReward.mul(onee12).div(lpSupply));
    return stakerAmount
      .mul(rewardPerShare)
      .div(onee12)
      .add(unclaimedReward)
      .sub(rewardDebt);
  }

  async function unsafeRedeem(vault, amount, staker) {
    let currentTimeStamp = (await web3.eth.getBlock("latest")).timestamp;
    let withdrawPeriod = (
      await hatVaultsRegistry.generalParameters()
    ).withdrawPeriod.toNumber();
    let safetyPeriod = (
      await hatVaultsRegistry.generalParameters()
    ).safetyPeriod.toNumber();
    if (currentTimeStamp % (withdrawPeriod + safetyPeriod) >= withdrawPeriod) {
      await utils.increaseTime(
        (currentTimeStamp % (withdrawPeriod + safetyPeriod)) +
          safetyPeriod -
          withdrawPeriod
      );
    }
    return await vault.redeem(amount, staker, staker, { from: staker });
  }

  async function unsafeWithdraw(vault, amount, staker) {
    let currentTimeStamp = (await web3.eth.getBlock("latest")).timestamp;
    let withdrawPeriod = (
      await hatVaultsRegistry.generalParameters()
    ).withdrawPeriod.toNumber();
    let safetyPeriod = (
      await hatVaultsRegistry.generalParameters()
    ).safetyPeriod.toNumber();
    if (currentTimeStamp % (withdrawPeriod + safetyPeriod) >= withdrawPeriod) {
      await utils.increaseTime(
        (currentTimeStamp % (withdrawPeriod + safetyPeriod)) +
          safetyPeriod -
          withdrawPeriod
      );
    }
    return await vault.withdraw(amount, staker, staker, { from: staker });
  }

  it("constructor", async () => {
    await setUpGlobalVars(accounts,
      50,
      8000,
      [7500, 2000, 500],
      [1500, 500],
      20,
      0,
      100,
      false,
      2500000,
      false
    );
    assert.equal(await stakingToken.name(), "Staking");
    assert.equal(await hatVaultsRegistry.owner(), accounts[0]);
    assert.equal(await vault.owner(), accounts[0]);

    let logs = await hatVaultsRegistry.getPastEvents('RegistryCreated', {
      fromBlock: 0,
      toBlock: (await web3.eth.getBlock("latest")).number
    });

    assert.equal(logs[0].event, "RegistryCreated");
    assert.equal(logs[0].args._hatVaultImplementation, hatVaultImplementation.address);
    assert.equal(logs[0].args._HAT, hatToken.address);
    assert.equal(logs[0].args._tokenLockFactory, tokenLockFactory.address);
    let generalParameters = await hatVaultsRegistry.generalParameters();
    assert.equal(logs[0].args._generalParameters.hatVestingDuration, generalParameters.hatVestingDuration.toString());
    assert.equal(logs[0].args._generalParameters.hatVestingPeriods, generalParameters.hatVestingPeriods.toString());
    assert.equal(logs[0].args._generalParameters.withdrawPeriod, generalParameters.withdrawPeriod.toString());
    assert.equal(logs[0].args._generalParameters.safetyPeriod, generalParameters.safetyPeriod.toString());
    assert.equal(logs[0].args._generalParameters.withdrawRequestEnablePeriod, generalParameters.withdrawRequestEnablePeriod.toString());
    assert.equal(logs[0].args._generalParameters.withdrawRequestPendingPeriod, generalParameters.withdrawRequestPendingPeriod.toString());
    assert.equal(logs[0].args._generalParameters.setMaxBountyDelay, generalParameters.setMaxBountyDelay.toString());
    assert.equal(logs[0].args._generalParameters.claimFee, generalParameters.claimFee.toString());
    assert.equal(logs[0].args._bountyGovernanceHAT, "1500");
    assert.equal(logs[0].args._bountyHackerHATVested, "500");
    assert.equal(logs[0].args._hatGovernance, accounts[0]);
    assert.equal(logs[0].args._defaultArbitrator, await hatVaultsRegistry.defaultArbitrator());
    assert.equal(logs[0].args._defaultChallengePeriod.toString(), (await hatVaultsRegistry.defaultChallengePeriod()).toString());
    assert.equal(logs[0].args._defaultChallengeTimeOutPeriod.toString(), (await hatVaultsRegistry.defaultChallengeTimeOutPeriod()).toString());
    assert.equal(logs[0].args._defaultArbitratorCanChangeBounty, await hatVaultsRegistry.defaultArbitratorCanChangeBounty());

    logs = await rewardController.getPastEvents('RewardControllerCreated', {
      fromBlock: 0,
      toBlock: (await web3.eth.getBlock("latest")).number
    });

    assert.equal(logs[0].event, "RewardControllerCreated");
    assert.equal(logs[0].args._rewardToken, hatToken.address);
    assert.equal(logs[0].args._governance, accounts[0]);
    assert.equal(logs[0].args._startBlock.toString(), "50");
    assert.equal(logs[0].args._epochLength.toString(), "20");
    for (let i in epochRewardPerBlock) {
      assert.equal(logs[0].args._epochRewardPerBlock[i].toString(), epochRewardPerBlock[i].toString());
    }
  });

  it("Set reward controller", async () => {
    await setUpGlobalVars(accounts);

    var staker = accounts[1];
    await stakingToken.approve(vault.address, web3.utils.toWei("4"), {
      from: staker,
    });
    await stakingToken.mint(staker, web3.utils.toWei("1"));
    await vault.deposit(web3.utils.toWei("1"), staker, { from: staker });

    assert.equal((await vault.rewardController()), rewardController.address);

    try {
      await vault.setRewardController(accounts[2], { from: accounts[1] });
      assert(false, "only governance");
    } catch (ex) {
      assertVMException(ex, "OnlyRegistryOwner");
    }

    await advanceToSafetyPeriod();
    let tx = await vault.submitClaim(
      accounts[2],
      8000,
      "description hash",
      {
        from: accounts[1],
      }
    );

    let claimId = tx.logs[0].args._claimId;

    await vault.challengeClaim(claimId);

    try {
      await vault.setRewardController(accounts[2]);
      assert(false, "cannot propose new reward controller while active claim exists");
    } catch (ex) {
      assertVMException(ex, "ActiveClaimExists");
    }

    await vault.dismissClaim(claimId);

    tx = await vault.setRewardController(accounts[2]);
    assert.equal(tx.logs[0].event, "SetRewardController");
    assert.equal(tx.logs[0].args._newRewardController, accounts[2]);

    assert.equal((await vault.rewardController()), accounts[2]);

    tx = await rewardController.claimReward(vault.address, staker, { from: staker });
    assert.equal(tx.logs[0].event, "ClaimReward");
    assert.equal(tx.logs[0].args._vault, vault.address);
    assert.equal(tx.logs[0].args._amount.toString(), "0");
    assert.equal(
      (await hatToken.balanceOf(staker)).toString(),
      "0"
    );
    assert.equal((await rewardController.getPendingReward(vault.address, staker)).toNumber(), 0);

    try {
      await vault.setRewardController(rewardController.address);
      assert(false, "cannot set to a previous reward controller");
    } catch (ex) {
      assertVMException(ex, "CannotSetToPerviousRewardController");
    }
  });

  it("Emergency withdraw", async () => {
    await setUpGlobalVars(accounts);

    var staker = accounts[1];
    await stakingToken.approve(vault.address, web3.utils.toWei("3"), {
      from: staker,
    });
    await stakingToken.mint(staker, web3.utils.toWei("3"));
    await vault.deposit(web3.utils.toWei("1"), staker, { from: staker });

    assert.equal((await vault.rewardController()), rewardController.address);

    let expectedReward = await calculateExpectedReward(staker);

    tx = await rewardController.claimReward(vault.address, staker, { from: staker });
    assert.equal(tx.logs[2].event, "ClaimReward");
    assert.equal(tx.logs[2].args._vault, vault.address);
    assert.equal(tx.logs[2].args._amount.toString(), expectedReward.toString());
    assert.isFalse(tx.logs[2].args._amount.eq(0));
    assert.equal(
      (await hatToken.balanceOf(staker)).toString(),
      expectedReward.toString()
    );

    lastBlockNumber = (await web3.eth.getBlock("latest")).number - 1;
    assert.isFalse((await rewardController.getVaultReward(vault.address, lastBlockNumber)).eq(0));
    assert.equal(
      (await rewardController.vaultInfo(vault.address)).allocPoint.toString(),
      "100"
    );

    let withdrawPeriod = (
      await hatVaultsRegistry.generalParameters()
    ).withdrawPeriod.toNumber();
    let safetyPeriod = (
      await hatVaultsRegistry.generalParameters()
    ).safetyPeriod.toNumber();

    //increase time for the case there is already pending request ..so make sure start a new one..
    await utils.increaseTime(7 * 24 * 3600);
    await vault.withdrawRequest({ from: staker });

    //increase time for pending period
    await utils.increaseTime(7 * 24 * 3600);
    let currentTimeStamp = (await web3.eth.getBlock("latest")).timestamp;
    if (currentTimeStamp % (withdrawPeriod + safetyPeriod) >= withdrawPeriod) {
      await utils.increaseTime(
        (currentTimeStamp % (withdrawPeriod + safetyPeriod)) +
          safetyPeriod -
          withdrawPeriod
      );
    }
    await vault.emergencyWithdraw(staker, { from: staker });

    tx = await rewardController.claimReward(vault.address, staker, { from: staker });
    assert.equal(tx.logs[2].event, "ClaimReward");
    assert.equal(tx.logs[2].args._vault, vault.address);
    assert.equal(tx.logs[2].args._amount, 0);
    assert.equal(
      (await hatToken.balanceOf(staker)).toString(),
      expectedReward.toString()
    );
    assert.equal(await rewardController.getPendingReward(vault.address, accounts[0]), 0);

    await vault.deposit(web3.utils.toWei("1"), staker, { from: staker });
    let prevExpectedReward = expectedReward;
    expectedReward = await calculateExpectedReward(staker);

    tx = await rewardController.claimReward(vault.address, staker, { from: staker });

    let globalUpdatesLen = await rewardController.getGlobalVaultsUpdatesLength();
    let rewardPerShare = new web3.utils.BN(
      (await rewardController.vaultInfo(vault.address)).rewardPerShare
    );

    assert.equal(tx.logs[0].event, "VaultUpdated");
    assert.equal(tx.logs[0].args._vault, vault.address);
    assert.equal(tx.logs[0].args._rewardPerShare.toString(), rewardPerShare.toString());
    assert.equal(tx.logs[0].args._lastProcessedVaultUpdate, globalUpdatesLen - 1);

    assert.equal(tx.logs[1].event, "UserBalanceCommitted");
    assert.equal(tx.logs[1].args._vault, vault.address);
    assert.equal(tx.logs[1].args._user, staker);
    assert.equal(tx.logs[1].args._unclaimedReward.toString(), expectedReward.toString());
    assert.equal(tx.logs[1].args._rewardDebt.toString(), expectedReward.add(prevExpectedReward).toString());

    assert.equal(tx.logs[2].event, "ClaimReward");
    assert.equal(tx.logs[2].args._vault, vault.address);
    assert.equal(tx.logs[2].args._amount.toString(), expectedReward.toString());
    assert.isFalse(tx.logs[2].args._amount.eq(0));
    assert.equal(
      (await hatToken.balanceOf(staker)).toString(),
      expectedReward.add(prevExpectedReward).toString()
    );

    tx = await vault.setRewardController(accounts[2]);
    assert.equal(tx.logs[0].event, "SetRewardController");
    assert.equal(tx.logs[0].args._newRewardController, accounts[2]);

    assert.equal((await vault.rewardController()), accounts[2]);

    try {
      await vault.deposit(web3.utils.toWei("1"), staker, { from: staker });
      assert(false, "deposit fails with bad reward controller");
    } catch (ex) {
      assertVMException(ex);
    }

    try {
      await safeRedeem(vault, web3.utils.toWei("2"), staker);
      assert(false, "withdraw fails with bad reward controller");
    } catch (ex) {
      assertVMException(ex);
    }

    await vault.emergencyWithdraw(staker, { from: staker });
  });

  it("Reward controller sweep token", async () => {
    await setUpGlobalVars(accounts);

    var staker = accounts[1];
    await stakingToken.approve(vault.address, web3.utils.toWei("3"), {
      from: staker,
    });
    await stakingToken.mint(staker, web3.utils.toWei("3"));
    await vault.deposit(web3.utils.toWei("1"), staker, { from: staker });

    assert.equal((await vault.rewardController()), rewardController.address);

    let expectedReward = await calculateExpectedReward(staker);

    tx = await rewardController.claimReward(vault.address, staker, { from: staker });
    assert.equal(tx.logs[2].event, "ClaimReward");
    assert.equal(tx.logs[2].args._vault, vault.address);
    assert.equal(tx.logs[2].args._amount.toString(), expectedReward.toString());
    assert.isFalse(tx.logs[2].args._amount.eq(0));
    assert.equal(
      (await hatToken.balanceOf(staker)).toString(),
      expectedReward.toString()
    );

    lastBlockNumber = (await web3.eth.getBlock("latest")).number - 1;
    assert.isFalse((await rewardController.getVaultReward(vault.address, lastBlockNumber)).eq(0));
    assert.equal(
      (await rewardController.vaultInfo(vault.address)).allocPoint.toString(),
      "100"
    );

    try {
      await rewardController.sweepToken(
        hatToken.address,
        await hatToken.balanceOf(rewardController.address),
        { from: accounts[1] }
      );
      assert(false, "only owner");
    } catch (ex) {
      assertVMException(ex, "Ownable: caller is not the owner");
    }

    let amountToSweep = await hatToken.balanceOf(rewardController.address);
    await rewardController.sweepToken(hatToken.address, amountToSweep);
    assert.equal(
      (await hatToken.balanceOf(rewardController.address)).toString(),
      "0"
    );
    assert.equal(
      (await hatToken.balanceOf(accounts[0])).toString(),
      amountToSweep.toString()
    );

    try {
      await rewardController.claimReward(vault.address, staker, { from: staker });
      assert(false, "can't claim reward when there are not enough rewards");
    } catch (ex) {
      assertVMException(ex, "ERC20: transfer amount exceeds balance");
    }
  });

  it("Set reward controller for vault with no alloc point", async () => {
    await setUpGlobalVars(accounts);

    var staker = accounts[1];
    await stakingToken.approve(vault.address, web3.utils.toWei("4"), {
      from: staker,
    });
    await stakingToken.mint(staker, web3.utils.toWei("1"));
    await vault.deposit(web3.utils.toWei("1"), staker, { from: staker });

    assert.equal((await vault.rewardController()), rewardController.address);

    try {
      await rewardController.setAllocPoint(vault.address, 0, { from: accounts[1] });
      assert(false, "only gov");
    } catch (ex) {
      assertVMException(ex, "Ownable: caller is not the owner");
    }

    tx = await rewardController.setAllocPoint(vault.address, 0);

    assert.equal(tx.logs[1].event, "SetAllocPoint");
    assert.equal(tx.logs[1].args._vault, vault.address);
    assert.equal(tx.logs[1].args._prevAllocPoint, 100);
    assert.equal(tx.logs[1].args._allocPoint, 0);

    tx = await vault.setRewardController(accounts[2]);
    assert.equal(tx.logs[0].event, "SetRewardController");
    assert.equal(tx.logs[0].args._newRewardController, accounts[2]);

    assert.equal((await vault.rewardController()), accounts[2]);

    let lastBlockNumber = (await web3.eth.getBlock("latest")).number - 1;
    assert.equal(
      (await rewardController.getVaultReward(vault.address, lastBlockNumber)).toString(),
      "0"
    );
    assert.equal(
      (await rewardController.vaultInfo(vault.address)).allocPoint.toString(),
      "0"
    );
  });

  it("create vault", async () => {
    await setUpGlobalVars(accounts);

    let maxBounty = 8000;
    let bountySplit = [7000, 2500, 500];
    let stakingToken2 = await ERC20Mock.new("Staking", "STK");
    let tx = await hatVaultsRegistry.createVault({
      asset: stakingToken2.address,
      owner: await hatVaultsRegistry.owner(),
      committee: accounts[3],
      name: "VAULT",
      symbol: "VLT",
      rewardController: rewardController.address,
      maxBounty: maxBounty,
      bountySplit: bountySplit,
      descriptionHash: "_descriptionHash1",
      vestingDuration: 86400,
      vestingPeriods: 10,
      isPaused: false
    });
    assert.equal(tx.logs[1].event, "VaultCreated");
    assert.equal(
      tx.logs[1].args._vault,
      await hatVaultsRegistry.hatVaults((await hatVaultsRegistry.getNumberOfVaults()).sub(new web3.utils.BN("1")))
    );

    assert.equal(tx.logs[1].args._params.asset, stakingToken2.address);
    assert.equal(tx.logs[1].args._params.owner, await hatVaultsRegistry.owner());
    assert.equal(tx.logs[1].args._params.committee, accounts[3]);
    assert.equal(tx.logs[1].args._params.name, "VAULT");
    assert.equal(tx.logs[1].args._params.symbol, "VLT");
    assert.equal(tx.logs[1].args._params.rewardController, rewardController.address);
    assert.equal(tx.logs[1].args._params.maxBounty, maxBounty);
    assert.equal(tx.logs[1].args._params.bountySplit.hackerVested, "7000");
    assert.equal(tx.logs[1].args._params.bountySplit.hacker, "2500");
    assert.equal(tx.logs[1].args._params.bountySplit.committee, "500");
    assert.equal(tx.logs[1].args._params.descriptionHash, "_descriptionHash1");
    assert.equal(tx.logs[1].args._params.vestingDuration, 86400);
    assert.equal(tx.logs[1].args._params.vestingPeriods, 10);
    assert.equal(tx.logs[1].args._params.isPaused, false);
    let newVault = await HATVault.at((tx).logs[1].args._vault);
    let logs = await newVault.getPastEvents('SetVaultDescription', {
        fromBlock: 0,
        toBlock: (await web3.eth.getBlock("latest")).number
    });
    assert.equal(logs[0].event, "SetVaultDescription");
    assert.equal(logs[0].args._descriptionHash, "_descriptionHash1");

<<<<<<< HEAD
    let vault = await HATVault.at(tx.logs[1].args._vault);
    assert.equal(await vault.name(), "HATs Vault VAULT");
    assert.equal(await vault.symbol(), "HATVLT");
=======
    try {
      await vault.initialize({
        asset: stakingToken.address,
        owner: await hatVaultsRegistry.owner(),
        committee: accounts[1],
        rewardController: rewardController.address,
        maxBounty: 8000,
        bountySplit: [7000, 2500, 500],
        descriptionHash: "_descriptionHash",
        vestingDuration: 86400,
        vestingPeriods: 10,
        isPaused: false
      });
      assert(false, "already initialized");
    } catch (ex) {
      assertVMException(ex, "Initializable: contract is already initialized");
    }
>>>>>>> 510b3ea2
  });

  it("setCommittee", async () => {
    await setUpGlobalVars(accounts);
    assert.equal(await vault.committee(), accounts[1]);

    await vault.setCommittee(accounts[2], { from: accounts[1] });

    assert.equal(await vault.committee(), accounts[2]);

    try {
      await vault.setCommittee(accounts[2], { from: accounts[1] });
      assert(false, "cannot set committee from non committee account");
    } catch (ex) {
      assertVMException(ex, "OnlyCommittee");
    }

    //create another vault with a different committee
    let maxBounty = 8000;
    let bountySplit = [7000, 2500, 500];
    var stakingToken2 = await ERC20Mock.new("Staking", "STK");
    let newVault = await HATVault.at((await hatVaultsRegistry.createVault({
      asset: stakingToken2.address,
      owner: await hatVaultsRegistry.owner(),
      committee: accounts[3],
      name: "VAULT",
      symbol: "VLT",
      rewardController: rewardController.address,
      maxBounty: maxBounty,
      bountySplit: bountySplit,
      descriptionHash: "_descriptionHash",
      vestingDuration: 86400,
      vestingPeriods: 10,
      isPaused: false
    })).logs[1].args._vault);

    let tx = await rewardController.setAllocPoint(
      newVault.address,
      100
    );

    assert.equal(tx.logs[0].event, "SetAllocPoint");
    assert.equal(tx.logs[0].args._vault, newVault.address);
    assert.equal(tx.logs[0].args._prevAllocPoint, 0);
    assert.equal(tx.logs[0].args._allocPoint, 100);

    assert.equal(await newVault.committee(), accounts[3]);

    await newVault.setCommittee(accounts[1]);

    assert.equal(await newVault.committee(), accounts[1]);
    var staker = accounts[1];
    await stakingToken2.approve(newVault.address, web3.utils.toWei("4"), {
      from: staker,
    });
    await stakingToken2.mint(staker, web3.utils.toWei("1"));
    try {
      await newVault.deposit(web3.utils.toWei("1"), staker, { from: staker });
      assert(false, "cannot deposit before committee check in");
    } catch (ex) {
      assertVMException(ex, "CommitteeNotCheckedInYet");
    }

    try {
      await newVault.committeeCheckIn({ from: accounts[0] });
      assert(false, "only committee can check in");
    } catch (ex) {
      assertVMException(ex, "OnlyCommittee");
    }
    tx = await newVault.committeeCheckIn({ from: accounts[1] });
    assert.equal(tx.logs[0].event, "CommitteeCheckedIn");

    try {
      await newVault.setCommittee(accounts[2]);
      assert(false, "committee already checked in");
    } catch (ex) {
      assertVMException(ex, "CommitteeAlreadyCheckedIn");
    }
    await newVault.setCommittee(accounts[2], { from: accounts[1] });
    await newVault.setCommittee(accounts[1], { from: accounts[2] });
  });

  it("dismiss can be called by anyone after 5 weeks delay", async () => {
    var staker = accounts[1];
    await setUpGlobalVars(accounts, 0, 9000, [9000, 0, 1000], [1000, 500], 10, 0, 100, false, 2500000, 60 * 60 * 24 * 3);

    await advanceToSafetyPeriod();
    await stakingToken.approve(vault.address, web3.utils.toWei("1"), {
      from: staker,
    });
    await stakingToken.mint(staker, web3.utils.toWei("1"));
    await vault.deposit(web3.utils.toWei("1"), staker, { from: staker });
    let tx = await vault.submitClaim(
      accounts[2],
      8000,
      "description hash",
      {
        from: accounts[1],
      }
    );

    let claimId = tx.logs[0].args._claimId;

    await vault.challengeClaim(claimId);
    try {
      await vault.dismissClaim(claimId, { from: accounts[1] });
      assert(false, "only arbitrator can dismiss before delay");
    } catch (ex) {
      assertVMException(
        ex,
        "OnlyCallableByArbitratorOrAfterChallengeTimeOutPeriod"
      );
    }
    await utils.increaseTime(1);
    await utils.increaseTime(5 * 7 * 24 * 60 * 60);
    tx = await vault.dismissClaim(claimId, { from: accounts[1] });
    assert.equal(tx.logs[0].event, "DismissClaim");
  });

  it("custom bountySplit, hatBountySplit, and max bounty", async () => {
    try {
      await setUpGlobalVars(accounts, 0, 9000, [9000, 0, 1000], [5000, 5000]);
      assert(false, "cannot init with hat bounty split <= 10000");
    } catch (ex) {
      assertVMException(ex);
    }

    try {
      await setUpGlobalVars(accounts, 0, 9000, [9000, 0, 1000], [5000, 5001]);
      assert(false, "cannot init with hat bounty split <= 10000");
    } catch (ex) {
      assertVMException(ex);
    }

    try {
      await setUpGlobalVars(accounts, 0, 9000, [9000, 1, 1000], [100, 800]);
      assert(false, "cannot init with rewardSplit > 10000");
    } catch (ex) {
      assertVMException(ex, "TotalSplitPercentageShouldBeHundredPercent");
    }

    try {
      await setUpGlobalVars(accounts, 0, 9000, [9000, 0, 999], [100, 800]);
      assert(false, "cannot init with rewardSplit < 10000");
    } catch (ex) {
      assertVMException(ex, "TotalSplitPercentageShouldBeHundredPercent");
    }

    try {
      await setUpGlobalVars(accounts, 0, 9901, [8000, 1000, 1000], [100, 800]);
      assert(false, "cannot init with max bounty > 10000");
    } catch (ex) {
      assertVMException(ex, "MaxBountyCannotBeMoreThanMaxBountyLimit");
    }

    await setUpGlobalVars(accounts, 0, 9000, [8000, 1500, 500], [200, 700], 10, 0, 100, false, 2500000, 60 * 60 * 24 * 3);
    assert.equal((await vault.maxBounty()).toString(), "9000");
    assert.equal(
      (await vault.bountySplit()).hacker.toString(),
      "1500"
    );
    assert.equal(
      (await vault.bountySplit()).hackerVested.toString(),
      "8000"
    );
    assert.equal(
      (await vault.bountySplit()).committee.toString(),
      "500"
    );
    assert.equal(
      (await vault.getBountyGovernanceHAT()).toString(),
      "200"
    );
    assert.equal(
      (await vault.getBountyHackerHATVested()).toString(),
      "700"
    );

    try {
      await vault.setPendingMaxBounty(9001);
      assert(false, "max bounty can't be more than 9000");
    } catch (ex) {
      assertVMException(ex, "MaxBountyCannotBeMoreThanMaxBountyLimit");
    }
    try {
      await vault.setPendingMaxBounty(9000, { from: accounts[1] });
      assert(false, "only owner");
    } catch (ex) {
      assertVMException(ex, "Ownable: caller is not the owner");
    }
    try {
      await vault.setMaxBounty();
      assert(false, "no pending");
    } catch (ex) {
      assertVMException(ex, "NoPendingMaxBounty");
    }

    try {
      await vault.setPendingMaxBounty(9001);
      assert(false, "bounty level should be less than or equal to 9000");
    } catch (ex) {
      assertVMException(ex, "MaxBountyCannotBeMoreThanMaxBountyLimit");
    }

    // bountylevel can be 9000 without throwing an error
    let tx = await vault.setPendingMaxBounty(9000);
    assert.equal(tx.logs[0].event, "SetPendingMaxBounty");
    assert.equal(tx.logs[0].args._maxBounty, 9000);

    await utils.increaseTime(1);
    try {
      await vault.setMaxBounty();
      assert(false, "no delay yet");
    } catch (ex) {
      assertVMException(ex, "DelayPeriodForSettingMaxBountyHadNotPassed");
    }
    await utils.increaseTime(3600 * 24 * 2);
    try {
      await vault.setMaxBounty({ from: accounts[1] });
      assert(false, "only owner");
    } catch (ex) {
      assertVMException(ex, "Ownable: caller is not the owner");
    }
    tx = await vault.setMaxBounty();
    assert.equal(tx.logs[0].event, "SetMaxBounty");
    assert.equal(tx.logs[0].args._maxBounty, 9000);

    await advanceToNonSafetyPeriod();

    try {
      await vault.setBountySplit([8000, 1100, 1000]);
      assert(false, "cannot init with bountySplit > 10000");
    } catch (ex) {
      assertVMException(ex, "TotalSplitPercentageShouldBeHundredPercent");
    }
    
    try {
      await vault.setBountySplit([8000, 999, 1001]);
      assert(false, "cannot init with committte bounty > 1000");
    } catch (ex) {
      assertVMException(ex, "CommitteeBountyCannotBeMoreThanMax");
    }

    try {
      await vault.setHATBountySplit(1000, 1001);
      assert(false, "cannot set hat bounty split to more than 2000");
    } catch (ex) {
      assertVMException(ex, "TotalHatsSplitPercentageShouldBeUpToMaxHATSplit");
    }

    try {
      await vault.setHATBountySplit(2001, 0);
      assert(false, "cannot set hat bounty split to more than 2000");
    } catch (ex) {
      assertVMException(ex, "TotalHatsSplitPercentageShouldBeUpToMaxHATSplit");
    }

    try {
      await vault.setHATBountySplit(0, 2001);
      assert(false, "cannot set hat bounty split to more than 2000");
    } catch (ex) {
      assertVMException(ex, "TotalHatsSplitPercentageShouldBeUpToMaxHATSplit");
    }

    try {
      await vault.setBountySplit([6800, 2200, 1000], { from: accounts[1] });
      assert(false, "only owner");
    } catch (ex) {
      assertVMException(ex, "Ownable: caller is not the owner");
    }

    try {
      await vault.setHATBountySplit(0, 800, { from: accounts[1] });
      assert(false, "only registry owner");
    } catch (ex) {
      assertVMException(ex, "OnlyRegistryOwner");
    }

    await vault.setBountySplit([6800, 2200, 1000]);
    tx = await vault.setHATBountySplit(0, 800);
    assert.equal(tx.logs[0].event, "SetHATBountySplit");
    assert.equal(tx.logs[0].args._bountyGovernanceHAT, "0");
    assert.equal(tx.logs[0].args._bountyHackerHATVested, "800");

    assert.equal(
      (await vault.maxBounty()).toString(),
      "9000"
    );
    assert.equal(
      (await vault.bountySplit()).hacker.toString(),
      "2200"
    );
    assert.equal(
      (await vault.bountySplit()).hackerVested.toString(),
      "6800"
    );

    assert.equal(
      (await vault.bountySplit()).committee.toString(),
      "1000"
    );
    assert.equal(
      (await vault.getBountyGovernanceHAT()).toString(),
      "0"
    );
    assert.equal(
      (await vault.getBountyHackerHATVested()).toString(),
      "800"
    );
    await advanceToSafetyPeriod();
    tx = await vault.submitClaim(
      accounts[2],
      9000,
      "description hash",
      {
        from: accounts[1],
      }
    );

    let claimId = tx.logs[0].args._claimId;

    try {
      await vault.setMaxBounty();
      assert(false, "active claim exists");
    } catch (ex) {
      assertVMException(ex, "ActiveClaimExists");
    }

    await vault.challengeClaim(claimId);

    await assertFunctionRaisesException(
      vault.setPendingMaxBounty(8000),
      "ActiveClaimExists"
    );
    await assertFunctionRaisesException(
      vault.setBountySplit([6000, 3000, 1000]),
      "ActiveClaimExists"
    );

    tx = await vault.dismissClaim(claimId);
    assert.equal(tx.logs[0].event, "DismissClaim");
    assert.equal(tx.logs[0].args._claimId, claimId);

    try {
      await vault.setBountySplit([6000, 3000, 1000]);
      assert(false, "cannot set split while in safety period");
    } catch (ex) {
      assertVMException(ex, "SafetyPeriod");
    }

    await advanceToNonSafetyPeriod();

    await vault.setBountySplit([6000, 3000, 1000]);

    tx = await vault.setHATBountySplit(1, 800);
    assert.equal(tx.logs[0].event, "SetHATBountySplit");
    assert.equal(tx.logs[0].args._bountyGovernanceHAT, "1");
    assert.equal(tx.logs[0].args._bountyHackerHATVested, "800");

    await vault.setPendingMaxBounty(8000);

    await utils.increaseTime(24 * 3600 * 2);
    await vault.setMaxBounty();
    assert.equal((await vault.maxBounty()).toString(), "8000");
  });

  it("update default hatBountySplit", async () => {
    await setUpGlobalVars(accounts);

    assert.equal(
      (await vault.getBountyGovernanceHAT()).toString(),
      "1500"
    );
    assert.equal(
      (await vault.getBountyHackerHATVested()).toString(),
      "500"
    );

    assert.equal(
      (await hatVaultsRegistry.defaultBountyGovernanceHAT()).toString(),
      "1500"
    );
    assert.equal(
      (await hatVaultsRegistry.defaultBountyHackerHATVested()).toString(),
      "500"
    );

    try {
      await hatVaultsRegistry.setDefaultHATBountySplit(2001, 0);
      assert(false, "cannot set hat bounty split to more than 2000");
    } catch (ex) {
      assertVMException(ex, "TotalHatsSplitPercentageShouldBeUpToMaxHATSplit");
    }

    try {
      await hatVaultsRegistry.setDefaultHATBountySplit(0, 2001);
      assert(false, "cannot set hat bounty split to more than 2000");
    } catch (ex) {
      assertVMException(ex, "TotalHatsSplitPercentageShouldBeUpToMaxHATSplit");
    }

    try {
      await hatVaultsRegistry.setDefaultHATBountySplit(1001, 1000);
      assert(false, "cannot set hat bounty split to more than 2000");
    } catch (ex) {
      assertVMException(ex, "TotalHatsSplitPercentageShouldBeUpToMaxHATSplit");
    }

    try {
      await hatVaultsRegistry.setDefaultHATBountySplit(200, 800, { from: accounts[1] });
      assert(false, "only owner");
    } catch (ex) {
      assertVMException(ex, "Ownable: caller is not the owner");
    }

    await vault.setHATBountySplit(1500, 500);

    let tx = await hatVaultsRegistry.setDefaultHATBountySplit(200, 800);
    assert.equal(tx.logs[0].event, "SetDefaultHATBountySplit");
    assert.equal(tx.logs[0].args._defaultBountyGovernanceHAT.toString(), "200");
    assert.equal(tx.logs[0].args._defaultBountyHackerHATVested.toString(), "800");

    assert.equal(
      (await hatVaultsRegistry.defaultBountyGovernanceHAT()).toString(),
      "200"
    );
    assert.equal(
      (await hatVaultsRegistry.defaultBountyHackerHATVested()).toString(),
      "800"
    );

    let newVault = await HATVault.at((await hatVaultsRegistry.createVault(
      {
        asset: stakingToken.address,
        owner: await hatVaultsRegistry.owner(),
        committee: accounts[1],
        name: "VAULT",
        symbol: "VLT",
        rewardController: rewardController.address,
        maxBounty: 8000,
        bountySplit: [7000, 2500, 500],
        descriptionHash: "_descriptionHash",
        vestingDuration: 86400,
        vestingPeriods: 10,
        isPaused: false
      },
      { from: accounts[1] }
    )).logs[1].args._vault);

    assert.equal(
      (await newVault.getBountyGovernanceHAT()).toString(),
      "200"
    );
    assert.equal(
      (await newVault.getBountyHackerHATVested()).toString(),
      "800"
    );

    assert.equal(
      (await vault.getBountyGovernanceHAT()).toString(),
      "1500"
    );
    assert.equal(
      (await vault.getBountyHackerHATVested()).toString(),
      "500"
    );

    tx = await vault.setHATBountySplit(await vault.NULL_UINT16(), await vault.NULL_UINT16());
    assert.equal(tx.logs[0].event, "SetHATBountySplit");
    assert.equal(tx.logs[0].args._bountyGovernanceHAT.toString(), (await vault.NULL_UINT16()).toString());
    assert.equal(tx.logs[0].args._bountyHackerHATVested.toString(), (await vault.NULL_UINT16()).toString());

    assert.equal(
      (await vault.getBountyGovernanceHAT()).toString(),
      "200"
    );
    assert.equal(
      (await vault.getBountyHackerHATVested()).toString(),
      "800"
    );

    tx = await hatVaultsRegistry.setDefaultHATBountySplit(300, 700);
    assert.equal(tx.logs[0].event, "SetDefaultHATBountySplit");
    assert.equal(tx.logs[0].args._defaultBountyGovernanceHAT.toString(), "300");
    assert.equal(tx.logs[0].args._defaultBountyHackerHATVested.toString(), "700");

    assert.equal(
      (await newVault.getBountyGovernanceHAT()).toString(),
      "300"
    );
    assert.equal(
      (await newVault.getBountyHackerHATVested()).toString(),
      "700"
    );

    assert.equal(
      (await vault.getBountyGovernanceHAT()).toString(),
      "300"
    );
    assert.equal(
      (await vault.getBountyHackerHATVested()).toString(),
      "700"
    );
  });

  it("zero totalAllocPoints", async () => {
    await setUpGlobalVars(accounts, 0, 9000, [8000, 1000, 1000], [1000, 500], 10, 0, 0);

    var staker = accounts[1];

    await stakingToken.approve(vault.address, web3.utils.toWei("1"), {
      from: staker,
    });

    await stakingToken.mint(staker, web3.utils.toWei("1"));
    assert.equal(await stakingToken.balanceOf(staker), web3.utils.toWei("1"));
    assert.equal(
      await hatToken.balanceOf(rewardController.address),
      web3.utils.toWei(rewardControllerExpectedHatsBalance.toString())
    );

    await vault.deposit(web3.utils.toWei("1"), staker, { from: staker });
    let tx = await rewardController.updateVault(vault.address);
    assert.equal(tx.logs[0].event, "VaultUpdated");
    assert.equal(tx.logs[0].args._vault, vault.address);
    assert.equal(tx.logs[0].args._rewardPerShare, 0);
    assert.equal(tx.logs[0].args._lastProcessedVaultUpdate, 0);
  });

  it("anyone can create a vault", async () => {
    await setUpGlobalVars(accounts);

    assert.equal((await hatVaultsRegistry.getNumberOfVaults()).toString(), "1");

    let newVault = await HATVault.at((await hatVaultsRegistry.createVault(
      {
        asset: stakingToken.address,
        owner: await hatVaultsRegistry.owner(),
        committee: accounts[1],
        name: "VAULT",
        symbol: "VLT",
        rewardController: rewardController.address,
        maxBounty: 8000,
        bountySplit: [7000, 2500, 500],
        descriptionHash: "_descriptionHash",
        vestingDuration: 86400,
        vestingPeriods: 10,
        isPaused: false
      },
      { from: accounts[1] }
    )).logs[1].args._vault);

    assert.equal((await hatVaultsRegistry.getNumberOfVaults()).toString(), "2");
    await newVault.committeeCheckIn({ from: accounts[1] });

    var staker = accounts[4];
    await stakingToken.approve(newVault.address, web3.utils.toWei("1"), {
      from: staker,
    });
    await stakingToken.mint(staker, web3.utils.toWei("1"));
    await newVault.deposit(web3.utils.toWei("1"), staker, { from: staker });

    await rewardController.updateVault(newVault.address);

    await rewardController.claimReward(newVault.address, staker, { from: staker });
    assert.equal(
      (await hatToken.balanceOf(staker)).toString(),
      web3.utils.toWei("0").toString()
    );
    await safeRedeem(newVault, web3.utils.toWei("1"), staker);

    await rewardController.setAllocPoint(
      newVault.address,
      100
    );
    await stakingToken.approve(newVault.address, web3.utils.toWei("1"), {
      from: staker,
    });
    await newVault.deposit(web3.utils.toWei("1"), staker, { from: staker });

    let expectedReward = await calculateExpectedReward(staker, 0, newVault);

    await rewardController.claimReward(newVault.address, staker, { from: staker });
    assert.equal(
      (await hatToken.balanceOf(staker)).toString(),
      expectedReward.toString()
    );

    await safeRedeem(newVault, web3.utils.toWei("1"), staker);
    await rewardController.setAllocPoint(
      newVault.address,
      0
    );
    await stakingToken.approve(newVault.address, web3.utils.toWei("1"), {
      from: staker,
    });
    await newVault.deposit(web3.utils.toWei("1"), staker, { from: staker });
    let expectedBalance = (await hatToken.balanceOf(staker));
    expectedReward = await calculateExpectedReward(staker, 0, newVault);
    await rewardController.claimReward(newVault.address, staker, { from: staker });
    assert.equal(
      (await hatToken.balanceOf(staker)).toString(),
      expectedBalance.add(expectedReward).toString()
    );
  });

  it("deposit cannot be 0", async () => {
    await setUpGlobalVars(accounts);
    var staker = accounts[1];

    await stakingToken.approve(vault.address, web3.utils.toWei("1"), {
      from: staker,
    });

    await stakingToken.mint(staker, web3.utils.toWei("1"));
    assert.equal(await stakingToken.balanceOf(staker), web3.utils.toWei("1"));
    assert.equal(
      await hatToken.balanceOf(rewardController.address),
      web3.utils.toWei(rewardControllerExpectedHatsBalance.toString())
    );
    try {
      await vault.mint(0, staker, { from: staker });
      assert(false, "cannot deposit 0");
    } catch (ex) {
      assertVMException(ex, "AmountCannotBeZero");
    }

    await vault.deposit(1000000, staker, { from: staker });

    await stakingToken.mint(vault.address, web3.utils.toWei("10"));

    try {
      await vault.deposit(1, staker, { from: staker });
      assert(false, "cannot deposit amount too low for 1 share");
    } catch (ex) {
      assertVMException(ex, "AmountCannotBeZero");
    }
  });

  it("deposit and withdraw cannot be reentered", async () => {
    await setUpGlobalVars(accounts);
    var staker = accounts[1];

    await stakingToken.approve(vault.address, web3.utils.toWei("1"), {
      from: staker,
    });

    await stakingToken.mint(staker, web3.utils.toWei("1"));
    assert.equal(await stakingToken.balanceOf(staker), web3.utils.toWei("1"));
    assert.equal(
      await hatToken.balanceOf(rewardController.address),
      web3.utils.toWei(rewardControllerExpectedHatsBalance.toString())
    );

    await stakingToken.setReenterDeposit(true);

    try {
      await vault.mint(1, staker, { from: staker });
      assert(false, "fail on reentrancy attempt");
    } catch (ex) {
      assertVMException(ex, "ReentrancyGuard: reentrant call");
    }

    try {
      await vault.deposit(1, staker, { from: staker });
      assert(false, "fail on reentrancy attempt");
    } catch (ex) {
      assertVMException(ex, "ReentrancyGuard: reentrant call");
    }

    await stakingToken.setReenterDeposit(false);

    await stakingToken.setReenterWithdrawRequest(true);

    try {
      await vault.deposit(1, staker, { from: staker });
      assert(false, "fail on reentrancy attempt");
    } catch (ex) {
      assertVMException(ex, "ReentrancyGuard: reentrant call");
    }

    await stakingToken.setReenterWithdrawRequest(false);

    await vault.deposit(1000000, staker, { from: staker });

    await stakingToken.mint(vault.address, web3.utils.toWei("10"));

    await stakingToken.setReenterWithdraw(true);

    try {
      await safeWithdraw(vault, 1, staker);
      assert(false, "fail on reentrancy attempt");
    } catch (ex) {
      assertVMException(ex, "ReentrancyGuard: reentrant call");
    }

    try {
      await safeRedeem(vault, 1, staker);
      assert(false, "fail on reentrancy attempt");
    } catch (ex) {
      assertVMException(ex, "ReentrancyGuard: reentrant call");
    }

    await stakingToken.setReenterWithdraw(false);

    await safeWithdraw(vault, 1, staker);
  });

  it("withdraw procedure is sane", async () => {
    await setUpGlobalVars(accounts, 0, 8000, [7000, 2500, 500], [1000, 500], 10, 0, 100, false, 2500000, 60 * 60 * 24 * 3);
    var staker = accounts[1];

    await stakingToken.approve(vault.address, web3.utils.toWei("1"), {
      from: staker,
    });

    await stakingToken.mint(staker, web3.utils.toWei("1"));
    assert.equal(await stakingToken.balanceOf(staker), web3.utils.toWei("1"));
    assert.equal(
      await hatToken.balanceOf(rewardController.address),
      web3.utils.toWei(rewardControllerExpectedHatsBalance.toString())
    );

    try {
      await vault.setDepositPause(true, { from: accounts[1] });
      assert(false, "only gov");
    } catch (ex) {
      assertVMException(ex, "Ownable: caller is not the owner");
    }

    let tx = await vault.setDepositPause(true);
    assert.equal(tx.logs[0].event, "SetDepositPause");
    assert.equal(tx.logs[0].args._depositPause, true);

    try {
      await vault.deposit(web3.utils.toWei("1"), staker, { from: staker });
      assert(false, "cannot deposit to a paused vault");
    } catch (ex) {
      assertVMException(ex, "ERC4626: deposit more than max");
    }

    try {
      await vault.mint(web3.utils.toWei("1"), staker, { from: staker });
      assert(false, "cannot mint to a paused vault");
    } catch (ex) {
      assertVMException(ex, "ERC4626: mint more than max");
    }
    await vault.setDepositPause(false);

    tx = await hatVaultsRegistry.setEmergencyPaused(true);
    assert.equal(tx.logs[0].event, "SetEmergencyPaused");
    assert.equal(tx.logs[0].args._isEmergencyPaused, true);

    // can not deposit during emergeny pause
    await assertFunctionRaisesException(
      vault.deposit(web3.utils.toWei("1"), staker, { from: staker }),
      "SystemInEmergencyPause"
    );
    await hatVaultsRegistry.setEmergencyPaused(false);

    await vault.deposit(web3.utils.toWei("1"), staker, { from: staker });
    await utils.increaseTime(7 * 24 * 3600);
    await advanceToSafetyPeriod();

    await hatVaultsRegistry.setEmergencyPaused(true);
    
    // can not submit a claim during emergency pause
    const committee = accounts[1];
    await assertFunctionRaisesException(
      vault.submitClaim(
        accounts[2],
        8000,
        "description hash",
        {
          from: committee,
        }
      ),
      "SystemInEmergencyPause"
    );
    tx = await hatVaultsRegistry.setEmergencyPaused(false);
    assert.equal(tx.logs[0].event, "SetEmergencyPaused");
    assert.equal(tx.logs[0].args._isEmergencyPaused, false);

    tx = await vault.submitClaim(
      accounts[2],
      8000,
      "description hash",
      {
        from: accounts[1],
      }
    );

    // can challenge and dismiss claims and withdraw during emergency pause
    await hatVaultsRegistry.setEmergencyPaused(true);

    let claimId = tx.logs[0].args._claimId;
    await vault.challengeClaim(claimId);

    try {
      await safeRedeem(vault, web3.utils.toWei("1"), staker);
      assert(false, "cannot withdraw while pending approval exists");
    } catch (ex) {
      assertVMException(ex, "RedeemMoreThanMax");
    }

    tx = await vault.dismissClaim(claimId);
    assert.equal(tx.logs[0].event, "DismissClaim");

    let currentBlockNumber = (await web3.eth.getBlock("latest")).number;

    let lastRewardBlock = (await rewardController.vaultInfo(vault.address)).lastRewardBlock;
    let rewardPerShare = new web3.utils.BN(
      (await rewardController.vaultInfo(vault.address)).rewardPerShare
    );
    let onee12 = new web3.utils.BN("1000000000000");
    let stakeVaule = new web3.utils.BN(web3.utils.toWei("1"));
    let totalAllocPoint = 100;
    let vaultReward = await rewardController.getRewardForBlocksRange(
      lastRewardBlock,
      currentBlockNumber + 1 + safeWithdrawBlocksIncrement,
      100,
      totalAllocPoint
    );
    rewardPerShare = rewardPerShare.add(vaultReward.mul(onee12).div(stakeVaule));
    let expectedReward = stakeVaule.mul(rewardPerShare).div(onee12);
    await safeRedeem(vault, web3.utils.toWei("1"), staker);
    await rewardController.claimReward(vault.address, staker, { from: staker });

    //staker get stake back
    assert.equal(await stakingToken.balanceOf(staker), web3.utils.toWei("1"));
    assert.equal(
      (await hatToken.balanceOf(staker)).toString(),
      expectedReward.toString()
    );
    try {
      await safeRedeem(vault, 0, staker);
      assert(false, "cannot withdraw 0");
    } catch (ex) {
      assertVMException(ex, "WithdrawMustBeGreaterThanZero");
    }
  });

  it("cannot withdraw if there is an active claim", async () => {
    const { committee, someAccount }= await setUpGlobalVars(accounts, 0, 8000, [7000, 2500, 500], [1000, 500], 10, 0, 100, false, 2500000, 60 * 60 * 24 * 3);
    const staker = accounts[1];
    let claimId;

    await stakingToken.approve(vault.address, web3.utils.toWei("1"), {
      from: staker,
    });

    await stakingToken.mint(staker, web3.utils.toWei("1"));
    await vault.deposit(web3.utils.toWei("1"), staker, { from: staker });
    
    // withdrawal is possible
    await safeRedeem(vault, web3.utils.toWei(".01"), staker);

    // submit a claim
    await advanceToSafetyPeriod();
    tx = await vault.submitClaim(someAccount, 8000, "", { from: committee });
    claimId = tx.logs[0].args._claimId;

    await vault.challengeClaim(claimId);

    // cannot withdraw while active claim exists
    assertFunctionRaisesException(
      safeRedeem(vault, web3.utils.toWei(".01"), staker),
      "RedeemMoreThanMax"
    );

    await vault.dismissClaim(claimId);

    await advanceToNonSafetyPeriod();
    // withdrawal is possible again now claim is dismissed
    // await safeRedeem(vault, web3.utils.toWei(".01"), staker);

  });
  it("withdraw cannot be 0", async () => {
    await setUpGlobalVars(accounts);
    var staker = accounts[1];

    await stakingToken.approve(vault.address, web3.utils.toWei("1"), {
      from: staker,
    });

    await stakingToken.mint(staker, web3.utils.toWei("1"));
    assert.equal(await stakingToken.balanceOf(staker), web3.utils.toWei("1"));
    assert.equal(
      await hatToken.balanceOf(rewardController.address),
      web3.utils.toWei(rewardControllerExpectedHatsBalance.toString())
    );

    await vault.deposit(web3.utils.toWei("1"), staker, { from: staker });

    await advanceToSafetyPeriod();
    let tx = await vault.submitClaim(accounts[2], 8000, "description hash", {
      from: accounts[1],
    });
    
    await utils.increaseTime(60 * 60 * 24);

    let claimId = tx.logs[0].args._claimId;
    await vault.approveClaim(claimId, 8000);

    try {
      await safeRedeem(vault, 1, staker);
      assert(false, "cannot redeem amount too low for 1 asset");
    } catch (ex) {
      assertVMException(ex, "WithdrawMustBeGreaterThanZero");
    }      
  });

  it("setWithdrawSafetyPeriod", async () => {
    await setUpGlobalVars(accounts, 0, 8000, [7000, 2500, 500], [1000, 500], 10, 0, 100, false, 2500000, 60 * 60 * 24 * 3);
    try {
      await hatVaultsRegistry.setWithdrawSafetyPeriod(60 * 60, 60 * 30, {
        from: accounts[1],
      });
      assert(false, "only gov");
    } catch (ex) {
      assertVMException(ex, "Ownable: caller is not the owner");
    }

    try {
      await hatVaultsRegistry.setWithdrawSafetyPeriod(60 * 60 - 1, 60 * 30);
      assert(false, "withdraw period must be >= 1 hour");
    } catch (ex) {
      assertVMException(ex, "WithdrawPeriodTooShort");
    }

    try {
      await hatVaultsRegistry.setWithdrawSafetyPeriod(60 * 60, 60 * 60 * 6 + 1);
      assert(false, "safety period must be <= 6 hours");
    } catch (ex) {
      assertVMException(ex, "SafetyPeriodTooLong");
    }

    var tx = await hatVaultsRegistry.setWithdrawSafetyPeriod(60 * 60, 60 * 30);

    assert.equal((await hatVaultsRegistry.generalParameters()).withdrawPeriod, 60 * 60);
    assert.equal((await hatVaultsRegistry.generalParameters()).safetyPeriod, 60 * 30);
    assert.equal(tx.logs[0].event, "SetWithdrawSafetyPeriod");
    assert.equal(tx.logs[0].args._withdrawPeriod, 60 * 60);
    assert.equal(tx.logs[0].args._safetyPeriod, 60 * 30);

    var staker = accounts[1];

    await stakingToken.approve(vault.address, web3.utils.toWei("1"), {
      from: staker,
    });

    await stakingToken.mint(staker, web3.utils.toWei("1"));
    assert.equal(await stakingToken.balanceOf(staker), web3.utils.toWei("1"));
    assert.equal(
      await hatToken.balanceOf(rewardController.address),
      web3.utils.toWei(rewardControllerExpectedHatsBalance.toString())
    );
    await vault.deposit(web3.utils.toWei("1"), staker, { from: staker });
    await utils.increaseTime(7 * 24 * 3600);

    let withdrawPeriod = 60 * 60;
    let safetyPeriod = 60 * 30;

    let currentTimeStamp = (await web3.eth.getBlock("latest")).timestamp;

    if (currentTimeStamp % (withdrawPeriod + safetyPeriod) < withdrawPeriod) {
      await utils.increaseTime(
        withdrawPeriod - (currentTimeStamp % (withdrawPeriod + safetyPeriod))
      );
    }

    tx = await vault.submitClaim(accounts[2], 8000, "description hash", {
      from: accounts[1],
    });

    let claimId = tx.logs[0].args._claimId;

    await vault.challengeClaim(claimId);

    try {
      await safeRedeem(vault, web3.utils.toWei("1"), staker);
      assert(false, "cannot withdraw while pending approval exists");
    } catch (ex) {
      assertVMException(ex, "RedeemMoreThanMax");
    }

    tx = await vault.dismissClaim(claimId);
    assert.equal(tx.logs[0].event, "DismissClaim");

    let currentBlockNumber = (await web3.eth.getBlock("latest")).number;

    let lastRewardBlock = (await rewardController.vaultInfo(vault.address)).lastRewardBlock;
    let rewardPerShare = new web3.utils.BN(
      (await rewardController.vaultInfo(vault.address)).rewardPerShare
    );
    let onee12 = new web3.utils.BN("1000000000000");
    let stakeVaule = new web3.utils.BN(web3.utils.toWei("1"));
    let totalAllocPoint = 100;
    let vaultReward = await rewardController.getRewardForBlocksRange(
      lastRewardBlock,
      currentBlockNumber + 1 + safeWithdrawBlocksIncrement,
      100,
      totalAllocPoint
    );
    rewardPerShare = rewardPerShare.add(vaultReward.mul(onee12).div(stakeVaule));
    let expectedReward = stakeVaule.mul(rewardPerShare).div(onee12);
    await safeRedeem(vault, web3.utils.toWei("1"), staker);
    await rewardController.claimReward(vault.address, staker, { from: staker});
    //staker  get stake back
    assert.equal(await stakingToken.balanceOf(staker), web3.utils.toWei("1"));
    assert.equal(
      (await hatToken.balanceOf(staker)).toString(),
      expectedReward.toString()
    );
    try {
      await safeRedeem(vault, 0, staker);
      assert(false, "cannot withdraw 0");
    } catch (ex) {
      assertVMException(ex, "WithdrawMustBeGreaterThanZero");
    }
  });

  it("set withdrawn request params", async () => {
    await setUpGlobalVars(accounts);
    assert.equal(
      (await hatVaultsRegistry.generalParameters()).withdrawRequestEnablePeriod,
      7 * 24 * 3600
    );
    assert.equal(
      (await hatVaultsRegistry.generalParameters()).withdrawRequestPendingPeriod,
      7 * 24 * 3600
    );
    try {
      await hatVaultsRegistry.setWithdrawRequestParams(
        90 * 24 * 3600 + 1,
        7 * 24 * 3600
      );
      assert(false, "pending period must be <= 90 days");
    } catch (ex) {
      assertVMException(ex, "WithdrawRequestPendingPeriodTooLong");
    }

    try {
      await hatVaultsRegistry.setWithdrawRequestParams(1, 6 * 60 * 60 - 1);
      assert(false, "enable period must be >= 6 hour");
    } catch (ex) {
      assertVMException(ex, "WithdrawRequestEnabledPeriodTooShort");
    }

    try {
      await hatVaultsRegistry.setWithdrawRequestParams(1, 24 * 60 * 60 * 100 + 1);
      assert(false, "enable period must be <= 100 days");
    } catch (ex) {
      assertVMException(ex, "WithdrawRequestEnabledPeriodTooLong");
    }

    try {
      await hatVaultsRegistry.setWithdrawRequestParams(1, 60 * 24 * 3600, {
        from: accounts[4],
      });
      assert(false, "only gov");
    } catch (ex) {
      assertVMException(ex, "Ownable: caller is not the owner");
    }
    var tx = await hatVaultsRegistry.setWithdrawRequestParams(1, 60 * 24 * 3600, {
      from: accounts[0],
    });
    assert.equal(
      (await hatVaultsRegistry.generalParameters()).withdrawRequestPendingPeriod,
      1
    );
    assert.equal(tx.logs[0].event, "SetWithdrawRequestParams");
    assert.equal(tx.logs[0].args._withdrawRequestPendingPeriod, 1);
    assert.equal(tx.logs[0].args._withdrawRequestEnablePeriod, 60 * 24 * 3600);
    assert.equal(
      (await hatVaultsRegistry.generalParameters()).withdrawRequestEnablePeriod,
      60 * 24 * 3600
    );
  });

  it("deposit should cancel withdraw request ", async () => {
    await setUpGlobalVars(accounts);
    var staker = accounts[1];

    await stakingToken.approve(vault.address, web3.utils.toWei("2"), {
      from: staker,
    });

    await stakingToken.mint(staker, web3.utils.toWei("2"));
    assert.equal(await stakingToken.balanceOf(staker), web3.utils.toWei("2"));
    assert.equal(
      await hatToken.balanceOf(rewardController.address),
      web3.utils.toWei(rewardControllerExpectedHatsBalance.toString())
    );
    await vault.deposit(web3.utils.toWei("1"), staker, { from: staker });
    await utils.increaseTime(7 * 24 * 3600);
    await advanceToNonSafetyPeriod();

    // no withdraw request exists
    assert.equal(await vault.withdrawEnableStartTime(staker), web3.utils.toWei("0"));
    await vault.withdrawRequest({ from: staker });
    // there is a withdraw request:
    assert.notEqual(await vault.withdrawEnableStartTime(staker), web3.utils.toWei("0"));

    await vault.deposit(web3.utils.toWei("1"), staker, { from: staker });
    // dpeosit cancels the withdraw request:
    assert.equal(await vault.withdrawEnableStartTime(staker), web3.utils.toWei("0"));
    
    // check that we indeed cannot redeem
    await utils.increaseTime(7 * 24 * 3600);
    try {
      await vault.redeem(web3.utils.toWei("0.5"), staker, staker, { from: staker });
      assert(false, "deposit should cancel withdrawRequest");
    } catch (ex) {
      assertVMException(ex, "RedeemMoreThanMax");
    }
  });

  it("withdraw request ", async () => {
    await setUpGlobalVars(accounts);
    var staker = accounts[1];

    await stakingToken.approve(vault.address, web3.utils.toWei("2"), {
      from: staker,
    });

    await stakingToken.mint(staker, web3.utils.toWei("2"));
    assert.equal(await stakingToken.balanceOf(staker), web3.utils.toWei("2"));
    assert.equal(
      await hatToken.balanceOf(rewardController.address),
      web3.utils.toWei(rewardControllerExpectedHatsBalance.toString())
    );
    await vault.deposit(web3.utils.toWei("1"), staker, { from: staker });
    await utils.increaseTime(7 * 24 * 3600);
    await advanceToNonSafetyPeriod();
    try {
      await vault.redeem(web3.utils.toWei("1"), staker, staker, { from: staker });
      assert(false, "cannot withdraw without request");
    } catch (ex) {
      assertVMException(ex, "RedeemMoreThanMax");
    }

    await vault.withdrawRequest({ from: staker });
    assert.equal(
      await vault.withdrawEnableStartTime(staker),
      (await web3.eth.getBlock("latest")).timestamp + 7 * 24 * 3600
    );

    try {
      await vault.redeem(web3.utils.toWei("1"), staker, staker, { from: staker });
      assert(false, "request is pending");
    } catch (ex) {
      assertVMException(ex, "RedeemMoreThanMax");
    }

    await utils.increaseTime(7 * 24 * 3600);

    await vault.redeem(web3.utils.toWei("0.5"), staker, staker, { from: staker });
    assert.equal(await vault.withdrawEnableStartTime(staker), 0);
    try {
      await vault.redeem(web3.utils.toWei("0.5"), staker, staker, { from: staker });
      assert(false, "no pending request");
    } catch (ex) {
      assertVMException(ex, "RedeemMoreThanMax");
    }
    await vault.withdrawRequest({ from: staker });
    await utils.increaseTime(7 * 24 * 3600);
    await vault.redeem(await vault.balanceOf(staker), staker, staker, { from: staker });
    assert.equal(await vault.withdrawEnableStartTime(staker), 0);
    await vault.deposit(web3.utils.toWei("1"), staker, { from: staker });
    await vault.withdrawRequest({ from: staker });

    await utils.increaseTime(14 * 24 * 3600);

    //request is now expired so can request again.
    await vault.withdrawRequest({ from: staker });
  });

  it("Set feeSetter", async () => {
    let tx;
    const {vault, registry}= await setUpGlobalVars(accounts);
    
    assert.equal(await registry.feeSetter(), ZERO_ADDRESS);
    
    await assertFunctionRaisesException(
      registry.setFeeSetter(accounts[1],  { from: accounts[1]}),
        "Ownable: caller is not the owner"
    );

    await registry.setFeeSetter(accounts[0]);
    
    // the default account can set the withdrawal fee no problem
    await vault.setWithdrawalFee(100);

    tx = await registry.setFeeSetter(accounts[1]);

    assert.equal(await registry.feeSetter(), accounts[1]);
    assert.equal(tx.logs[0].event, "SetFeeSetter");
    assert.equal(tx.logs[0].args._feeSetter, accounts[1]);

    await assertFunctionRaisesException(
      vault.setWithdrawalFee(100),
      "OnlyFeeSetter"
  );

    await assertFunctionRaisesException(
      vault.setWithdrawalFee(201, { from: accounts[1]}),
      "WithdrawalFeeTooBig"
    );

    tx = await vault.setWithdrawalFee(200, {
      from: accounts[1],
    });

    assert.equal(tx.logs[0].event, "SetWithdrawalFee");
    assert.equal(tx.logs[0].args._newFee, 200);
    assert.equal(await vault.withdrawalFee(), 200);
  });

  it("Withdrawal fee is paid correctly", async () => {
    const { registry, owner }= await setUpGlobalVars(accounts);
    await registry.setFeeSetter(owner);
    await vault.setWithdrawalFee(200, { from: owner });

    var staker = accounts[2];
    var staker2 = accounts[3];
    await stakingToken.approve(vault.address, web3.utils.toWei("2"), {
      from: staker,
    });
    await stakingToken.approve(vault.address, web3.utils.toWei("2"), {
      from: staker2,
    });
    await stakingToken.mint(staker, web3.utils.toWei("1"));
    await stakingToken.mint(staker2, web3.utils.toWei("1"));
    await vault.deposit(web3.utils.toWei("1"), staker, { from: staker });
    await utils.increaseTime(7 * 24 * 3600);

    let vaultBalance = await stakingToken.balanceOf(vault.address);
    let governanceBalance = await stakingToken.balanceOf(owner);

    await safeRedeem(vault, web3.utils.toWei("1"), staker);
    // Staker got back the reward minus the 2% fee
    assert.equal(
      await stakingToken.balanceOf(staker),
      web3.utils.toWei("0.98")
    );
    // Governance received the fee of 2%
    assert.equal(
      (await stakingToken.balanceOf(owner)).toString(),
      governanceBalance
        .add(new web3.utils.BN(web3.utils.toWei("0.02"))).toString()
    );
    // and the vault paid out 1 token
    assert.equal(
      (vaultBalance - (await stakingToken.balanceOf(vault.address))).toString(), 
      web3.utils.toWei("1").toString() 
    );
    
    // at this point, the staker has withdrawn all and has a zero balance
    assert.equal(
      (await vault.balanceOf(staker)),
      web3.utils.toWei("0")
    );
    
    assert.equal(
      (await vault.maxWithdraw(staker)),
      web3.utils.toWei("0")
    );
 
    await stakingToken.mint(staker, web3.utils.toWei("0.02"));
    await vault.deposit(web3.utils.toWei("1"), staker, { from: staker });

    // at this point, staker has deposited a total balance of 1e18 shares
    assert.equal(
      (await vault.balanceOf(staker)),
      web3.utils.toWei("1")
    );

   
    await assertFunctionRaisesException(
      safeWithdraw(vault, web3.utils.toWei("0.99"), staker),
      "RedeemMoreThanMax"
    );
    // however the stakes can maxWithdraw only 0.98 (1 minus fees)
    assert.equal(
      (await vault.maxWithdraw(staker)),
      web3.utils.toWei("0.98")
    );

    // previewwithdraw says that to withdraw 0.98 tokens we will burn 1 share
    assert.equal(
      (await vault.previewWithdraw(web3.utils.toWei("0.98"))),
      web3.utils.toWei("1")
    );

    // and vice versa, if we redeem one share, we will get 0.98 tokens
    assert.equal(
      (await vault.previewRedeem(web3.utils.toWei("1"))),
      web3.utils.toWei("0.98")
    );
 
    // withdraw 0.98 tokens (and burn one share)
    await safeWithdraw(vault, web3.utils.toWei("0.98"), staker);

    assert.equal(
      await stakingToken.balanceOf(staker),
      web3.utils.toWei("0.98")
    );
    // Governance received the fee
    assert.equal(
      (await stakingToken.balanceOf(accounts[0])).toString(),
      governanceBalance
        .add(new web3.utils.BN(web3.utils.toWei("0.04")))
        .toString()
    );
    // and all shares of the staker are burnt
    assert.equal(
      (await vault.balanceOf(staker)),
      web3.utils.toWei("0")
    );

  });

  it("previewWithdrawAndFee is calculated correctly", async () => {
    const { registry, owner }= await setUpGlobalVars(accounts);
    await registry.setFeeSetter(owner);
    await vault.setWithdrawalFee(200, { from: owner });

    var staker = accounts[2];
    await stakingToken.approve(vault.address, web3.utils.toWei("2"), {
      from: staker,
    });
    await stakingToken.mint(staker, web3.utils.toWei("1"));
    await vault.deposit(web3.utils.toWei("1"), staker, { from: staker });
    await utils.increaseTime(7 * 24 * 3600);
    let result = (await vault.previewRedeemAndFee(web3.utils.toWei("1")));
    assert.equal(result.assets, web3.utils.toWei("0.98")); 
    assert.equal(result.fee, web3.utils.toWei("0.02")); 

    result = (await vault.previewWithdrawAndFee(web3.utils.toWei(".98")));
    assert.equal(result.shares, web3.utils.toWei("1")); 
    assert.equal(result.fee, web3.utils.toWei("0.02")); 

    result = (await vault.previewWithdrawAndFee(web3.utils.toWei("1")));
    assert.equal(result.shares.toString(), web3.utils.toWei("1.020408163265306122").toString()); 
    assert.equal(result.fee.toString(), web3.utils.toWei("0.020408163265306122").toString()); 

    result = (await vault.previewRedeemAndFee(web3.utils.toWei("0.5")));
    assert.equal(result.assets, web3.utils.toWei("0.49")); 
    assert.equal(result.fee, web3.utils.toWei("0.01")); 

    result = (await vault.previewWithdrawAndFee(web3.utils.toWei(".49")));
    assert.equal(result.shares, web3.utils.toWei("0.5")); 
    assert.equal(result.fee, web3.utils.toWei("0.01")); 

    // rounding with 1 wei - pay no fee
    result = (await vault.previewRedeemAndFee(new web3.utils.BN("1")));
    assert.equal(result.assets.toString(), (new web3.utils.BN("1")).toString()); 
    assert.equal(result.fee, web3.utils.toWei("0")); 

    // we submit and approve a claim for 90% of the vault value
    await advanceToSafetyPeriod();
    let tx = await vault.submitClaim(
      accounts[2],
      8000,
      "description hash",
      {
        from: accounts[1],
      }
    );

    let claimId = tx.logs[0].args._claimId;
    await utils.increaseTime(60 * 60 * 24);
    await vault.approveClaim(claimId, 8000);
    await advanceToSafetyPeriod();
    result = (await vault.previewRedeemAndFee(web3.utils.toWei("1")));
    assert.equal(result.assets.toString(), web3.utils.toWei("0.196")); 
    assert.equal(result.fee, web3.utils.toWei("0.004")); 

  });
  
  it("Withdrawal fee is paid on redeem", async () => {
    const { registry, owner }= await setUpGlobalVars(accounts);
    await registry.setFeeSetter(owner);
    await vault.setWithdrawalFee(200, { from: owner });

    var staker = accounts[2];
    var staker2 = accounts[3];
    await stakingToken.approve(vault.address, web3.utils.toWei("2"), {
      from: staker,
    });
    await stakingToken.approve(vault.address, web3.utils.toWei("2"), {
      from: staker2,
    });
    await stakingToken.mint(staker, web3.utils.toWei("1"));
    await stakingToken.mint(staker2, web3.utils.toWei("1"));
    await vault.deposit(web3.utils.toWei("1"), staker, { from: staker });
    await utils.increaseTime(7 * 24 * 3600);

    let vaultBalance = await stakingToken.balanceOf(vault.address);
    let governanceBalance = await stakingToken.balanceOf(owner);
    await assertFunctionRaisesException(
      safeRedeem(vault, web3.utils.toWei("1.0000001"), staker),
      "RedeemMoreThanMax"
    );

    await safeRedeem(vault, web3.utils.toWei("1"), staker);
    // Staker got back the reward minus the 2% fee
    assert.equal(
      await stakingToken.balanceOf(staker),
      web3.utils.toWei("0.98")
    );
    // Governance received the fee of 2%
    assert.equal(
      (await stakingToken.balanceOf(owner)).toString(),
      governanceBalance
        .add(new web3.utils.BN(web3.utils.toWei("0.02"))).toString()
    );
    // and the vault paid out 1 token
    assert.equal(
      (vaultBalance - (await stakingToken.balanceOf(vault.address))).toString(), 
      web3.utils.toWei("1").toString() 
    );
    
    // at this point, the staker has withdrawn all and has a zero balance
    assert.equal(await vault.balanceOf(staker), web3.utils.toWei("0"));
    assert.equal(await vault.maxRedeem(staker), web3.utils.toWei("0"));
 
    await stakingToken.mint(staker, web3.utils.toWei("0.02"));
    await vault.deposit(web3.utils.toWei("1"), staker, { from: staker });

    // at this point, staker has deposited a total balance of 1e18 shares
    assert.equal(await vault.balanceOf(staker), web3.utils.toWei("1"));

    // withdraw request not submitted yet
    assert.equal(await vault.maxRedeem(staker), "0");
    assert.equal((await vault.maxWithdraw(staker)), "0");

    // however the stakes can maxRedeem 1 share, but maxWithdraw only 0.98 tokens (1 minus fees)
    await vault.withdrawRequest({ from: staker });
    // increase time for pending period
    await utils.increaseTime(7 * 24 * 3600);
    await advanceToNonSafetyPeriod();
    assert.equal((await vault.maxRedeem(staker)), web3.utils.toWei("1"));
    assert.equal(
      (await vault.maxWithdraw(staker)),
      web3.utils.toWei("0.98")
    );
 
  });

  it("Withdrawal fee is paid on withdrawal", async () => {
    const { registry, owner }= await setUpGlobalVars(accounts);
    await registry.setFeeSetter(owner);
    await vault.setWithdrawalFee(200, { from: owner });

    var staker = accounts[2];
    await stakingToken.approve(vault.address, web3.utils.toWei("2"), {
      from: staker,
    });
    await stakingToken.mint(staker, web3.utils.toWei("1"));
    
    // deposit on token 
    await vault.deposit(web3.utils.toWei("1"), staker, { from: staker });
    
    let vaultBalance = await stakingToken.balanceOf(vault.address);
    assert.equal(vaultBalance, web3.utils.toWei("1"));
    let governanceBalance = await stakingToken.balanceOf(owner);
    assert.equal(governanceBalance, web3.utils.toWei("0"));

    // now we can redeem 1 share, but withdraw a maximum of .98
    await advanceToNonSafetyPeriod();
    await assertFunctionRaisesException(
      safeWithdraw(vault, web3.utils.toWei("0.99"), staker),
      "RedeemMoreThanMax"
    );

    await safeWithdraw(vault, web3.utils.toWei("0.49"), staker);

    // Staker gets the tokens she withdrawn
    assert.equal(await stakingToken.balanceOf(staker), web3.utils.toWei("0.49"));
    // Governance received the fee of 2%
    assert.equal(await stakingToken.balanceOf(owner), web3.utils.toWei("0.01"));

    // and the vault paid out .5 token
    assert.equal(await stakingToken.balanceOf(vault.address), web3.utils.toWei(".5"));
    
    // at this point, the staker has withdrawn .5
    assert.equal(await vault.balanceOf(staker), web3.utils.toWei("0.5"));
  });

  it("No withdrawal fee is paid on transfer", async () => {
    const { registry, owner, someAccount }= await setUpGlobalVars(accounts);
    await registry.setFeeSetter(owner);
    await vault.setWithdrawalFee(200, { from: owner });

    var staker = accounts[2];
    await stakingToken.approve(vault.address, web3.utils.toWei("2"), {
      from: staker,
    });
    await stakingToken.mint(staker, web3.utils.toWei("1"));
    
    // deposit on token 
    await vault.deposit(web3.utils.toWei("1"), staker, { from: staker });
    
    let vaultBalance = await stakingToken.balanceOf(vault.address);
    assert.equal(vaultBalance, web3.utils.toWei("1"));
    let governanceBalance = await stakingToken.balanceOf(owner);
    assert.equal(governanceBalance, web3.utils.toWei("0"));

    // now we can redeem 1 share, but withdraw a maximum of .98
    await advanceToNonSafetyPeriod();
    
    // however the stakes can maxRedeem 1 share, but maxWithdraw only 0.98 tokens (1 minus fees)
    await vault.withdrawRequest({ from: staker });
    // increase time for pending period
    await utils.increaseTime(7 * 24 * 3600);
    await advanceToNonSafetyPeriod();

    await assertFunctionRaisesException(
      vault.transfer(someAccount, web3.utils.toWei("1.01"), {from: staker}),
      "RedeemMoreThanMax"
    );
    await vault.transfer(someAccount, web3.utils.toWei(".7"), {from: staker}),

    // Staker gets the tokens she withdrawn
    assert.equal(await vault.balanceOf(staker), web3.utils.toWei("0.3"));
    // no fee is paid on the transfer - someAccount gets the entire amount
    assert.equal(await vault.balanceOf(someAccount), web3.utils.toWei("0.7"));
    // Governance received no fees
    assert.equal(await stakingToken.balanceOf(owner), web3.utils.toWei("0"));

  });

  it("stake", async () => {
    await setUpGlobalVars(accounts);
    var staker = accounts[1];
    try {
      await vault.deposit(web3.utils.toWei("1"), staker, { from: staker });
      assert(false, "cannot stake without approve");
    } catch (ex) {
      assertVMException(ex);
    }
    await stakingToken.approve(vault.address, web3.utils.toWei("1"), {
      from: staker,
    });
    await stakingToken.mint(staker, web3.utils.toWei("1"));
    assert.equal(await stakingToken.balanceOf(staker), web3.utils.toWei("1"));
    assert.equal(
      await hatToken.balanceOf(rewardController.address),
      web3.utils.toWei(rewardControllerExpectedHatsBalance.toString())
    );
    await vault.deposit(web3.utils.toWei("1"), staker, { from: staker });
    assert.equal(
      await hatToken.balanceOf(rewardController.address),
      web3.utils.toWei(rewardControllerExpectedHatsBalance.toString())
    );
    await utils.increaseTime(7 * 24 * 3600);
    assert.equal(await stakingToken.balanceOf(staker), 0);
    assert.equal(
      await stakingToken.balanceOf(vault.address),
      web3.utils.toWei("1")
    );
    //withdraw
    assert.equal(await hatToken.balanceOf(staker), 0);

    let currentBlockNumber = (await web3.eth.getBlock("latest")).number;

    let lastRewardBlock = (await rewardController.vaultInfo(vault.address)).lastRewardBlock;
    let rewardPerShare = new web3.utils.BN(
      (await rewardController.vaultInfo(vault.address)).rewardPerShare
    );
    let onee12 = new web3.utils.BN("1000000000000");
    let stakeVaule = new web3.utils.BN(web3.utils.toWei("1"));
    let totalAllocPoint = 100;
    let vaultReward = await rewardController.getRewardForBlocksRange(
      lastRewardBlock,
      currentBlockNumber + 1 + safeWithdrawBlocksIncrement,
      100,
      totalAllocPoint
    );
    rewardPerShare = rewardPerShare.add(vaultReward.mul(onee12).div(stakeVaule));
    let expectedReward = stakeVaule.mul(rewardPerShare).div(onee12);

    await safeRedeem(vault, web3.utils.toWei("1"), staker);
    //staker get stake back
    assert.equal(await stakingToken.balanceOf(staker), web3.utils.toWei("1"));
    assert.equal(
      (await rewardController.unclaimedReward(vault.address, staker)).toString(),
      expectedReward.toString()
    );
    try {
      await safeRedeem(vault, 0, staker);
      assert(false, "cannot withdraw 0");
    } catch (ex) {
      assertVMException(ex, "WithdrawMustBeGreaterThanZero");
    }
  });

  it("claim reward", async () => {
    await setUpGlobalVars(
      accounts,
      (await web3.eth.getBlock("latest")).number,
      8000,
      [7000, 2500, 500],
      [1000, 500],
      10000
    );
    var staker = accounts[1];
    await stakingToken.approve(vault.address, web3.utils.toWei("4"), {
      from: staker,
    });
    await stakingToken.mint(staker, web3.utils.toWei("1"));
    await vault.deposit(web3.utils.toWei("1"), staker, { from: staker });
    assert.equal(
      await hatToken.balanceOf(rewardController.address),
      web3.utils.toWei(rewardControllerExpectedHatsBalance.toString())
    );

    assert.equal(await hatToken.balanceOf(staker), 0);

    let expectedReward = await calculateExpectedReward(staker);

    var tx = await rewardController.claimReward(vault.address, staker, { from: staker });
    assert.equal(tx.logs[2].event, "ClaimReward");
    assert.equal(tx.logs[2].args._vault, vault.address);

    assert.equal(
      (await hatToken.balanceOf(rewardController.address)).toString(),
      new web3.utils.BN(web3.utils.toWei(rewardControllerExpectedHatsBalance.toString())).sub(expectedReward).toString()
    );
    assert.equal(
      (await hatToken.balanceOf(staker)).toString(),
      expectedReward.toString()
    );
    assert.equal(await stakingToken.balanceOf(staker), 0);
    assert.equal(
      await stakingToken.balanceOf(vault.address),
      web3.utils.toWei("1")
    );
  });

  it("claim reward before deposit", async () => {
    await setUpGlobalVars(
      accounts,
      (await web3.eth.getBlock("latest")).number,
      8000,
      [7000, 2500, 500],
      [1000, 500],
      10000
    );
    var staker = accounts[1];
    await stakingToken.approve(vault.address, web3.utils.toWei("4"), {
      from: staker,
    });
    await stakingToken.mint(staker, web3.utils.toWei("1"));

    let expectedReward = 0;

    let tx = await rewardController.claimReward(vault.address, staker, { from: staker });
    assert.equal(tx.logs[2].event, "ClaimReward");
    assert.equal(tx.logs[2].args._vault, vault.address);

    assert.equal(
      (await hatToken.balanceOf(rewardController.address)).toString(),
      web3.utils.toWei(rewardControllerExpectedHatsBalance.toString()).toString()
    );
    assert.equal(
      (await hatToken.balanceOf(staker)).toString(),
      "0"
    );
    assert.equal(await stakingToken.balanceOf(staker), web3.utils.toWei("1"));
    assert.equal(
      await stakingToken.balanceOf(vault.address),
      web3.utils.toWei("0")
    );

    await vault.deposit(web3.utils.toWei("1"), staker, { from: staker });
    assert.equal(
      await hatToken.balanceOf(rewardController.address),
      web3.utils.toWei(rewardControllerExpectedHatsBalance.toString())
    );

    assert.equal(await hatToken.balanceOf(staker), 0);

    expectedReward = await calculateExpectedReward(staker);

    tx = await rewardController.claimReward(vault.address, staker, { from: staker });
    assert.equal(tx.logs[2].event, "ClaimReward");
    assert.equal(tx.logs[2].args._vault, vault.address);

    assert.equal(
      (await hatToken.balanceOf(rewardController.address)).toString(),
      new web3.utils.BN(web3.utils.toWei(rewardControllerExpectedHatsBalance.toString())).sub(expectedReward).toString()
    );
    assert.equal(
      (await hatToken.balanceOf(staker)).toString(),
      expectedReward.toString()
    );
    assert.equal(await stakingToken.balanceOf(staker), 0);
    assert.equal(
      await stakingToken.balanceOf(vault.address),
      web3.utils.toWei("1")
    );
  });


  it("cannot claim the same reward twice", async () => {
    await setUpGlobalVars(
      accounts,
      (await web3.eth.getBlock("latest")).number,
      8000,
      [7000, 2500, 500],
      [1000, 500],
      10000
    );
    var vaultsManagerMock = await VaultsManagerMock.new();
    await stakingToken.mint(vaultsManagerMock.address, web3.utils.toWei("1"));
    await vaultsManagerMock.deposit(
      vault.address,
      stakingToken.address,
      web3.utils.toWei("1")
    );
    assert.equal(
      await hatToken.balanceOf(rewardController.address),
      web3.utils.toWei(rewardControllerExpectedHatsBalance.toString())
    );

    assert.equal(await hatToken.balanceOf(vaultsManagerMock.address), 0);

    let expectedReward = await calculateExpectedReward(vaultsManagerMock.address);
    await vaultsManagerMock.claimRewardTwice(rewardController.address, vault.address);
    assert.equal(
      (await hatToken.balanceOf(rewardController.address)).toString(),
      new web3.utils.BN(web3.utils.toWei(rewardControllerExpectedHatsBalance.toString())).sub(expectedReward).toString()
    );
    assert.equal(
      (await hatToken.balanceOf(vaultsManagerMock.address)).toString(),
      expectedReward.toString()
    );
    assert.equal(await stakingToken.balanceOf(vaultsManagerMock.address), 0);
    assert.equal(
      await stakingToken.balanceOf(vault.address),
      web3.utils.toWei("1")
    );
  });

  it("multiple stakes from same account", async () => {
    await setUpGlobalVars(
      accounts,
      (await web3.eth.getBlock("latest")).number,
      8000,
      [7000, 2500, 500],
      [1000, 500],
      10000
    );
    var staker = accounts[1];
    await stakingToken.approve(vault.address, web3.utils.toWei("4"), {
      from: staker,
    });
    await stakingToken.mint(staker, web3.utils.toWei("1"));
    await vault.deposit(web3.utils.toWei("1"), staker, { from: staker });

    assert.equal(await hatToken.balanceOf(staker), 0);

    // Deposit redeemed existing reward
    await stakingToken.mint(staker, web3.utils.toWei("1"));
    await vault.deposit(web3.utils.toWei("1"), staker, {
      from: staker,
    });
    let expectedReward = await calculateExpectedReward(staker);
    let tx = await rewardController.claimReward(vault.address, staker, { from: staker });
    assert.equal(tx.logs[2].event, "ClaimReward");
    assert.equal(tx.logs[2].args._amount.toString(), expectedReward.toString());
    assert.equal(tx.logs[2].args._user, staker);
    assert.equal(tx.logs[2].args._vault, vault.address);
    assert.isFalse(tx.logs[2].args._amount.eq(0));
    assert.equal(
      (await hatToken.balanceOf(staker)).toString(),
      expectedReward.toString()
    );

    await stakingToken.mint(staker, web3.utils.toWei("1"));
    var balanceOfStakerBefore = await hatToken.balanceOf(staker);
    await vault.deposit(web3.utils.toWei("1"), staker, { from: staker });
    expectedReward = await calculateExpectedReward(staker);
    await rewardController.claimReward(vault.address, staker, { from: staker });
    assert.equal(
      (await hatToken.balanceOf(staker)).toString(),
      expectedReward.add(balanceOfStakerBefore).toString()
    );

    // Deposit redeemed existing reward
    await utils.increaseTime(7 * 24 * 3600);
    await stakingToken.mint(staker, web3.utils.toWei("1"));
    balanceOfStakerBefore = await hatToken.balanceOf(staker);
    await vault.deposit(web3.utils.toWei("1"), staker, { from: staker });
    expectedReward = await calculateExpectedReward(staker, -1);
    assert.equal(
      (await rewardController.unclaimedReward(vault.address, staker)).toString(),
      expectedReward.toString()
    );

    expectedReward = await calculateExpectedReward(staker);
    await rewardController.claimReward(vault.address, staker, { from: staker });
    assert.equal(
      (await hatToken.balanceOf(staker)).toString(),
      expectedReward.add(balanceOfStakerBefore).toString()
    );
    assert.equal(await stakingToken.balanceOf(staker), 0);
    assert.equal(
      await stakingToken.balanceOf(vault.address),
      web3.utils.toWei("4")
    );
    await utils.increaseTime(7 * 24 * 3600);
    //withdraw
    expectedReward = await calculateExpectedReward(
      staker,
      safeWithdrawBlocksIncrement
    );
    balanceOfStakerBefore = await hatToken.balanceOf(staker);
    await safeRedeem(vault, web3.utils.toWei("4"), staker);

    assert.equal(
      (await rewardController.unclaimedReward(vault.address, staker)).toString(),
      expectedReward.toString()
    );
    await rewardController.claimReward(vault.address, staker, { from: staker });
    //staker  get stake back
    assert.equal(
      (await stakingToken.balanceOf(staker)).toString(),
      web3.utils.toWei("4").toString()
    );
    assert.equal(
      (await hatToken.balanceOf(staker)).toString(),
      expectedReward.add(balanceOfStakerBefore).toString()
    );
    assert.equal(
      (await rewardController.unclaimedReward(vault.address, staker)).toString(),
      "0"
    );
  });

  it("claim reward from vault with existing funds claims only from user deposit time", async () => {
    await setUpGlobalVars(
      accounts,
      (await web3.eth.getBlock("latest")).number,
      8000,
      [7000, 2500, 500],
      [1000, 500],
      10000
    );
    var staker = accounts[1];
    var staker2 = accounts[2];
    await stakingToken.approve(vault.address, web3.utils.toWei("1"), {
      from: staker,
    });
    await stakingToken.approve(vault.address, web3.utils.toWei("1"), {
      from: staker2,
    });
    await stakingToken.mint(staker, web3.utils.toWei("1"));
    await stakingToken.mint(staker2, web3.utils.toWei("1"));
    await vault.deposit(web3.utils.toWei("1"), staker, { from: staker });
    
    assert.equal(
      await hatToken.balanceOf(rewardController.address),
      web3.utils.toWei(rewardControllerExpectedHatsBalance.toString())
    );

    assert.equal(await hatToken.balanceOf(staker), 0);

    let expectedReward = await calculateExpectedReward(staker);

    let tx = await rewardController.claimReward(vault.address, staker, { from: staker });
    assert.equal(tx.logs[2].event, "ClaimReward");
    assert.equal(tx.logs[2].args._vault, vault.address);

    assert.equal(
      (await hatToken.balanceOf(rewardController.address)).toString(),
      new web3.utils.BN(web3.utils.toWei(rewardControllerExpectedHatsBalance.toString())).sub(expectedReward).toString()
    );
    assert.equal(
      (await hatToken.balanceOf(staker)).toString(),
      expectedReward.toString()
    );
    assert.equal(await stakingToken.balanceOf(staker), 0);
    assert.equal(
      await stakingToken.balanceOf(vault.address),
      web3.utils.toWei("1")
    );
    rewardControllerExpectedHatsBalance = await hatToken.balanceOf(rewardController.address);

    await vault.deposit(web3.utils.toWei("1"), staker2, { from: staker2 });
    expectedReward = await calculateExpectedReward(staker2);

    tx = await rewardController.claimReward(vault.address, staker2, { from: staker2 });
    assert.equal(tx.logs[2].event, "ClaimReward");
    assert.equal(tx.logs[2].args._vault, vault.address);

    assert.equal(
      (await hatToken.balanceOf(rewardController.address)).toString(),
      rewardControllerExpectedHatsBalance.sub(expectedReward).toString()
    );
    assert.equal(
      (await hatToken.balanceOf(staker2)).toString(),
      expectedReward.toString()
    );
    assert.equal(await stakingToken.balanceOf(staker2), 0);
    assert.equal(
      await stakingToken.balanceOf(vault.address),
      web3.utils.toWei("2")
    );

  });

  it("claim reward after partial withdraw", async () => {
    await setUpGlobalVars(
      accounts,
      (await web3.eth.getBlock("latest")).number,
      8000,
      [7000, 2500, 500],
      [1000, 500],
      10000
    );
    var staker = accounts[1];
    await stakingToken.approve(vault.address, web3.utils.toWei("2"), {
      from: staker,
    });

    await stakingToken.mint(staker, web3.utils.toWei("2"));
    await vault.deposit(web3.utils.toWei("2"), staker, { from: staker });
    assert.equal(
      await hatToken.balanceOf(rewardController.address),
      web3.utils.toWei(rewardControllerExpectedHatsBalance.toString())
    );

    assert.equal(await hatToken.balanceOf(staker), 0);

    await advanceToNonSafetyPeriod();
    await vault.withdrawRequest({ from: staker });
    await utils.increaseTime(7 * 24 * 3600);

    let expectedReward = await calculateExpectedReward(staker);

    tx = await vault.redeemAndClaim(web3.utils.toWei("1"), staker, staker, { from: staker });

    let logs = await rewardController.getPastEvents('ClaimReward', {
        fromBlock: tx.blockNumber,
        toBlock: tx.blockNumber
    });

    assert.equal(logs[0].event, "ClaimReward");
    assert.equal(logs[0].args._vault, vault.address);
    assert.equal(logs[0].args._user.toString(), staker);
    assert.equal(logs[0].args._amount.toString(), expectedReward.toString());
    
    assert.equal(
      (await hatToken.balanceOf(rewardController.address)).toString(),
      new web3.utils.BN(web3.utils.toWei(rewardControllerExpectedHatsBalance.toString())).sub(expectedReward).toString()
    );
    assert.equal(
      (await hatToken.balanceOf(staker)).toString(),
      expectedReward.toString()
    );
    assert.equal(await stakingToken.balanceOf(staker), web3.utils.toWei("1"));
    assert.equal(
      await stakingToken.balanceOf(vault.address),
      web3.utils.toWei("1")
    );
    rewardControllerExpectedHatsBalance = await hatToken.balanceOf(rewardController.address);
    let originalReward = expectedReward;
    expectedReward = await calculateExpectedReward(staker);

    tx = await rewardController.claimReward(vault.address, staker, { from: staker });
    assert.equal(tx.logs[2].event, "ClaimReward");
    assert.equal(tx.logs[2].args._vault, vault.address);

    assert.equal(
      (await hatToken.balanceOf(rewardController.address)).toString(),
      rewardControllerExpectedHatsBalance.sub(expectedReward).toString()
    );
    assert.equal(
      (await hatToken.balanceOf(staker)).toString(),
      originalReward.add(expectedReward).toString()
    );
    assert.equal(await stakingToken.balanceOf(staker), web3.utils.toWei("1"));
    assert.equal(
      await stakingToken.balanceOf(vault.address),
      web3.utils.toWei("1")
    );

    await advanceToNonSafetyPeriod();
    await vault.withdrawRequest({ from: staker });
    await utils.increaseTime(7 * 24 * 3600);

    expectedReward = await calculateExpectedReward(staker);

    tx = await vault.withdrawAndClaim(web3.utils.toWei("1"), staker, staker, { from: staker });

    logs = await rewardController.getPastEvents('ClaimReward', {
        fromBlock: tx.blockNumber,
        toBlock: tx.blockNumber
    });

    assert.equal(logs[0].event, "ClaimReward");
    assert.equal(logs[0].args._vault, vault.address);
    assert.equal(logs[0].args._user.toString(), staker);
    assert.equal(logs[0].args._amount.toString(), expectedReward.toString());
  });

  it("hat reward withdraw all balance if reward larger than balance", async () => {
    await setUpGlobalVars(
      accounts,
      (await web3.eth.getBlock("latest")).number,
      8000,
      [7000, 2500, 500],
      [1000, 500],
      10000,
      0,
      100,
      false,
      0
    );
    var staker = accounts[1];
    await stakingToken.approve(vault.address, web3.utils.toWei("4"), {
      from: staker,
    });
    await stakingToken.mint(staker, web3.utils.toWei("1"));
    await vault.deposit(web3.utils.toWei("1"), staker, { from: staker });

    assert.equal(await hatToken.balanceOf(staker), 0);

    let hatTotalSupply = await hatToken.totalSupply();
    let hatTokenCap = await hatToken.cap();
    let amountToMint = hatTokenCap.sub(hatTotalSupply);
    await hatToken.setMinter(accounts[0], amountToMint);
    await hatToken.mint(accounts[0], amountToMint);
    await hatToken.transfer(rewardController.address, amountToMint);

    // Deposit redeemed existing reward
    await stakingToken.mint(staker, web3.utils.toWei("1"));
    let expectedReward = await rewardController.getPendingReward(vault.address, staker);
    await vault.deposit(web3.utils.toWei("1"), staker, { from: staker });
    tx = await rewardController.claimReward(vault.address, staker, { from: staker });
    assert.equal(tx.logs[2].event, "ClaimReward");
    assert.isTrue(
      parseInt(tx.logs[2].args._amount.toString()) >=
        parseInt(expectedReward.toString())
    );
    assert.equal(tx.logs[2].args._user, staker);
    assert.equal(tx.logs[2].args._vault, vault.address);
    assert.isFalse(tx.logs[2].args._amount.eq(0));
    assert.equal(
      (await hatToken.balanceOf(staker)).toString(),
      tx.logs[2].args._amount.toString()
    );

    await stakingToken.mint(staker, web3.utils.toWei("1"));
    var balanceOfStakerBefore = await hatToken.balanceOf(staker);
    await vault.deposit(web3.utils.toWei("1"), staker, { from: staker });
    tx = await rewardController.claimReward(vault.address, staker, { from: staker });
    assert.equal(
      (await hatToken.balanceOf(staker)).toString(),
      tx.logs[2].args._amount.add(balanceOfStakerBefore).toString()
    );

    // Deposit redeemed existing reward
    await utils.increaseTime(7 * 24 * 3600);
    await stakingToken.mint(staker, web3.utils.toWei("1"));
    balanceOfStakerBefore = await hatToken.balanceOf(staker);
    await vault.deposit(web3.utils.toWei("1"), staker, { from: staker });
    tx = await rewardController.claimReward(vault.address, staker, { from: staker });
    assert.equal(
      (await hatToken.balanceOf(staker)).toString(),
      tx.logs[2].args._amount.add(balanceOfStakerBefore).toString()
    );
    assert.equal(await stakingToken.balanceOf(staker), 0);
    assert.equal(
      await stakingToken.balanceOf(vault.address),
      web3.utils.toWei("4")
    );
    await utils.increaseTime(7 * 24 * 3600);
    //withdraw
    await rewardController.updateVault(vault.address);
    balanceOfStakerBefore = await hatToken.balanceOf(staker);
    await safeRedeem(vault, web3.utils.toWei("4"), staker);
    tx = await rewardController.claimReward(vault.address, staker, { from: staker });

    //staker get stake back
    assert.equal(
      (await stakingToken.balanceOf(staker)).toString(),
      web3.utils.toWei("4").toString()
    );
    let userHatBalance = await hatToken.balanceOf(staker);
    assert.equal(
      userHatBalance.toString(),
      tx.logs[2].args._amount.add(balanceOfStakerBefore).toString()
    );
    assert.equal(
      (await hatToken.balanceOf(rewardController.address)).toString(),
      amountToMint.sub(userHatBalance).toString()
    );
  });


it("getVaultReward - no vault updates will return 0 ", async () => {
    await setUpGlobalVars(accounts);
    const RewardControllerFactory = await ethers.getContractFactory("RewardController");
    rewardController = await RewardControllerFactory.deploy();
    await rewardController.deployed();

    await assertFunctionRaisesException(
      rewardController.initialize(
        hatToken.address,
        accounts[0],
        0,
        0,
        epochRewardPerBlock
      ),
      "EpochLengthZero"
    );

    await rewardController.initialize(
      hatToken.address,
      accounts[0],
      0,
      1,
      epochRewardPerBlock
    );

    try {
      await rewardController.initialize(
        hatToken.address,
        accounts[0],
        0,
        1,
        epochRewardPerBlock
      );
      assert(false, "already initialized");
    } catch (ex) {
      assertVMException(ex, "Initializable: contract is already initialized");
    }
  });

  it("getVaultReward - no vault updates will retrun 0 ", async () => {
    await setUpGlobalVars(accounts);
    let hatToken1 = await HATTokenMock.new(accounts[0]);
    var tokenLock1 = await HATTokenLock.new();
    let tokenLockFactory1 = await TokenLockFactory.new(tokenLock1.address, accounts[0]);
    var vaultsManager = await VaultsManagerMock.new();
    let deployment = await deployHATVaults({
      governance: vaultsManager.address,
      arbitrator: vaultsManager.address,
      hatToken: hatToken1.address,
      tokenLockFactory: tokenLockFactory1.address,
      rewardController: {
        startBlock: 1,
        epochLength: 10,
        epochRewardPerBlock
      },
      hatVaultsRegistry: {
        bountyGovernanceHAT: 1000,
        bountyHackerHATVested: 500
      },
      silent: true
    });

    hatVaultsRegistry1 = await HATVaultsRegistry.at(deployment.hatVaultsRegistry.address);
    rewardController1 = await RewardController.at(
      deployment.rewardController.address
    );
    assert.equal(
      await rewardController1.getVaultReward(
        vault.address,
        0,
      ),
      "0"
    );
  });

  it("getRewardForBlocksRange - from below startblock will retrun 0 ", async () => {
    await setUpGlobalVars(accounts, 1);
    let allocPoint = (await rewardController.vaultInfo(vault.address)).allocPoint;
    let globalUpdatesLen = await rewardController.getGlobalVaultsUpdatesLength();
    let totalAllocPoint = (
      await rewardController.globalVaultsUpdates(globalUpdatesLen - 1)
    ).totalAllocPoint;
    assert.equal(
      await rewardController.getRewardForBlocksRange(
        0,
        1,
        allocPoint,
        totalAllocPoint
      ),
      "0"
    );
    await setUpGlobalVars(accounts, 0);
    let startBlock = parseInt((await rewardController.startBlock()).toString());
    assert.equal(
      (
        await rewardController.getRewardForBlocksRange(
          startBlock,
          startBlock + 1,
          allocPoint,
          totalAllocPoint
        )
      ).toString(),
      web3.utils.toWei("441.3")
    );
  });

  it("getRewardForBlocksRange - from <= to will return 0", async () => {
    await setUpGlobalVars(accounts, 0);
    assert.equal(
      (
        await rewardController.getRewardForBlocksRange(1, 0, 0, 1000)
      ).toNumber(),
      0
    );
    assert.equal(
      (
        await rewardController.getRewardForBlocksRange(0, 0, 0, 1000)
      ).toNumber(),
      0
    );
  });

  it("setEpochRewardPerBlock - can set all before start block", async () => {
    var epochRewardPerBlockRandom = [
      '12000000000000000000', '23000000000000000000',
      '32000000000000000000', '5000000000000000000',
      '47000000000000000000', '32000000000000000000',
      '95000000000000000000', '56000000000000000000',
      '38000000000000000000', '80000000000000000000',
      '62000000000000000000', '71000000000000000000',
      '43000000000000000000', '44000000000000000000',
      '16000000000000000000', '26000000000000000000',
      '32000000000000000000', '97000000000000000000',
      '32000000000000000000', '43000000000000000000',
      '78000000000000000000', '64000000000000000000',
      '65000000000000000000', '29000000000000000000'
    ];

    var startBlock = (await web3.eth.getBlock("latest")).number + 1000;
    await setUpGlobalVars(accounts, startBlock);
    let allocPoint = (await rewardController.vaultInfo(vault.address)).allocPoint;
    let globalUpdatesLen = await rewardController.getGlobalVaultsUpdatesLength();
    let totalAllocPoint = (
      await rewardController.globalVaultsUpdates(globalUpdatesLen - 1)
    ).totalAllocPoint;
    try {
      await rewardController.setEpochRewardPerBlock(epochRewardPerBlockRandom, {
        from: accounts[1],
      });
      assert(false, "only governance");
    } catch (ex) {
      assertVMException(ex, "Ownable: caller is not the owner");
    }

    let tx = await rewardController.setEpochRewardPerBlock(epochRewardPerBlockRandom);
    assert.equal(tx.logs[0].event, "SetEpochRewardPerBlock");
    let eventEpochRewardPerBlock = tx.logs[0].args._epochRewardPerBlock;
    for (let i = 0; i < eventEpochRewardPerBlock.length; i++) {
      eventEpochRewardPerBlock[i] = parseInt(eventEpochRewardPerBlock[i].toString());
      assert.equal(tx.logs[0].args._epochRewardPerBlock[i], epochRewardPerBlockRandom[i]);
    }

    assert.equal(
      (
        await rewardController.getRewardForBlocksRange(
          startBlock,
          startBlock + 10,
          allocPoint,
          totalAllocPoint
        )
      ).toString(),
      new web3.utils.BN(epochRewardPerBlockRandom[0])
        .mul(new web3.utils.BN(10))
        .toString()
    );
    assert.equal(
      (
        await rewardController.getRewardForBlocksRange(
          startBlock,
          startBlock + 15,
          allocPoint,
          totalAllocPoint
        )
      ).toString(),
      new web3.utils.BN(epochRewardPerBlockRandom[0])
        .mul(new web3.utils.BN(10))
        .add(
          new web3.utils.BN(epochRewardPerBlockRandom[1]).mul(new web3.utils.BN(5))
        )
        .toString()
    );
    assert.equal(
      (
        await rewardController.getRewardForBlocksRange(
          startBlock,
          startBlock + 20,
          allocPoint,
          totalAllocPoint
        )
      ).toString(),
      new web3.utils.BN(epochRewardPerBlockRandom[0])
        .add(new web3.utils.BN(epochRewardPerBlockRandom[1]))
        .mul(new web3.utils.BN(10))
        .toString()
    );
    var multiplier = new web3.utils.BN("0");
    for (let i = 0; i < 24; i++) {
      multiplier = multiplier.add(new web3.utils.BN(epochRewardPerBlockRandom[i]));
    }
    assert.equal(
      (
        await rewardController.getRewardForBlocksRange(
          startBlock,
          startBlock + 1000,
          allocPoint,
          totalAllocPoint
        )
      ).toString(),
      multiplier.mul(new web3.utils.BN(10)).toString()
    );
  });

  it("setEpochRewardPerBlock - can set only epoch that have not started", async () => {
    var epochRewardPerBlockRandom = [
      '21000000000000000000', '17000000000000000000',
      '14000000000000000000', '54000000000000000000',
      '63000000000000000000', '55000000000000000000',
      '51000000000000000000', '25000000000000000000',
      '39000000000000000000', '55000000000000000000',
      '27000000000000000000', '99000000000000000000',
      '31000000000000000000', '19000000000000000000',
      '80000000000000000000', '41000000000000000000',
      '37000000000000000000', '11000000000000000000',
      '66000000000000000000', '70000000000000000000',
      '40000000000000000000', '38000000000000000000',
      '84000000000000000000', '38000000000000000000'
    ];

    var startBlock = (await web3.eth.getBlock("latest")).number;
    await setUpGlobalVars(accounts, startBlock);
    let allocPoint = (await rewardController.vaultInfo(vault.address)).allocPoint;
    let globalUpdatesLen = await rewardController.getGlobalVaultsUpdatesLength();
    let totalAllocPoint = (
      await rewardController.globalVaultsUpdates(globalUpdatesLen - 1)
    ).totalAllocPoint;
    try {
      await rewardController.setEpochRewardPerBlock(epochRewardPerBlockRandom, {
        from: accounts[1],
      });
      assert(false, "only governance");
    } catch (ex) {
      assertVMException(ex, "Ownable: caller is not the owner");
    }

    let tx = await rewardController.setEpochRewardPerBlock(epochRewardPerBlockRandom);
    assert.equal(tx.logs[0].event, "SetEpochRewardPerBlock");
    
    // Should now be in the 2rd epoch

    let eventEpochRewardPerBlock = tx.logs[0].args._epochRewardPerBlock;
    for (let i = 0; i < 2; i++) {
      eventEpochRewardPerBlock[i] = parseInt(eventEpochRewardPerBlock[i].toString());
      assert.equal(tx.logs[0].args._epochRewardPerBlock[i], epochRewardPerBlock[i]);
    }

    for (let i = 2; i < eventEpochRewardPerBlock.length; i++) {
      eventEpochRewardPerBlock[i] = parseInt(eventEpochRewardPerBlock[i].toString());
      assert.equal(tx.logs[0].args._epochRewardPerBlock[i], epochRewardPerBlockRandom[i]);
    }

    assert.equal(
      (
        await rewardController.getRewardForBlocksRange(
          startBlock,
          startBlock + 10,
          allocPoint,
          totalAllocPoint
        )
      ).toString(),
      new web3.utils.BN(epochRewardPerBlock[0])
        .mul(new web3.utils.BN(10))
        .toString()
    );
    assert.equal(
      (
        await rewardController.getRewardForBlocksRange(
          startBlock,
          startBlock + 20,
          allocPoint,
          totalAllocPoint
        )
      ).toString(),
      new web3.utils.BN(epochRewardPerBlock[0])
        .add(new web3.utils.BN(epochRewardPerBlock[1]))
        .mul(new web3.utils.BN(10))
        .toString()
    );
    assert.equal(
      (
        await rewardController.getRewardForBlocksRange(
          startBlock,
          startBlock + 30,
          allocPoint,
          totalAllocPoint
        )
      ).toString(),
      new web3.utils.BN(epochRewardPerBlock[0])
        .add(new web3.utils.BN(epochRewardPerBlock[1]))
        .add(new web3.utils.BN(epochRewardPerBlockRandom[2]))
        .mul(new web3.utils.BN(10))
        .toString()
    );

    // Only 4th period and above should have change
    assert.equal(
      (
        await rewardController.getRewardForBlocksRange(
          startBlock,
          startBlock + 40,
          allocPoint,
          totalAllocPoint
        )
      ).toString(),
      new web3.utils.BN(epochRewardPerBlock[0])
        .add(new web3.utils.BN(epochRewardPerBlock[1]))
        .add(new web3.utils.BN(epochRewardPerBlockRandom[2]))
        .add(new web3.utils.BN(epochRewardPerBlockRandom[3]))
        .mul(new web3.utils.BN(10))
        .toString()
    );
    var multiplier = new web3.utils.BN("0");
    for (let i = 0; i < 2; i++) {
      multiplier = multiplier.add(new web3.utils.BN(epochRewardPerBlock[i]));
    }
    for (let i = 2; i < 24; i++) {
      multiplier = multiplier.add(new web3.utils.BN(epochRewardPerBlockRandom[i]));
    }
    assert.equal(
      (
        await rewardController.getRewardForBlocksRange(
          startBlock,
          startBlock + 1000,
          allocPoint,
          totalAllocPoint
        )
      ).toString(),
      multiplier.mul(new web3.utils.BN(10)).toString()
    );
  });

  it("getMultiplier - ", async () => {
    await setUpGlobalVars(accounts, 0);
    let allocPoint = (await rewardController.vaultInfo(vault.address)).allocPoint;
    let globalUpdatesLen = await rewardController.getGlobalVaultsUpdatesLength();
    let totalAllocPoint = (
      await rewardController.globalVaultsUpdates(globalUpdatesLen - 1)
    ).totalAllocPoint;
    let startBlock = parseInt((await rewardController.startBlock()).toString());
    assert.equal(
      (
        await rewardController.getRewardForBlocksRange(
          startBlock,
          startBlock + 10,
          allocPoint,
          totalAllocPoint
        )
      ).toString(),
      new web3.utils.BN(epochRewardPerBlock[0]).mul(new web3.utils.BN(10)).toString()
    );
    assert.equal(
      (
        await rewardController.getRewardForBlocksRange(
          startBlock,
          startBlock + 15,
          allocPoint,
          totalAllocPoint
        )
      ).toString(),
      new web3.utils.BN(epochRewardPerBlock[0])
        .mul(new web3.utils.BN(10))
        .add(new web3.utils.BN(epochRewardPerBlock[1]).mul(new web3.utils.BN(5)))
        .toString()
    );
    assert.equal(
      (
        await rewardController.getRewardForBlocksRange(
          startBlock,
          startBlock + 20,
          allocPoint,
          totalAllocPoint
        )
      ).toString(),
      new web3.utils.BN(epochRewardPerBlock[0])
        .add(new web3.utils.BN(epochRewardPerBlock[1]))
        .mul(new web3.utils.BN(10))
        .toString()
    );
    var multiplier = new web3.utils.BN("0");
    for (let i = 0; i < 24; i++) {
      multiplier = multiplier.add(new web3.utils.BN(epochRewardPerBlock[i]));
    }

    assert.equal(
      (
        await rewardController.getRewardForBlocksRange(
          startBlock,
          startBlock + 1000,
          allocPoint,
          totalAllocPoint
        )
      ).toString(),
      multiplier.mul(new web3.utils.BN(10)).toString()
    );
    var staker = accounts[1];
    assert.equal((await rewardController.getPendingReward(vault.address, staker)).toNumber(), 0);
  });

  it("getPendingReward + getRewardPerBlock", async () => {
    await setUpGlobalVars(accounts, 0, 8000, [7500, 2000, 500], [1500, 500], 100);
    var staker = accounts[1];
    assert.equal((await rewardController.getPendingReward(vault.address, staker)).toNumber(), 0);
    await stakingToken.approve(vault.address, web3.utils.toWei("4"), {
      from: staker,
    });
    await stakingToken.mint(staker, web3.utils.toWei("1"));
    await vault.deposit(web3.utils.toWei("1"), staker, { from: staker });
    await utils.increaseTime(7 * 24 * 3600);
    var currentBlockNumber = (await web3.eth.getBlock("latest")).number;
    let allocPoint = (await rewardController.vaultInfo(vault.address)).allocPoint;
    let globalUpdatesLen = await rewardController.getGlobalVaultsUpdatesLength();
    let totalAllocPoint = (
      await rewardController.globalVaultsUpdates(globalUpdatesLen - 1)
    ).totalAllocPoint;
    assert.equal(
      (await rewardController.getPendingReward(vault.address, staker)).toString(),
      (
        await rewardController.getRewardForBlocksRange(
          currentBlockNumber - 1,
          currentBlockNumber,
          allocPoint,
          totalAllocPoint
        )
      ).toString()
    );
    var multiplier = await rewardController.getRewardForBlocksRange(
      currentBlockNumber,
      currentBlockNumber + 1,
      allocPoint,
      totalAllocPoint
    );
    assert.equal(
      (
        await rewardController.getRewardForBlocksRange(
          currentBlockNumber - 1,
          currentBlockNumber,
          1,
          1
        )
      ).toString(),
      multiplier.toString()
    );
  });

  it("approve + stake + exit", async () => {
    await setUpGlobalVars(
      accounts,
      (await web3.eth.getBlock("latest")).number,
      8000,
      [7000, 2500, 500],
      [1000, 500],
      10000,
      0,
      100,
      false,
      2500000,
      60 * 60 * 24 * 3
    );

    var staker = accounts[4];
    var staker2 = accounts[3];
    await stakingToken.approve(vault.address, web3.utils.toWei("1"), {
      from: staker,
    });
    await stakingToken.approve(vault.address, web3.utils.toWei("1"), {
      from: staker2,
    });
    await stakingToken.mint(staker, web3.utils.toWei("1"));
    await stakingToken.mint(staker2, web3.utils.toWei("1"));
    await advanceToSafetyPeriod();
    let tx = await vault.submitClaim(
      accounts[2],
      8000,
      "description hash",
      {
        from: accounts[1],
      }
    );

    let claimId = tx.logs[0].args._claimId;

    // cannot claim while an active claim exists
    assert.equal(
      (await vault.maxWithdraw(staker)),
      web3.utils.toWei("0")
    );

    await vault.challengeClaim(claimId);
    await utils.increaseTime(60 * 60 * 24 * 3 + 1);

    tx = await vault.dismissClaim(claimId);
    assert.equal(tx.logs[0].event, "DismissClaim");

    //stake
    await vault.deposit(web3.utils.toWei("1"), staker, { from: staker });
    assert.equal(
      await hatToken.balanceOf(rewardController.address),
      web3.utils.toWei(rewardControllerExpectedHatsBalance.toString())
    );

    //exit
    assert.equal(await hatToken.balanceOf(staker), 0);
    await utils.increaseTime(7 * 24 * 3600);
    await advanceToNonSafetyPeriod();
    await assertFunctionRaisesException(
      vault.submitClaim(accounts[2], 8000, "description hash", {
        from: accounts[1],
      }),
      "NotSafetyPeriod"
    );
    await advanceToSafetyPeriod();
    await assertFunctionRaisesException(
      vault.submitClaim(accounts[2], 8001, "description hash", {
        from: accounts[1]
      }),
      "BountyPercentageHigherThanMaxBounty"
    );

    // only the comittee can submit a claim
    await assertFunctionRaisesException(
      vault.submitClaim(accounts[2], 8000, "description hash", {
        from: accounts[2],
      }),
      "OnlyCommittee"
    );

    try {
      await vault.approveClaim(web3.utils.randomHex(32), 8000);
      assert(false, "there is no pending approval");
    } catch (ex) {
      assertVMException(ex, "NoActiveClaimExists");
    }

    tx = await vault.submitClaim(accounts[2], 8000, "description hash", {
      from: accounts[1],
    });

    claimId = tx.logs[0].args._claimId;

    // cannot submit a claim if an active claim already exists
    await assertFunctionRaisesException(
      vault.submitClaim(accounts[2], 8000, "description hash", {
        from: accounts[1],
      }),
      "ActiveClaimExists"
    );
 
    assert.equal(tx.logs[0].event, "SubmitClaim");
    assert.equal(tx.logs[0].args._committee, accounts[1]);
    assert.equal(tx.logs[0].args._beneficiary, accounts[2]);
    assert.equal(tx.logs[0].args._bountyPercentage, 8000);
    assert.equal(tx.logs[0].args._descriptionHash, "description hash");

    await utils.increaseTime(60 * 60 * 24 * 3 + 1);

    await stakingToken.setReenterApproveClaim(true);
    try {
      await vault.approveClaim(claimId, 8000);
      assert(false, "fail on reentrancy attempt");
    } catch (ex) {
      assertVMException(ex, "ReentrancyGuard: reentrant call");
    }
    await stakingToken.setReenterApproveClaim(false);

    tx = await vault.approveClaim(claimId, 8000);

    assert.equal(
      await hatToken.balanceOf(rewardController.address),
      web3.utils.toWei(rewardControllerExpectedHatsBalance.toString())
    );

    assert.equal(tx.logs[8].event, "ApproveClaim");
    assert.equal(tx.logs[8].args._claimId, claimId);

    currentBlockNumber = (await web3.eth.getBlock("latest")).number;
    await vault.deposit(web3.utils.toWei("1"), staker2, { from: staker2 });

    assert.equal(await stakingToken.balanceOf(staker), 0);
    let stakerAmount = await vault.balanceOf(staker);
    assert.equal(stakerAmount.toString(), web3.utils.toWei("1"));
    await safeRedeem(vault, stakerAmount, staker);

    assert.equal(stakerAmount.toString(), web3.utils.toWei("1"));
    tx = await rewardController.claimReward(vault.address, staker, { from: staker });
    assert.equal(tx.logs[2].event, "ClaimReward");
    let totalReward = tx.logs[2].args._amount;

    assert.equal(
      web3.utils.fromWei(await stakingToken.balanceOf(staker)),
      "0.2"
    );
    stakerAmount = await vault.balanceOf(staker2);
    await safeRedeem(vault, stakerAmount, staker2);
    tx = await rewardController.claimReward(vault.address, staker2, { from: staker2 });
    assert.equal(tx.logs[2].event, "ClaimReward");
    totalReward = totalReward.add(tx.logs[2].args._amount);
    assert.equal(
      (await hatToken.balanceOf(rewardController.address)).toString(),
      new web3.utils.BN(
        web3.utils.toWei(rewardControllerExpectedHatsBalance.toString())
      )
        .sub(totalReward)
        .toString()
    );
    assert.equal(
      web3.utils.fromWei(await stakingToken.balanceOf(staker2)),
      "1"
    );
  });

  it("approve+ stake simple check rewards", async () => {
    await setUpGlobalVars(accounts, 0, 8000, [7000, 2500, 500], [1000, 500], 10000);
    var staker = accounts[4];
    await stakingToken.approve(vault.address, web3.utils.toWei("1"), {
      from: staker,
    });
    await stakingToken.mint(staker, web3.utils.toWei("1"));

    //stake
    await vault.deposit(web3.utils.toWei("1"), staker, { from: staker });

    assert.equal(await hatToken.balanceOf(staker), 0);
    await utils.increaseTime(7 * 24 * 3600);
    await advanceToSafetyPeriod();
    let tx = await vault.submitClaim(
      accounts[2],
      8000,
      "description hash",
      {
        from: accounts[1],
      }
    );

    let claimId = tx.logs[0].args._claimId;

    await utils.increaseTime(60 * 60 * 24);
    tx = await vault.approveClaim(claimId, 8000);
    assert.equal(tx.logs[8].event, "ApproveClaim");
    assert.equal(tx.logs[8].args._claimId, claimId);
    let stakerAmount = await vault.balanceOf(staker);
    assert.equal(stakerAmount.toString(), web3.utils.toWei("1"));
    await safeRedeem(vault, stakerAmount, staker);
    tx = await rewardController.claimReward(vault.address, staker, { from: staker });
    assert.equal(tx.logs[2].event, "ClaimReward");
    assert.equal(
      (await hatToken.balanceOf(rewardController.address)).toString(),
      new web3.utils.BN(
        web3.utils.toWei(rewardControllerExpectedHatsBalance.toString())
      )
        .sub(tx.logs[2].args._amount)
        .toString()
    );
    assert.equal(
      web3.utils.fromWei(await stakingToken.balanceOf(staker)),
      "0.2"
    );
  });

  it("withdraw all after approve and check reward", async () => {
    await setUpGlobalVars(accounts, 0, 8000, [7000, 2500, 500], [1000, 500], 10000);
    var staker = accounts[1];
    var staker2 = accounts[3];
    await stakingToken.approve(vault.address, web3.utils.toWei("2"), {
      from: staker,
    });
    await stakingToken.approve(vault.address, web3.utils.toWei("1"), {
      from: staker2,
    });
    await stakingToken.mint(staker, web3.utils.toWei("2"));
    await stakingToken.mint(staker2, web3.utils.toWei("1"));

    //stake
    await vault.deposit(web3.utils.toWei("1"), staker, { from: staker });
    await vault.deposit(web3.utils.toWei("1"), staker2, { from: staker2 });

    await utils.increaseTime(7 * 24 * 3600);
    await advanceToSafetyPeriod();
    let tx = await vault.submitClaim(
      accounts[2],
      8000,
      "description hash",
      {
        from: accounts[1],
      }
    );

    let claimId = tx.logs[0].args._claimId;
    await utils.increaseTime(60 * 60 * 24);

    await vault.approveClaim(claimId, 8000);
    await safeRedeem(vault, await vault.balanceOf(staker), staker, staker);
    await vault.deposit(web3.utils.toWei("1"), staker, { from: staker });
    await safeRedeem(vault, web3.utils.toWei("1"), staker2);
    tx = await rewardController.claimReward(vault.address, staker, { from: staker2 });
    assert.equal(tx.logs[2].event, "ClaimReward");
    await safeRedeem(vault, web3.utils.toWei("1"), staker);
    tx = await rewardController.claimReward(vault.address, staker, { from: staker });
    assert.equal(tx.logs[2].event, "ClaimReward");
    assert.isFalse(tx.logs[2].args._amount.eq(0));
  });

  it("deposit mint withdraw redeem after approve claim", async () => {
    await setUpGlobalVars(
      accounts,
      (await web3.eth.getBlock("latest")).number,
      8000,
      [7000, 2500, 500],
      [1000, 500],
      10000
    );
    currentBlockNumber = (await web3.eth.getBlock("latest")).number;
    var staker = accounts[1];
    var staker2 = accounts[2];
    await stakingToken.approve(vault.address, web3.utils.toWei("2"), {
      from: staker,
    });
    await stakingToken.approve(vault.address, web3.utils.toWei("2"), {
      from: staker2,
    });
    await stakingToken.mint(staker, web3.utils.toWei("2"));
    await stakingToken.mint(staker2, web3.utils.toWei("2"));

    //stake
    await vault.deposit(web3.utils.toWei("1"), staker, { from: staker });
    //exit
    assert.equal(await hatToken.balanceOf(staker), 0);
    assert.equal(
      await hatToken.balanceOf(rewardController.address),
      web3.utils.toWei(rewardControllerExpectedHatsBalance.toString())
    );

    await utils.increaseTime(7 * 24 * 3600);
    await advanceToSafetyPeriod();
    let tx = await vault.submitClaim(
      accounts[2],
      8000,
      "description hash",
      {
        from: accounts[1],
      }
    );

    let claimId = tx.logs[0].args._claimId;
    
    await utils.increaseTime(60 * 60 * 24);
    tx = await vault.approveClaim(claimId, 8000);
    assert.equal(tx.logs[8].event, "ApproveClaim");
    assert.equal(tx.logs[8].args._claimId, claimId);

    assert.equal(await vault.totalSupply(), web3.utils.toWei("1"));
    assert.equal(await vault.balanceOf(staker), web3.utils.toWei("1"));
    assert.equal(await vault.balanceOf(staker2), web3.utils.toWei("0"));
    tx = await vault.deposit(web3.utils.toWei("0.8"), staker2, { from: staker2 });
    assert.equal(tx.logs[3].event, "Deposit");
    assert.equal(tx.logs[3].args.assets.toString(), web3.utils.toWei("0.8"));
    assert.equal(tx.logs[3].args.shares.toString(), web3.utils.toWei("4"));
    assert.equal(await vault.totalSupply(), web3.utils.toWei("5"));
    assert.equal(await vault.balanceOf(staker), web3.utils.toWei("1"));
    assert.equal(await vault.balanceOf(staker2), web3.utils.toWei("4"));

    tx = await vault.mint(web3.utils.toWei("1"), staker2, { from: staker2 });
    assert.equal(tx.logs[3].event, "Deposit");
    assert.equal(tx.logs[3].args.assets.toString(), web3.utils.toWei("0.2"));
    assert.equal(tx.logs[3].args.shares.toString(), web3.utils.toWei("1"));
    assert.equal(await vault.totalSupply(), web3.utils.toWei("6"));
    assert.equal(await vault.balanceOf(staker), web3.utils.toWei("1"));
    assert.equal(await vault.balanceOf(staker2), web3.utils.toWei("5"));

    try {
      await safeWithdraw(vault, web3.utils.toWei("1.1"), staker2);
      assert(false, "cannot withdraw more than max");
    } catch (ex) {
      assertVMException(ex, "RedeemMoreThanMax");
    }

    tx = await safeWithdraw(vault, web3.utils.toWei("0.8"), staker2);
    assert.equal(tx.logs[2].event, "Withdraw");
    assert.equal(tx.logs[2].args.assets.toString(), web3.utils.toWei("0.8"));
    assert.equal(tx.logs[2].args.shares.toString(), web3.utils.toWei("4"));
    assert.equal(await vault.totalSupply(), web3.utils.toWei("2"));
    assert.equal(await vault.balanceOf(staker), web3.utils.toWei("1"));
    assert.equal(await vault.balanceOf(staker2), web3.utils.toWei("1"));

    try {
      await safeRedeem(vault, web3.utils.toWei("2"), staker2);
      assert(false, "cannot redeem more than max");
    } catch (ex) {
      assertVMException(ex, "RedeemMoreThanMax");
    }

    tx = await safeRedeem(vault, web3.utils.toWei("1"), staker2);
    assert.equal(tx.logs[2].event, "Withdraw");
    assert.equal(tx.logs[2].args.assets.toString(), web3.utils.toWei("0.2"));
    assert.equal(tx.logs[2].args.shares.toString(), web3.utils.toWei("1"));
    assert.equal(await vault.totalSupply(), web3.utils.toWei("1"));
    assert.equal(await vault.balanceOf(staker), web3.utils.toWei("1"));
    assert.equal(await vault.balanceOf(staker2), web3.utils.toWei("0"));

    tx = await safeRedeem(vault, web3.utils.toWei("1"), staker);
    assert.equal(tx.logs[2].event, "Withdraw");
    assert.equal(tx.logs[2].args.assets.toString(), web3.utils.toWei("0.2"));
    assert.equal(tx.logs[2].args.shares.toString(), web3.utils.toWei("1"));
    assert.equal(await vault.totalSupply(), web3.utils.toWei("0"));
    assert.equal(await vault.balanceOf(staker), web3.utils.toWei("0"));
    assert.equal(await vault.balanceOf(staker2), web3.utils.toWei("0"));

    tx = await vault.mint(web3.utils.toWei("1"), staker2, { from: staker2 });
    assert.equal(tx.logs[3].event, "Deposit");
    assert.equal(tx.logs[3].args.assets.toString(), web3.utils.toWei("1"));
    assert.equal(tx.logs[3].args.shares.toString(), web3.utils.toWei("1"));
    assert.equal(await vault.totalSupply(), web3.utils.toWei("1"));
    assert.equal(await vault.balanceOf(staker), web3.utils.toWei("0"));
    assert.equal(await vault.balanceOf(staker2), web3.utils.toWei("1"));
  });

  it("withdraw all and claim reward after approve", async () => {
    await setUpGlobalVars(
      accounts,
      (await web3.eth.getBlock("latest")).number,
      8000,
      [7000, 2500, 500],
      [1000, 500],
      10000
    );
    currentBlockNumber = (await web3.eth.getBlock("latest")).number;
    var staker = accounts[1];
    var staker2 = accounts[3];
    await stakingToken.approve(vault.address, web3.utils.toWei("2"), {
      from: staker,
    });
    await stakingToken.approve(vault.address, web3.utils.toWei("1"), {
      from: staker2,
    });
    await stakingToken.mint(staker, web3.utils.toWei("2"));
    await stakingToken.mint(staker2, web3.utils.toWei("1"));

    //stake
    await vault.deposit(web3.utils.toWei("1"), staker, { from: staker });
    //exit
    assert.equal(await hatToken.balanceOf(staker), 0);
    assert.equal(
      await hatToken.balanceOf(rewardController.address),
      web3.utils.toWei(rewardControllerExpectedHatsBalance.toString())
    );

    await utils.increaseTime(7 * 24 * 3600);
    await advanceToSafetyPeriod();
    let tx = await vault.submitClaim(
      accounts[2],
      8000,
      "description hash",
      {
        from: accounts[1],
      }
    );

    let claimId = tx.logs[0].args._claimId;
    await utils.increaseTime(60 * 60 * 24);

    tx = await vault.approveClaim(claimId, 8000);
    assert.equal(tx.logs[8].event, "ApproveClaim");
    assert.equal(tx.logs[8].args._claimId, claimId);

    await vault.withdrawRequest({ from: staker });
    //increase time for pending period
    await utils.increaseTime(7 * 24 * 3600);
    await advanceToNonSafetyPeriod();
    let expectedReward = await calculateExpectedReward(staker);
    tx = await vault.redeem(await vault.balanceOf(staker), staker, staker, { from: staker });
    assert.equal(tx.logs[2].event, "Withdraw");
    assert.equal(tx.logs[2].args.assets.toString(), web3.utils.toWei("0.2"));
    assert.equal(tx.logs[2].args.shares.toString(), web3.utils.toWei("1"));
    let unclaimedReward = await rewardController.unclaimedReward(vault.address, staker);
    assert.equal(unclaimedReward.toString(), expectedReward.toString());

    await vault.deposit(web3.utils.toWei("1"), staker2, { from: staker2 });
    assert.equal(await hatToken.balanceOf(staker2), 0);

    await utils.increaseTime(7 * 24 * 3600);
    await vault.withdrawRequest({ from: staker2 });
    //increase time for pending period
    await utils.increaseTime(7 * 24 * 3600);
    await advanceToNonSafetyPeriod();
    let expectedRewardStaker2 = await calculateExpectedReward(staker2);
    tx = await vault.redeem(await vault.balanceOf(staker2), staker2, staker2, { from: staker2 });
    assert.equal(tx.logs[2].event, "Withdraw");
    assert.equal(tx.logs[2].args.assets.toString(), web3.utils.toWei("1"));
    assert.equal(tx.logs[2].args.shares.toString(), web3.utils.toWei("1"));

    let unclaimedRewardStaker2 = await rewardController.unclaimedReward(vault.address, staker2);
    assert.equal(unclaimedRewardStaker2.toString(), expectedRewardStaker2.toString());
    await vault.deposit(web3.utils.toWei("1"), staker, { from: staker });
    await safeRedeem(vault, web3.utils.toWei("1"), staker);
    tx = await rewardController.claimReward(vault.address, staker, { from: staker });
    assert.equal(tx.logs[2].event, "ClaimReward");
    assert.isFalse(tx.logs[2].args._amount.eq(0));
    assert.equal(
      (await hatToken.balanceOf(rewardController.address)).toString(),
      new web3.utils.BN(
        web3.utils.toWei(rewardControllerExpectedHatsBalance.toString())
      )
        .sub(tx.logs[2].args._amount)
        .toString()
    );
    assert.equal((await rewardController.unclaimedReward(vault.address, staker)).toString(), "0");
  });

  it("deposit for another user", async () => {
    await setUpGlobalVars(
      accounts,
      (await web3.eth.getBlock("latest")).number,
      8000,
      [7000, 2500, 500],
      [1000, 500],
      10000
    );
    currentBlockNumber = (await web3.eth.getBlock("latest")).number;
    var staker = accounts[1];
    var staker2 = accounts[2];
    await stakingToken.approve(vault.address, web3.utils.toWei("1"), {
      from: staker,
    });
    await stakingToken.approve(vault.address, web3.utils.toWei("1"), {
      from: staker2,
    });
    await stakingToken.mint(staker, web3.utils.toWei("1"));
    await stakingToken.mint(staker2, web3.utils.toWei("1"));

    //stake
    let tx = await vault.deposit(web3.utils.toWei("1"), staker, { from: staker2 });
    assert.equal(tx.logs[3].event, "Deposit");
    assert.equal(tx.logs[3].args.caller, staker2);
    assert.equal(tx.logs[3].args.owner, staker);
    assert.equal(tx.logs[3].args.assets.toString(), web3.utils.toWei("1"));
    assert.equal(tx.logs[3].args.shares.toString(), web3.utils.toWei("1"));

    assert.equal((await stakingToken.balanceOf(staker)).toString(), web3.utils.toWei("1"));
    assert.equal((await stakingToken.balanceOf(staker2)).toString(), web3.utils.toWei("0"));
    assert.equal((await vault.balanceOf(staker)).toString(), web3.utils.toWei("1"));
    assert.equal((await vault.balanceOf(staker2)).toString(), web3.utils.toWei("0"));

    await vault.withdrawRequest({ from: staker });

    await stakingToken.approve(vault.address, web3.utils.toWei("1"), {
      from: staker2,
    });
    await stakingToken.mint(staker2, web3.utils.toWei("1"));

    try {
      await vault.deposit(web3.utils.toWei("1"), staker, { from: staker2 });
      assert(false, "cannot deposit for user with a withdraw request");
    } catch (ex) {
      assertVMException(ex, "CannotTransferToAnotherUserWithActiveWithdrawRequest");
    }

    await utils.increaseTime(parseInt((await hatVaultsRegistry.generalParameters()).withdrawRequestPendingPeriod.toString()));
    await utils.increaseTime(parseInt((await hatVaultsRegistry.generalParameters()).withdrawRequestEnablePeriod.toString()));

    await vault.deposit(web3.utils.toWei("1"), staker, { from: staker2 });
    assert.equal(tx.logs[3].event, "Deposit");
    assert.equal(tx.logs[3].args.caller, staker2);
    assert.equal(tx.logs[3].args.owner, staker);
    assert.equal(tx.logs[3].args.assets.toString(), web3.utils.toWei("1"));
    assert.equal(tx.logs[3].args.shares.toString(), web3.utils.toWei("1"));

    assert.equal((await stakingToken.balanceOf(staker)).toString(), web3.utils.toWei("1"));
    assert.equal((await stakingToken.balanceOf(staker2)).toString(), web3.utils.toWei("0"));
    assert.equal((await vault.balanceOf(staker)).toString(), web3.utils.toWei("2"));
    assert.equal((await vault.balanceOf(staker2)).toString(), web3.utils.toWei("0"));    
  });

  it("mint for another user", async () => {
    await setUpGlobalVars(
      accounts,
      (await web3.eth.getBlock("latest")).number,
      8000,
      [7000, 2500, 500],
      [1000, 500],
      10000
    );
    currentBlockNumber = (await web3.eth.getBlock("latest")).number;
    var staker = accounts[1];
    var staker2 = accounts[2];
    await stakingToken.approve(vault.address, web3.utils.toWei("1"), {
      from: staker,
    });
    await stakingToken.approve(vault.address, web3.utils.toWei("1"), {
      from: staker2,
    });
    await stakingToken.mint(staker, web3.utils.toWei("1"));
    await stakingToken.mint(staker2, web3.utils.toWei("1"));

    //stake
    let tx = await vault.mint(web3.utils.toWei("1"), staker, { from: staker2 });
    assert.equal(tx.logs[3].event, "Deposit");
    assert.equal(tx.logs[3].args.caller, staker2);
    assert.equal(tx.logs[3].args.owner, staker);
    assert.equal(tx.logs[3].args.assets.toString(), web3.utils.toWei("1"));
    assert.equal(tx.logs[3].args.shares.toString(), web3.utils.toWei("1"));

    assert.equal((await stakingToken.balanceOf(staker)).toString(), web3.utils.toWei("1"));
    assert.equal((await stakingToken.balanceOf(staker2)).toString(), web3.utils.toWei("0"));
    assert.equal((await vault.balanceOf(staker)).toString(), web3.utils.toWei("1"));
    assert.equal((await vault.balanceOf(staker2)).toString(), web3.utils.toWei("0"));

    await vault.withdrawRequest({ from: staker });

    await stakingToken.approve(vault.address, web3.utils.toWei("1"), {
      from: staker2,
    });
    await stakingToken.mint(staker2, web3.utils.toWei("1"));

    try {
      await vault.mint(web3.utils.toWei("1"), staker, { from: staker2 });
      assert(false, "cannot deposit for user with a withdraw request");
    } catch (ex) {
      assertVMException(ex, "CannotTransferToAnotherUserWithActiveWithdrawRequest");
    }

    await utils.increaseTime(parseInt((await hatVaultsRegistry.generalParameters()).withdrawRequestPendingPeriod.toString()));
    await utils.increaseTime(parseInt((await hatVaultsRegistry.generalParameters()).withdrawRequestEnablePeriod.toString()));

    tx = await vault.mint(web3.utils.toWei("1"), staker, { from: staker2 });
    assert.equal(tx.logs[3].event, "Deposit");
    assert.equal(tx.logs[3].args.caller, staker2);
    assert.equal(tx.logs[3].args.owner, staker);
    assert.equal(tx.logs[3].args.assets.toString(), web3.utils.toWei("1"));
    assert.equal(tx.logs[3].args.shares.toString(), web3.utils.toWei("1"));

    assert.equal((await stakingToken.balanceOf(staker)).toString(), web3.utils.toWei("1"));
    assert.equal((await stakingToken.balanceOf(staker2)).toString(), web3.utils.toWei("0"));
    assert.equal((await vault.balanceOf(staker)).toString(), web3.utils.toWei("2"));
    assert.equal((await vault.balanceOf(staker2)).toString(), web3.utils.toWei("0"));    
  });

  it("withdraw from another user", async () => {
    await setUpGlobalVars(
      accounts,
      (await web3.eth.getBlock("latest")).number,
      8000,
      [7000, 2500, 500],
      [1000, 500],
      10000
    );
    currentBlockNumber = (await web3.eth.getBlock("latest")).number;
    var staker = accounts[1];
    var staker2 = accounts[2];
    await stakingToken.approve(vault.address, web3.utils.toWei("1"), {
      from: staker,
    });
    await stakingToken.approve(vault.address, web3.utils.toWei("1"), {
      from: staker2,
    });
    await stakingToken.mint(staker, web3.utils.toWei("1"));
    await stakingToken.mint(staker2, web3.utils.toWei("1"));

    //stake
    let tx = await vault.deposit(web3.utils.toWei("1"), staker, { from: staker });
    assert.equal(tx.logs[3].event, "Deposit");
    assert.equal(tx.logs[3].args.caller, staker);
    assert.equal(tx.logs[3].args.owner, staker);
    assert.equal(tx.logs[3].args.assets.toString(), web3.utils.toWei("1"));
    assert.equal(tx.logs[3].args.shares.toString(), web3.utils.toWei("1"));

    assert.equal((await stakingToken.balanceOf(staker)).toString(), web3.utils.toWei("0"));
    assert.equal((await stakingToken.balanceOf(staker2)).toString(), web3.utils.toWei("1"));
    assert.equal((await vault.balanceOf(staker)).toString(), web3.utils.toWei("1"));
    assert.equal((await vault.balanceOf(staker2)).toString(), web3.utils.toWei("0"));

    try {
      await safeWithdraw(vault, web3.utils.toWei("1"), staker2, staker);
      assert(false, "cannot withdraw from another user without sufficient allowance");
    } catch (ex) {
      assertVMException(ex, "ERC20: insufficient allowance");
    }

    await vault.approve(staker2, web3.utils.toWei("0.5"), { from: staker });

    try {
      await safeWithdraw(vault, web3.utils.toWei("1"), staker2, staker);
      assert(false, "cannot withdraw from another user without sufficient allowance");
    } catch (ex) {
      assertVMException(ex, "ERC20: insufficient allowance");
    }

    await vault.increaseAllowance(staker2, web3.utils.toWei("0.5"), { from: staker });
    tx = await safeWithdraw(vault, web3.utils.toWei("1"), staker2, staker);

    assert.equal(tx.logs[3].event, "Withdraw");
    assert.equal(tx.logs[3].args.caller, staker2);
    assert.equal(tx.logs[3].args.receiver, staker2);
    assert.equal(tx.logs[3].args.owner, staker);
    assert.equal(tx.logs[3].args.assets.toString(), web3.utils.toWei("1"));
    assert.equal(tx.logs[3].args.shares.toString(), web3.utils.toWei("1"));

    assert.equal((await stakingToken.balanceOf(staker)).toString(), web3.utils.toWei("0"));
    assert.equal((await stakingToken.balanceOf(staker2)).toString(), web3.utils.toWei("2"));
    assert.equal((await vault.balanceOf(staker)).toString(), web3.utils.toWei("0"));
    assert.equal((await vault.balanceOf(staker2)).toString(), web3.utils.toWei("0"));
  });

  it("redeem from another user", async () => {
    await setUpGlobalVars(
      accounts,
      (await web3.eth.getBlock("latest")).number,
      8000,
      [7000, 2500, 500],
      [1000, 500],
      10000
    );
    currentBlockNumber = (await web3.eth.getBlock("latest")).number;
    var staker = accounts[1];
    var staker2 = accounts[2];
    await stakingToken.approve(vault.address, web3.utils.toWei("1"), {
      from: staker,
    });
    await stakingToken.approve(vault.address, web3.utils.toWei("1"), {
      from: staker2,
    });
    await stakingToken.mint(staker, web3.utils.toWei("1"));
    await stakingToken.mint(staker2, web3.utils.toWei("1"));

    //stake
    let tx = await vault.deposit(web3.utils.toWei("1"), staker, { from: staker });
    assert.equal(tx.logs[3].event, "Deposit");
    assert.equal(tx.logs[3].args.caller, staker);
    assert.equal(tx.logs[3].args.owner, staker);
    assert.equal(tx.logs[3].args.assets.toString(), web3.utils.toWei("1"));
    assert.equal(tx.logs[3].args.shares.toString(), web3.utils.toWei("1"));

    assert.equal((await stakingToken.balanceOf(staker)).toString(), web3.utils.toWei("0"));
    assert.equal((await stakingToken.balanceOf(staker2)).toString(), web3.utils.toWei("1"));
    assert.equal((await vault.balanceOf(staker)).toString(), web3.utils.toWei("1"));
    assert.equal((await vault.balanceOf(staker2)).toString(), web3.utils.toWei("0"));

    try {
      await safeRedeem(vault, web3.utils.toWei("1"), staker2, staker);
      assert(false, "cannot withdraw from another user without sufficient allowance");
    } catch (ex) {
      assertVMException(ex, "ERC20: insufficient allowance");
    }

    await vault.approve(staker2, web3.utils.toWei("0.5"), { from: staker });

    try {
      await safeRedeem(vault, web3.utils.toWei("1"), staker2, staker);
      assert(false, "cannot withdraw from another user without sufficient allowance");
    } catch (ex) {
      assertVMException(ex, "ERC20: insufficient allowance");
    }

    await vault.increaseAllowance(staker2, web3.utils.toWei("0.5"), { from: staker });
    tx = await safeRedeem(vault, web3.utils.toWei("1"), staker2, staker);

    assert.equal(tx.logs[3].event, "Withdraw");
    assert.equal(tx.logs[3].args.caller, staker2);
    assert.equal(tx.logs[3].args.receiver, staker2);
    assert.equal(tx.logs[3].args.owner, staker);
    assert.equal(tx.logs[3].args.assets.toString(), web3.utils.toWei("1"));
    assert.equal(tx.logs[3].args.shares.toString(), web3.utils.toWei("1"));

    assert.equal((await stakingToken.balanceOf(staker)).toString(), web3.utils.toWei("0"));
    assert.equal((await stakingToken.balanceOf(staker2)).toString(), web3.utils.toWei("2"));
    assert.equal((await vault.balanceOf(staker)).toString(), web3.utils.toWei("0"));
    assert.equal((await vault.balanceOf(staker2)).toString(), web3.utils.toWei("0"));
  });

  it("redeeming and transfer is locked while an active claim exists", async () => {
    // cannot transfer if an active claim exists
    const { vault, registry, stakingToken, someAccount } = await setup(accounts);
    await advanceToSafetyPeriod(registry);
    await submitClaim(vault, { accounts });
    // there is an active claim, so call to transfer or redeem will be
    await stakingToken.approve(vault.address, web3.utils.toWei("1"), {
      from: someAccount,
    });
    await stakingToken.mint(someAccount, web3.utils.toWei("1"));

    // deposit some tokens so we can test for redeeming later (depositing still works with an active claim)
    await vault.deposit(web3.utils.toWei("1"), someAccount, { from: someAccount });
  

    await assertFunctionRaisesException(
      vault.transfer(accounts[6], web3.utils.toWei("1"), { from: someAccount }),
      "RedeemMoreThanMax"
    );
    await assertFunctionRaisesException(
      vault.redeem(web3.utils.toWei("1"), someAccount, someAccount, { from: someAccount }),
      "RedeemMoreThanMax"
    );
    await assertFunctionRaisesException(
      vault.redeem(web3.utils.toWei("1"), someAccount, someAccount, { from: someAccount }),
      "RedeemMoreThanMax"
    );
    await assertFunctionRaisesException(
      vault.withdraw(web3.utils.toWei("1"), someAccount, someAccount, { from: someAccount }),
      "RedeemMoreThanMax"
    );
  });

  it("transfer shares", async () => {
    await setUpGlobalVars(
      accounts,
      (await web3.eth.getBlock("latest")).number,
      8000,
      [7000, 2500, 500],
      [1000, 500],
      10000,
      0,
      100,
      false,
      2500000,
      60 * 60 * 24 * 3
    );
    currentBlockNumber = (await web3.eth.getBlock("latest")).number;
    var staker = accounts[1];
    var staker2 = accounts[2];
    var staker3 = accounts[3];
    await stakingToken.approve(vault.address, web3.utils.toWei("1"), {
      from: staker,
    });
    await stakingToken.approve(vault.address, web3.utils.toWei("1"), {
      from: staker2,
    });
    await stakingToken.mint(staker, web3.utils.toWei("1"));
    await stakingToken.mint(staker2, web3.utils.toWei("1"));

    //stake
    let tx = await vault.deposit(web3.utils.toWei("1"), staker, { from: staker });
    assert.equal(tx.logs[3].event, "Deposit");
    assert.equal(tx.logs[3].args.caller, staker);
    assert.equal(tx.logs[3].args.owner, staker);
    assert.equal(tx.logs[3].args.assets.toString(), web3.utils.toWei("1"));
    assert.equal(tx.logs[3].args.shares.toString(), web3.utils.toWei("1"));

    assert.equal((await stakingToken.balanceOf(staker)).toString(), web3.utils.toWei("0"));
    assert.equal((await stakingToken.balanceOf(staker2)).toString(), web3.utils.toWei("1"));
    assert.equal((await vault.balanceOf(staker)).toString(), web3.utils.toWei("1"));
    assert.equal((await vault.balanceOf(staker2)).toString(), web3.utils.toWei("0"));

    await vault.withdrawRequest({ from: staker });
    //increase time for pending period
    await utils.increaseTime(7 * 24 * 3600);
    await advanceToNonSafetyPeriod();
    
    tx = await vault.transfer(staker2, web3.utils.toWei("1"), { from: staker });

    assert.equal(tx.logs[0].event, "Transfer");
    assert.equal(tx.logs[0].args.from, staker);
    assert.equal(tx.logs[0].args.to, staker2);
    assert.equal(tx.logs[0].args.value.toString(), web3.utils.toWei("1"));

    assert.equal((await stakingToken.balanceOf(staker)).toString(), web3.utils.toWei("0"));
    assert.equal((await stakingToken.balanceOf(staker2)).toString(), web3.utils.toWei("1"));
    assert.equal((await vault.balanceOf(staker)).toString(), web3.utils.toWei("0"));
    assert.equal((await vault.balanceOf(staker2)).toString(), web3.utils.toWei("1"));

    try {
      await vault.transfer(staker, web3.utils.toWei("1"), { from: staker2 });
      assert(false, "cannot transfer without making a withdraw request");
    } catch (ex) {
      assertVMException(ex, "RedeemMoreThanMax");
    }

    await vault.withdrawRequest({ from: staker2 });
    //increase time for pending period
    await utils.increaseTime(7 * 24 * 3600);

    await advanceToSafetyPeriod();
    try {
      await vault.transfer(staker, web3.utils.toWei("1"), { from: staker2 });
      assert(false, "cannot transfer on safety period");
    } catch (ex) {
      assertVMException(ex, "RedeemMoreThanMax");
    }

    await advanceToNonSafetyPeriod();

    await vault.withdrawRequest({ from: staker });

    try {
      await vault.transfer(staker, web3.utils.toWei("1"), { from: staker2 });
      assert(false, "cannot transfer to user with a withdraw request");
    } catch (ex) {
      assertVMException(ex, "CannotTransferToAnotherUserWithActiveWithdrawRequest");
    }

    await utils.increaseTime(parseInt((await hatVaultsRegistry.generalParameters()).withdrawRequestPendingPeriod.toString()));
    await utils.increaseTime(parseInt((await hatVaultsRegistry.generalParameters()).withdrawRequestEnablePeriod.toString()));
    await vault.withdrawRequest({ from: staker2 });
    //increase time for pending period
    await utils.increaseTime(parseInt((await hatVaultsRegistry.generalParameters()).withdrawRequestPendingPeriod.toString()));

    tx = await vault.transfer(staker, web3.utils.toWei("1"), { from: staker2 });

    assert.equal(tx.logs[0].event, "Transfer");
    assert.equal(tx.logs[0].args.from, staker2);
    assert.equal(tx.logs[0].args.to, staker);
    assert.equal(tx.logs[0].args.value.toString(), web3.utils.toWei("1"));
    assert.equal((await vault.balanceOf(staker2)).toString(), web3.utils.toWei("0"));
    assert.equal((await vault.balanceOf(staker)).toString(), web3.utils.toWei("1"));

    await advanceToSafetyPeriod();

    await vault.withdrawRequest({ from: staker });
    //increase time for pending period
    await utils.increaseTime(parseInt((await hatVaultsRegistry.generalParameters()).withdrawRequestPendingPeriod.toString()));

    tx = await vault.submitClaim(
      accounts[2],
      8000,
      "description hash",
      {
        from: accounts[1],
      }
    );

    await advanceToNonSafetyPeriod();


    let claimId = tx.logs[0].args._claimId;

    await vault.challengeClaim(claimId);
    await vault.dismissClaim(claimId);

    await hatVaultsRegistry.setEmergencyPaused(true);
    await assertFunctionRaisesException(
      vault.transfer(staker3, web3.utils.toWei("1"), { from: staker }),
      "SystemInEmergencyPause"

    );

    await hatVaultsRegistry.setEmergencyPaused(false);

    tx = await vault.transfer(staker3, web3.utils.toWei("1"), { from: staker });
    assert.equal(tx.logs[0].event, "Transfer");
    assert.equal(tx.logs[0].args.from, staker);
    assert.equal(tx.logs[0].args.to, staker3);
    assert.equal(tx.logs[0].args.value.toString(), web3.utils.toWei("1"));
    assert.equal((await vault.balanceOf(staker)).toString(), web3.utils.toWei("0"));
    assert.equal((await vault.balanceOf(staker3)).toString(), web3.utils.toWei("1"));
  });

  it("transferFrom shares", async () => {
    await setUpGlobalVars(
      accounts,
      (await web3.eth.getBlock("latest")).number,
      8000,
      [7000, 2500, 500],
      [1000, 500],
      10000
    );
    currentBlockNumber = (await web3.eth.getBlock("latest")).number;
    var staker = accounts[1];
    var staker2 = accounts[2];
    await stakingToken.approve(vault.address, web3.utils.toWei("1"), {
      from: staker,
    });
    await stakingToken.approve(vault.address, web3.utils.toWei("1"), {
      from: staker2,
    });
    await stakingToken.mint(staker, web3.utils.toWei("1"));
    await stakingToken.mint(staker2, web3.utils.toWei("1"));

    //stake
    let tx = await vault.deposit(web3.utils.toWei("1"), staker, { from: staker });
    assert.equal(tx.logs[3].event, "Deposit");
    assert.equal(tx.logs[3].args.caller, staker);
    assert.equal(tx.logs[3].args.owner, staker);
    assert.equal(tx.logs[3].args.assets.toString(), web3.utils.toWei("1"));
    assert.equal(tx.logs[3].args.shares.toString(), web3.utils.toWei("1"));

    assert.equal((await stakingToken.balanceOf(staker)).toString(), web3.utils.toWei("0"));
    assert.equal((await stakingToken.balanceOf(staker2)).toString(), web3.utils.toWei("1"));
    assert.equal((await vault.balanceOf(staker)).toString(), web3.utils.toWei("1"));
    assert.equal((await vault.balanceOf(staker2)).toString(), web3.utils.toWei("0"));

    await vault.withdrawRequest({ from: staker });
    //increase time for pending period
    await utils.increaseTime(7 * 24 * 3600);
    await advanceToNonSafetyPeriod();
    
    try {
      await vault.transferFrom(staker, staker2, web3.utils.toWei("1"), { from: staker2 });
      assert(false, "insufficient allowance for transfer");
    } catch (ex) {
      assertVMException(ex, "ERC20: insufficient allowance");
    }

    try {
      await vault.transferFrom(staker, staker2, 0, { from: staker2 });
      assert(false, "transfer amount cannot be 0");
    } catch (ex) {
      assertVMException(ex, "AmountCannotBeZero");
    }

    try {
      await vault.transfer(staker, web3.utils.toWei("1"), { from: staker });
      assert(false, "cannot transfer to self");
    } catch (ex) {
      assertVMException(ex, "CannotTransferToSelf");
    }

    await vault.approve(staker2, web3.utils.toWei("1"), { from: staker });

    tx = await vault.transferFrom(staker, staker2, web3.utils.toWei("1"), { from: staker2 });

    assert.equal(tx.logs[1].event, "Transfer");
    assert.equal(tx.logs[1].args.from, staker);
    assert.equal(tx.logs[1].args.to, staker2);
    assert.equal(tx.logs[1].args.value.toString(), web3.utils.toWei("1"));

    assert.equal((await stakingToken.balanceOf(staker)).toString(), web3.utils.toWei("0"));
    assert.equal((await stakingToken.balanceOf(staker2)).toString(), web3.utils.toWei("1"));
    assert.equal((await vault.balanceOf(staker)).toString(), web3.utils.toWei("0"));
    assert.equal((await vault.balanceOf(staker2)).toString(), web3.utils.toWei("1"));
  });

  it("enable farming + 2xapprove+ exit", async () => {
    await setUpGlobalVars(accounts);
    var staker = accounts[4];
    await stakingToken.approve(vault.address, web3.utils.toWei("1"), {
      from: staker,
    });
    await stakingToken.mint(staker, web3.utils.toWei("1"));
    //start farming
    //stake
    await vault.deposit(web3.utils.toWei("1"), staker, { from: staker });
    await utils.increaseTime(7 * 24 * 3600);
    //exit
    assert.equal(await hatToken.balanceOf(staker), 0);
    await advanceToSafetyPeriod();
    let tx = await vault.submitClaim(
      accounts[2],
      4000,
      "description hash",
      {
        from: accounts[1],
      }
    );

    let claimId = tx.logs[0].args._claimId;
    await utils.increaseTime(60 * 60 * 24);

    await vault.approveClaim(claimId, 4000);
    await advanceToSafetyPeriod();
    tx = await vault.submitClaim(accounts[2], 4000, "description hash", {
      from: accounts[1],
    });

    claimId = tx.logs[0].args._claimId;
    await utils.increaseTime(60 * 60 * 24);
    await vault.approveClaim(claimId, 4000);

    await advanceToNonSafetyPeriod();

    let currentBlockNumber = (await web3.eth.getBlock("latest")).number;
    let lastRewardBlock = (await rewardController.vaultInfo(vault.address)).lastRewardBlock;
    let rewardPerShare = new web3.utils.BN(
      (await rewardController.vaultInfo(vault.address)).rewardPerShare
    );
    let onee12 = new web3.utils.BN("1000000000000");
    let stakeVaule = new web3.utils.BN(web3.utils.toWei("1"));

    let vaultReward = await rewardController.getRewardForBlocksRange(
      lastRewardBlock,
      currentBlockNumber + 1 + safeWithdrawBlocksIncrement,
      100,
      100
    );
    rewardPerShare = rewardPerShare.add(vaultReward.mul(onee12).div(stakeVaule));
    let expectedReward = stakeVaule.mul(rewardPerShare).div(onee12);
    await safeRedeem(vault, web3.utils.toWei("1"), staker);
    await rewardController.claimReward(vault.address, staker, { from: staker });
    assert.equal(
      (await stakingToken.balanceOf(staker)).toString(),
      "360000000000000000"
    ); //(0.6)*(0.6)

    let balanceOfStakerHats = await hatToken.balanceOf(staker);
    assert.equal(balanceOfStakerHats.toString(), expectedReward);
  });

  it("Update pool before start time", async () => {
    await setUpGlobalVars(accounts, (await web3.eth.getBlock("latest")).number + 10);
    assert.equal(await rewardController.getPendingReward(vault.address, accounts[0]), 0);
    await rewardController.updateVault(vault.address);
  });

  it("deposit + withdraw after time end (bdp bug)", async () => {
    await setUpGlobalVars(accounts, (await web3.eth.getBlock("latest")).number);
    var staker = accounts[1];
    let hatsAvailable = await hatToken.balanceOf(rewardController.address);
    await stakingToken.approve(vault.address, web3.utils.toWei("1"), {
      from: staker,
    });
    await stakingToken.mint(staker, web3.utils.toWei("1"));
    await vault.deposit(web3.utils.toWei("1"), staker, { from: staker });
    var timeToFinishRewardPlan =
      (await rewardController.epochLength()) *
      (await rewardController.NUMBER_OF_EPOCHS());
    await utils.increaseTime(timeToFinishRewardPlan);

    // TODO: Create new massUpdatePools
    // try {
    //   await rewardController.massUpdatePools(0, 2);
    //   assert(false, "massUpdatePools not in range");
    // } catch (ex) {
    //   assertVMException(ex, "InvalidPoolRange");
    // }
    // await rewardController.massUpdatePools(0, 1);
    tx = await rewardController.updateVault(vault.address);

    let globalUpdatesLen = await rewardController.getGlobalVaultsUpdatesLength();
    let rewardPerShare = new web3.utils.BN(
      (await rewardController.vaultInfo(vault.address)).rewardPerShare
    );

    assert.equal(tx.logs[0].event, "VaultUpdated");
    assert.equal(tx.logs[0].args._vault, vault.address);
    assert.equal(tx.logs[0].args._rewardPerShare.toString(), rewardPerShare.toString());
    assert.equal(tx.logs[0].args._lastProcessedVaultUpdate, globalUpdatesLen - 1);

    let expectedReward = await rewardController.getPendingReward(vault.address, staker);
    await safeRedeem(vault, web3.utils.toWei("1"), staker);
    tx = await rewardController.claimReward(vault.address, staker, { from: staker });

    //staker gets stake back
    assert.equal(await stakingToken.balanceOf(staker), web3.utils.toWei("1"));
    //and gets all rewards
    assert.equal(
      (await hatToken.balanceOf(staker)).toString(),
      tx.logs[2].args._amount.toString()
    );
    assert.isTrue(
      parseInt(tx.logs[2].args._amount.toString()) >=
        parseInt(expectedReward.toString())
    );
    assert.equal(
      hatsAvailable.toString(),
      (await hatToken.balanceOf(rewardController.address))
        .add(tx.logs[2].args._amount)
        .toString()
    );
  });

  it("approve + swapAndSend", async () => {
    await setUpGlobalVars(accounts, 0, 8000, [8000, 2000, 0], [550, 450]);
    var staker = accounts[4];
    await stakingToken.approve(vault.address, web3.utils.toWei("1"), {
      from: staker,
    });
    await stakingToken.mint(staker, web3.utils.toWei("1"));
    await vault.deposit(web3.utils.toWei("1"), staker, { from: staker });
    assert.equal(await hatToken.balanceOf(staker), 0);
    await utils.increaseTime(7 * 24 * 3600);
    let path = ethers.utils.solidityPack(
      ["address", "uint24", "address", "uint24", "address"],
      [stakingToken.address, 0, utils.NULL_ADDRESS, 0, hatToken.address]
    );
    let amountForHackersHatRewards = await hatVaultsRegistry.hackersHatReward(
      stakingToken.address,
      accounts[2]
    );
    let amount = amountForHackersHatRewards.add(await hatVaultsRegistry.governanceHatReward(stakingToken.address));
    let payload = ISwapRouter.encodeFunctionData("exactInput", [
      [path, hatVaultsRegistry.address, 0, amount.toString(), 0],
    ]);

    try {
      await hatVaultsRegistry.swapAndSend(stakingToken.address, [accounts[2]], 0, router.address, payload);
      assert(false, "cannot swapAndSend before approve");
    } catch (ex) {
      assertVMException(ex, "AmountToSwapIsZero");
    }
    await advanceToSafetyPeriod();
    let tx = await vault.submitClaim(
      accounts[2],
      8000,
      "description hash",
      {
        from: accounts[1],
      }
    );

    let claimId = tx.logs[0].args._claimId;
    await utils.increaseTime(60 * 60 * 24);
    await vault.approveClaim(claimId, 8000);

    await stakingToken.approveDisable(true);
    try {
      await hatVaultsRegistry.swapAndSend(stakingToken.address, [accounts[2]], 0, router.address, payload);
      assert(false, "approve disabled");
    } catch (ex) {
      assertVMException(ex, "SafeERC20: ERC20 operation did not succeed");
    }
    await stakingToken.approveDisable(false);
    await stakingToken.approveZeroDisable(true);
    try {
      await hatVaultsRegistry.swapAndSend(stakingToken.address, [accounts[2]], 0, router.address, payload);
      assert(false, "approve to 0 disabled");
    } catch (ex) {
      assertVMException(ex, "SafeERC20: ERC20 operation did not succeed");
    }
    await stakingToken.approveZeroDisable(false);
    amountForHackersHatRewards = await hatVaultsRegistry.hackersHatReward(
      stakingToken.address,
      accounts[2]
    );
    amount = amountForHackersHatRewards.add(await hatVaultsRegistry.governanceHatReward(stakingToken.address));
    payload = ISwapRouter.encodeFunctionData("exactInput", [
      [path, hatVaultsRegistry.address, 0, amount.toString(), 0],
    ]);
    tx = await hatVaultsRegistry.swapAndSend(
      stakingToken.address, 
      [accounts[2]],
      0,
      router.address,
      payload
    );
    assert.equal(
      await stakingToken.allowance(hatVaultsRegistry.address, await router.address),
      0
    );
    assert.equal(tx.logs[1].event, "SwapAndSend");
    var vestingTokenLock = await HATTokenLock.at(tx.logs[1].args._tokenLock);
    assert.equal(
      await vestingTokenLock.owner(),
      "0x0000000000000000000000000000000000000000"
    );
    assert.equal(
      (await hatToken.balanceOf(vestingTokenLock.address)).toString(),
      tx.logs[1].args._amountSent.toString()
    );
    var expectedHackerReward = new web3.utils.BN(web3.utils.toWei("0.8"))
      .mul(new web3.utils.BN(9))
      .div(new web3.utils.BN(2))
      .div(new web3.utils.BN(100));
    assert.equal(
      tx.logs[1].args._amountSent.toString(),
      expectedHackerReward.toString()
    );
    assert.equal(await vestingTokenLock.canDelegate(), true);
    await vestingTokenLock.delegate(accounts[4], { from: accounts[2] });
    try {
      await vestingTokenLock.cancelLock();
      assert(false, "cannot cancel lock");
    } catch (ex) {
      assertVMException(ex);
    }
    assert.equal(
      await hatToken.delegates(vestingTokenLock.address),
      accounts[4]
    );
    try {
      await hatVaultsRegistry.swapAndSend(stakingToken.address, [accounts[2]], 0, router.address, payload);
      assert(false, "cannot swapAndSend twice");
    } catch (ex) {
      assertVMException(ex, "AmountToSwapIsZero");
    }
  });

  it("approve + swapAndSend weth vault", async () => {
    await setUpGlobalVars(
      accounts,
      0,
      8000,
      [8000, 2000, 0],
      [600, 400],
      10,
      0,
      100,
      utils.NULL_ADDRESS
    );
    assert.equal(await router.WETH9(), stakingToken.address);
    var staker = accounts[4];
    await stakingToken.approve(vault.address, web3.utils.toWei("1"), {
      from: staker,
    });
    await stakingToken.mint(staker, web3.utils.toWei("1"));
    await vault.deposit(web3.utils.toWei("1"), staker, { from: staker });
    assert.equal(await hatToken.balanceOf(staker), 0);
    await utils.increaseTime(7 * 24 * 3600);
    await advanceToSafetyPeriod();
    let tx = await vault.submitClaim(
      accounts[2],
      8000,
      "description hash",
      {
        from: accounts[1],
      }
    );

    let claimId = tx.logs[0].args._claimId;
    await utils.increaseTime(60 * 60 * 24);
    await vault.approveClaim(claimId, 8000);

    await stakingToken.approveDisable(true);

    await stakingToken.approveDisable(false);
    let path = ethers.utils.solidityPack(
      ["address", "uint24", "address"],
      [stakingToken.address, 0, hatToken.address]
    );
    let amountForHackersHatRewards = await hatVaultsRegistry.hackersHatReward(
      stakingToken.address,
      accounts[2]
    );
    let amount = amountForHackersHatRewards.add(await hatVaultsRegistry.governanceHatReward(stakingToken.address));
    let payload = ISwapRouter.encodeFunctionData("exactInput", [
      [path, hatVaultsRegistry.address, 0, amount.toString(), 0],
    ]);
    tx = await hatVaultsRegistry.swapAndSend(
      stakingToken.address, 
      [accounts[2]],
      0,
      router.address,
      payload
    );
    assert.equal(tx.logs[1].event, "SwapAndSend");
    var vestingTokenLock = await HATTokenLock.at(tx.logs[1].args._tokenLock);
    assert.equal(
      (await hatToken.balanceOf(vestingTokenLock.address)).toString(),
      tx.logs[1].args._amountSent.toString()
    );
    var expectedHackerReward = new web3.utils.BN(web3.utils.toWei("0.8"))
      .mul(new web3.utils.BN(4))
      .div(new web3.utils.BN(100));
    assert.equal(
      tx.logs[1].args._amountSent.toString(),
      expectedHackerReward.toString()
    );
  });

  it("approve+ swapAndSend with HAT vault", async () => {
    await setUpGlobalVars(accounts);
    var staker = accounts[4];
    let newVault = await HATVault.at((await hatVaultsRegistry.createVault({
      asset: hatToken.address,
      owner: await hatVaultsRegistry.owner(),
      committee: accounts[1],
      name: "VAULT",
      symbol: "VLT",
      rewardController: rewardController.address,
      maxBounty: 8000,
      bountySplit: [7000, 2500, 500],
      descriptionHash: "_descriptionHash",
      vestingDuration: 86400,
      vestingPeriods: 10,
      isPaused: false
    })).logs[1].args._vault);
    await hatVaultsRegistry.setDefaultChallengePeriod(60 * 60 * 24);

    await rewardController.setAllocPoint(
      newVault.address,
      100
    );

    await hatToken.approve(newVault.address, web3.utils.toWei("1"), {
      from: staker,
    });
    await hatToken.setMinter(accounts[0], web3.utils.toWei("1"));
    await hatToken.mint(staker, web3.utils.toWei("1"));
    await newVault.committeeCheckIn({ from: accounts[1] });
    await newVault.deposit(web3.utils.toWei("1"), staker, { from: staker });
    assert.equal(await hatToken.balanceOf(staker), 0);
    assert.equal(
      await hatToken.balanceOf(newVault.address),
      web3.utils.toWei("1")
    );

    await utils.increaseTime(7 * 24 * 3600);
    let path = ethers.utils.solidityPack(
      ["address", "uint24", "address", "uint24", "address"],
      [stakingToken.address, 0, utils.NULL_ADDRESS, 0, hatToken.address]
    );
    let amountForHackersHatRewards = await hatVaultsRegistry.hackersHatReward(
      hatToken.address,
      accounts[2]
    );
    let amount = amountForHackersHatRewards.add(await hatVaultsRegistry.governanceHatReward(hatToken.address));
    let payload = ISwapRouter.encodeFunctionData("exactInput", [
      [path, hatVaultsRegistry.address, 0, amount.toString(), 0],
    ]);
    try {
      await hatVaultsRegistry.swapAndSend(hatToken.address, [accounts[2]], 0, router.address, payload);
      assert(false, "cannot swapAndSend before approve");
    } catch (ex) {
      assertVMException(ex, "AmountToSwapIsZero");
    }
    await advanceToSafetyPeriod();
    let tx = await newVault.submitClaim(
      accounts[2],
      8000,
      "description hash",
      {
        from: accounts[1],
      }
    );

    let claimId = tx.logs[0].args._claimId;
    await utils.increaseTime(60 * 60 * 24);
    await newVault.approveClaim(claimId, 8000);

    assert.equal(await hatToken.balanceOf(accounts[0]), 0);
    amountForHackersHatRewards = await hatVaultsRegistry.hackersHatReward(
      hatToken.address,
      accounts[2]
    );
    amount = amountForHackersHatRewards.add(await hatVaultsRegistry.governanceHatReward(hatToken.address));
    payload = ISwapRouter.encodeFunctionData("exactInput", [
      [path, hatVaultsRegistry.address, 0, amount.toString(), 0],
    ]);
    tx = await hatVaultsRegistry.swapAndSend(
      hatToken.address,
      [accounts[2]],
      0,
      router.address,
      payload
    );
    //gov gets 15% out of 80% of the vault value
    assert.equal(
      (await hatToken.balanceOf(accounts[0])).toString(),
      web3.utils.toWei("0.12")
    );
    assert.equal(tx.logs[1].event, "SwapAndSend");
    var vestingTokenLock = await HATTokenLock.at(tx.logs[1].args._tokenLock);
    assert.equal(
      (await hatToken.balanceOf(vestingTokenLock.address)).toString(),
      tx.logs[1].args._amountSent.toString()
    );
    var expectedHackerReward = new web3.utils.BN(web3.utils.toWei("1"))
      .mul(new web3.utils.BN(4))
      .div(new web3.utils.BN(100));
    assert.equal(
      tx.logs[1].args._amountSent.toString(),
      expectedHackerReward.toString()
    );
    assert.equal(await vestingTokenLock.canDelegate(), true);
    await vestingTokenLock.delegate(accounts[4], { from: accounts[2] });
    assert.equal(
      await hatToken.delegates(vestingTokenLock.address),
      accounts[4]
    );
    try {
      await hatVaultsRegistry.swapAndSend(hatToken.address, [accounts[2]], 0, router.address, payload);
      assert(false, "cannot swapAndSend twice");
    } catch (ex) {
      assertVMException(ex, "AmountToSwapIsZero");
    }
  });

  it("approve + swapAndSend 2 vaults with same token", async () => {
    await setUpGlobalVars(accounts, 0, 8000, [8000, 2000, 0], [600, 400]);

    let newVault = await HATVault.at((await hatVaultsRegistry.createVault({
      asset: stakingToken.address,
      owner: await hatVaultsRegistry.owner(),
      committee: accounts[1],
      name: "VAULT",
      symbol: "VLT",
      rewardController: rewardController.address,
      maxBounty: 8000,
      bountySplit: [8400, 1500, 100],
      descriptionHash: "_descriptionHash",
      vestingDuration: 86400,
      vestingPeriods: 10,
      isPaused: false
    })).logs[1].args._vault);

    await newVault.setHATBountySplit(500, 400);

    await rewardController.setAllocPoint(
      newVault.address,
      100
    );

    await newVault.committeeCheckIn({ from: accounts[1] });

    var staker = accounts[3];
    var beneficiary1 = accounts[4];
    var beneficiary2 = accounts[5];
    await stakingToken.approve(vault.address, web3.utils.toWei("1"), {
      from: staker,
    });
    await stakingToken.approve(newVault.address, web3.utils.toWei("1"), {
      from: staker,
    });
    await stakingToken.mint(staker, web3.utils.toWei("2"));
    await vault.deposit(web3.utils.toWei("1"), staker, { from: staker });
    await newVault.deposit(web3.utils.toWei("1"), staker, { from: staker });
    assert.equal(await hatToken.balanceOf(staker), 0);
    await utils.increaseTime(7 * 24 * 3600);

    await advanceToSafetyPeriod();
    let tx = await vault.submitClaim(
      beneficiary1,
      8000,
      "description hash",
      {
        from: accounts[1],
      }
    );

    let claimId1 = tx.logs[0].args._claimId;

    tx = await newVault.submitClaim(
      beneficiary2,
      4000,
      "description hash",
      {
        from: accounts[1],
      }
    );

    let claimId2 = tx.logs[0].args._claimId;

    await vault.challengeClaim(claimId1);
    await newVault.challengeClaim(claimId2);

    await vault.approveClaim(claimId1, 8000);
    await newVault.approveClaim(claimId2, 4000);
    
    let path = ethers.utils.solidityPack(
      ["address", "uint24", "address", "uint24", "address"],
      [stakingToken.address, 0, utils.NULL_ADDRESS, 0, hatToken.address]
    );
    let amountForHackersHatRewards = (await hatVaultsRegistry.hackersHatReward(
      stakingToken.address,
      beneficiary1
    )).add(await hatVaultsRegistry.hackersHatReward(
      stakingToken.address,
      beneficiary2
    ));
    let amount = amountForHackersHatRewards.add(await hatVaultsRegistry.governanceHatReward(stakingToken.address));
    let payload = ISwapRouter.encodeFunctionData("exactInput", [
      [path, hatVaultsRegistry.address, 0, amount.toString(), 0],
    ]);
    tx = await hatVaultsRegistry.swapAndSend(
      stakingToken.address, 
      [beneficiary1, beneficiary2],
      0,
      router.address,
      payload
    );
    assert.equal(
      await stakingToken.allowance(hatVaultsRegistry.address, await router.address),
      0
    );
    assert.equal(tx.logs[1].event, "SwapAndSend");
    assert.equal(tx.logs[1].args._beneficiary, beneficiary1);
    let vestingTokenLock = await HATTokenLock.at(tx.logs[1].args._tokenLock);
    assert.equal(
      await vestingTokenLock.owner(),
      "0x0000000000000000000000000000000000000000"
    );
    assert.equal(
      await vestingTokenLock.beneficiary(),
      beneficiary1
    );
    assert.equal(
      (await hatToken.balanceOf(vestingTokenLock.address)).toString(),
      tx.logs[1].args._amountSent.toString()
    );
    let expectedHackerReward = new web3.utils.BN(web3.utils.toWei("0.8"))
      .mul(new web3.utils.BN(4))
      .div(new web3.utils.BN(100));
    assert.equal(
      tx.logs[1].args._amountSent.toString(),
      expectedHackerReward.toString()
    );

    assert.equal(tx.logs[3].event, "SwapAndSend");
    assert.equal(tx.logs[3].args._beneficiary, beneficiary2);
    vestingTokenLock = await HATTokenLock.at(tx.logs[3].args._tokenLock);
    assert.equal(
      await vestingTokenLock.owner(),
      "0x0000000000000000000000000000000000000000"
    );
    assert.equal(
      await vestingTokenLock.beneficiary(),
      beneficiary2
    );
    assert.equal(
      (await hatToken.balanceOf(vestingTokenLock.address)).toString(),
      tx.logs[3].args._amountSent.toString()
    );
    expectedHackerReward = new web3.utils.BN(web3.utils.toWei("0.4"))
      .mul(new web3.utils.BN(4))
      .div(new web3.utils.BN(100));
    assert.equal(
      tx.logs[3].args._amountSent.toString(),
      expectedHackerReward.toString()
    );

    assert.equal(tx.logs[4].event, "SwapAndSend");
    assert.equal(tx.logs[4].args._beneficiary, accounts[0]);
    assert.equal(tx.logs[4].args._tokenLock, "0x0000000000000000000000000000000000000000");
    var expectedHatGovernanceReward = new web3.utils.BN(web3.utils.toWei("0.8"))
    .mul(new web3.utils.BN("600"))
    .div(new web3.utils.BN(10000)).add(new web3.utils.BN(web3.utils.toWei("0.4"))
    .mul(new web3.utils.BN("500"))
    .div(new web3.utils.BN(10000)));
    assert.equal(
      (await hatToken.balanceOf(accounts[0])).toString(),
      expectedHatGovernanceReward.toString()
    );
    assert.equal(
      tx.logs[4].args._amountSent.toString(),
      expectedHatGovernanceReward.toString()
    );
  });

  it("Update vault description", async () => {
    await setUpGlobalVars(accounts);
    assert.equal(await hatVaultsRegistry.isVaultVisible(vault.address), false);

    try {
      await hatVaultsRegistry.setVaultVisibility(vault.address, true, { from: accounts[1] });
      assert(false, "only gov");
    } catch (ex) {
      assertVMException(ex, "Ownable: caller is not the owner");
    }

    let tx = await hatVaultsRegistry.setVaultVisibility(vault.address, true);
    assert.equal(tx.logs[0].event, "SetVaultVisibility");
    assert.equal(tx.logs[0].args._visible, true);
    assert.equal(await hatVaultsRegistry.isVaultVisible(vault.address), true);

    try {
      await vault.setVaultDescription("_descriptionHash", { from: accounts[1] });
      assert(false, "only gov");
    } catch (ex) {
      assertVMException(ex, "OnlyRegistryOwner");
    }
    tx = await vault.setVaultDescription("_descriptionHash");
    assert.equal(tx.logs[0].event, "SetVaultDescription");
    assert.equal(tx.logs[0].args._descriptionHash, "_descriptionHash");
  });

  it("swapAndSend", async () => {
    await setUpGlobalVars(accounts);
    var staker = accounts[4];
    var staker2 = accounts[3];

    await stakingToken.approve(vault.address, web3.utils.toWei("1"), {
      from: staker,
    });
    await stakingToken.approve(vault.address, web3.utils.toWei("1"), {
      from: staker2,
    });
    await stakingToken.mint(staker, web3.utils.toWei("1"));
    await stakingToken.mint(staker2, web3.utils.toWei("1"));

    await vault.deposit(web3.utils.toWei("1"), staker, { from: staker });

    assert.equal(await hatToken.balanceOf(staker), 0);
    await utils.increaseTime(7 * 24 * 3600);
    await advanceToSafetyPeriod();
    let tx = await vault.submitClaim(
      accounts[2],
      8000,
      "description hash",
      {
        from: accounts[1],
      }
    );

    let claimId = tx.logs[0].args._claimId;
    await utils.increaseTime(60 * 60 * 24);
    await vault.approveClaim(claimId, 8000);

    let path = ethers.utils.solidityPack(
      ["address", "uint24", "address", "uint24", "address"],
      [stakingToken.address, 0, utils.NULL_ADDRESS, 0, hatToken.address]
    );
    let amountForHackersHatRewards = await hatVaultsRegistry.hackersHatReward(
      stakingToken.address,
      accounts[1]
    );
    let amount = amountForHackersHatRewards.add(await hatVaultsRegistry.governanceHatReward(stakingToken.address));
    let payload = ISwapRouter.encodeFunctionData("exactInput", [
      [path, hatVaultsRegistry.address, 0, amount.toString(), 0],
    ]);

    try {
      await hatVaultsRegistry.swapAndSend(stakingToken.address, [accounts[1]], 0, router.address, payload, {
        from: accounts[3],
      });
      assert(false, "only gov");
    } catch (ex) {
      assertVMException(ex, "Ownable: caller is not the owner");
    }

    tx = await hatVaultsRegistry.swapAndSend(
      stakingToken.address, 
      [accounts[1]],
      0,
      router.address,
      payload,
      {
        from: accounts[0],
      }
    );
    assert.equal(tx.logs[0].event, "SwapAndSend");
    assert.equal(tx.logs[0].args._amountSent.toString(), "0");
    // Not real beneficiary should not get tokens
    let afterBountyBalance = (
      await hatToken.balanceOf(tx.logs[0].args._tokenLock)
    ).toString();
    assert.equal(
      tx.logs[0].args._tokenLock,
      "0x0000000000000000000000000000000000000000"
    );

    amountForHackersHatRewards = await hatVaultsRegistry.hackersHatReward(
      stakingToken.address,
      accounts[2]
    );
    amount = amountForHackersHatRewards.add(await hatVaultsRegistry.governanceHatReward(stakingToken.address));
    payload = ISwapRouter.encodeFunctionData("exactInput", [
      [path, hatVaultsRegistry.address, 0, amount.toString(), 0],
    ]);

    tx = await hatVaultsRegistry.swapAndSend(
      stakingToken.address, 
      [accounts[2]],
      0,
      router.address,
      payload,
      {
        from: accounts[0],
      }
    );

    assert.equal(
      tx.logs[1].args._amountSent.toString(),
      new web3.utils.BN(web3.utils.toWei("0.8"))
        .mul(
          new web3.utils.BN(
            (await vault.getBountyHackerHATVested())
          )
        )
        .div(new web3.utils.BN("10000"))
        .toString()
    );
    afterBountyBalance = (
      await hatToken.balanceOf(tx.logs[1].args._tokenLock)
    ).toString();
    assert.equal(
      tx.logs[1].args._amountSent.toString(),
      afterBountyBalance
    );

    try {
      tx = await hatVaultsRegistry.swapAndSend(
        stakingToken.address, 
        [accounts[1]],
        0,
        router.address,
        payload,
        {
          from: accounts[0],
        }
      );
      assert(false, "can claim only once, nothing to redeem");
    } catch (ex) {
      assertVMException(ex, "AmountToSwapIsZero");
    }

    try {
      tx = await hatVaultsRegistry.swapAndSend(
        stakingToken.address, 
        [accounts[2]],
        0,
        router.address,
        payload,
        {
          from: accounts[0],
        }
      );
      assert(false, "can claim only once, nothing to redeem");
    } catch (ex) {
      assertVMException(ex, "AmountToSwapIsZero");
    }
  });

  it("swapAndSend router uses partial amount", async () => {
    await setUpGlobalVars(accounts);
    var staker = accounts[4];
    var staker2 = accounts[3];

    await stakingToken.approve(vault.address, web3.utils.toWei("1"), {
      from: staker,
    });
    await stakingToken.approve(vault.address, web3.utils.toWei("1"), {
      from: staker2,
    });
    await stakingToken.mint(staker, web3.utils.toWei("1"));
    await stakingToken.mint(staker2, web3.utils.toWei("1"));

    await vault.deposit(web3.utils.toWei("1"), staker, { from: staker });

    assert.equal(await hatToken.balanceOf(staker), 0);
    await utils.increaseTime(7 * 24 * 3600);
    await advanceToSafetyPeriod();
    let tx = await vault.submitClaim(
      accounts[2],
      8000,
      "description hash",
      {
        from: accounts[1],
      }
    );

    let claimId = tx.logs[0].args._claimId;
    await utils.increaseTime(60 * 60 * 24);
    await vault.approveClaim(claimId, 8000);

    let path = ethers.utils.solidityPack(
      ["address", "uint24", "address", "uint24", "address"],
      [stakingToken.address, 0, utils.NULL_ADDRESS, 0, hatToken.address]
    );
    let amountForHackersHatRewards = await hatVaultsRegistry.hackersHatReward(
      stakingToken.address,
      accounts[2]
    );

    let govHatReward = await hatVaultsRegistry.governanceHatReward(stakingToken.address);
    let amount = amountForHackersHatRewards.add(govHatReward);
    let payload = ISwapRouter.encodeFunctionData("exactInput", [
      [path, hatVaultsRegistry.address, 0, amount.toString(), 0],
    ]);

    await router.setUsePartialAmountFlag(true);

    tx = await hatVaultsRegistry.swapAndSend(
      stakingToken.address, 
      [accounts[2]],
      0,
      router.address,
      payload,
      {
        from: accounts[0],
      }
    );

    assert.equal(
      (await hatVaultsRegistry.governanceHatReward(stakingToken.address)).toString(),
      govHatReward.mul(new web3.utils.BN(20)).div(new web3.utils.BN(100)).toString()
    );

    assert.equal(
      (await hatVaultsRegistry.hackersHatReward(stakingToken.address, accounts[2])).toString(),
      amountForHackersHatRewards.mul(new web3.utils.BN(20)).div(new web3.utils.BN(100)).toString()
    );

    assert.equal(
      tx.logs[1].args._amountSent.toString(),
      new web3.utils.BN(web3.utils.toWei("0.8")).mul(new web3.utils.BN(80)).div(new web3.utils.BN(100))
        .mul(
          new web3.utils.BN(
            (await vault.getBountyHackerHATVested())
          )
        )
        .div(new web3.utils.BN("10000"))
        .toString()
    );

    assert.equal(
      tx.logs[1].args._amountSent.toString(),
      (await hatToken.balanceOf(tx.logs[1].args._tokenLock)).toString()
    );

    let govBalance = await hatToken.balanceOf(accounts[0]);
    assert.equal(
      govBalance.toString(),
      new web3.utils.BN(web3.utils.toWei("0.8")).mul(new web3.utils.BN(80)).div(new web3.utils.BN(100))
        .mul(
          new web3.utils.BN(
            (await vault.getBountyGovernanceHAT())
          )
        )
        .div(new web3.utils.BN("10000"))
        .toString()
    );

    amountForHackersHatRewards = await hatVaultsRegistry.hackersHatReward(
      stakingToken.address,
      accounts[2]
    );

    govHatReward = await hatVaultsRegistry.governanceHatReward(stakingToken.address);
    amount = amountForHackersHatRewards.add(govHatReward);
    payload = ISwapRouter.encodeFunctionData("exactInput", [
      [path, hatVaultsRegistry.address, 0, amount.toString(), 0],
    ]);

    tx = await hatVaultsRegistry.swapAndSend(
      stakingToken.address, 
      [accounts[2]],
      0,
      router.address,
      payload,
      {
        from: accounts[0],
      }
    );

    assert.equal(
      (await hatVaultsRegistry.governanceHatReward(stakingToken.address)).toString(),
      govHatReward.mul(new web3.utils.BN(20)).div(new web3.utils.BN(100)).toString()
    );

    assert.equal(
      (await hatVaultsRegistry.hackersHatReward(stakingToken.address, accounts[2])).toString(),
      amountForHackersHatRewards.mul(new web3.utils.BN(20)).div(new web3.utils.BN(100)).toString()
    );

    assert.equal(
      tx.logs[1].args._amountSent.toString(),
      new web3.utils.BN(web3.utils.toWei("0.16")).mul(new web3.utils.BN(80)).div(new web3.utils.BN(100))
        .mul(
          new web3.utils.BN(
            (await vault.getBountyHackerHATVested())
          )
        )
        .div(new web3.utils.BN("10000"))
        .toString()
    );

    assert.equal(
      tx.logs[1].args._amountSent.toString(),
      (await hatToken.balanceOf(tx.logs[1].args._tokenLock)).toString()
    );

    assert.equal(
      (await hatToken.balanceOf(accounts[0])).sub(govBalance).toString(),
      new web3.utils.BN(web3.utils.toWei("0.16")).mul(new web3.utils.BN(80)).div(new web3.utils.BN(100))
        .mul(
          new web3.utils.BN(
            (await vault.getBountyGovernanceHAT())
          )
        )
        .div(new web3.utils.BN("10000"))
        .toString()
    );

    await router.setUsePartialAmountFlag(false);

    govBalance = await hatToken.balanceOf(accounts[0]);

    amountForHackersHatRewards = await hatVaultsRegistry.hackersHatReward(
      stakingToken.address,
      accounts[2]
    );

    govHatReward = await hatVaultsRegistry.governanceHatReward(stakingToken.address);
    amount = amountForHackersHatRewards.add(govHatReward);
    payload = ISwapRouter.encodeFunctionData("exactInput", [
      [path, hatVaultsRegistry.address, 0, amount.toString(), 0],
    ]);

    tx = await hatVaultsRegistry.swapAndSend(
      stakingToken.address, 
      [accounts[2]],
      0,
      router.address,
      payload,
      {
        from: accounts[0],
      }
    );

    assert.equal(
      (await hatVaultsRegistry.governanceHatReward(stakingToken.address)).toString(),
      "0"
    );

    assert.equal(
      (await hatVaultsRegistry.hackersHatReward(stakingToken.address, accounts[2])).toString(),
      "0"
    );

    assert.equal(
      tx.logs[1].args._amountSent.toString(),
      new web3.utils.BN(web3.utils.toWei("0.032"))
        .mul(
          new web3.utils.BN(
            (await vault.getBountyHackerHATVested())
          )
        )
        .div(new web3.utils.BN("10000"))
        .toString()
    );

    assert.equal(
      tx.logs[1].args._amountSent.toString(),
      (await hatToken.balanceOf(tx.logs[1].args._tokenLock)).toString()
    );

    assert.equal(
      (await hatToken.balanceOf(accounts[0])).sub(govBalance).toString(),
      new web3.utils.BN(web3.utils.toWei("0.032"))
        .mul(
          new web3.utils.BN(
            (await vault.getBountyGovernanceHAT())
          )
        )
        .div(new web3.utils.BN("10000"))
        .toString()
    );

    try {
      tx = await hatVaultsRegistry.swapAndSend(
        stakingToken.address, 
        [accounts[2]],
        0,
        router.address,
        payload,
        {
          from: accounts[0],
        }
      );
      assert(false, "can claim only once, nothing to redeem");
    } catch (ex) {
      assertVMException(ex, "AmountToSwapIsZero");
    }
  });

  it("swapAndSend 2 vaults with same token", async () => {
    await setUpGlobalVars(accounts);

    let newVault = await HATVault.at((await hatVaultsRegistry.createVault({
      asset: stakingToken.address,
      owner: await hatVaultsRegistry.owner(),
      committee: accounts[1],
      name: "VAULT",
      symbol: "VLT",
      rewardController: rewardController.address,
      maxBounty: 8000,
      bountySplit: [8400, 1500, 100],
      descriptionHash: "_descriptionHash",
      vestingDuration: 86400,
      vestingPeriods: 10,
      isPaused: false
    })).logs[1].args._vault);

    await rewardController.setAllocPoint(
      newVault.address,
      100
    );

    await newVault.committeeCheckIn({ from: accounts[1] });

    var staker = accounts[4];
    var staker2 = accounts[3];

    await stakingToken.approve(vault.address, web3.utils.toWei("1"), {
      from: staker,
    });
    await stakingToken.approve(newVault.address, web3.utils.toWei("1"), {
      from: staker,
    });
    await stakingToken.approve(vault.address, web3.utils.toWei("1"), {
      from: staker2,
    });
    await stakingToken.approve(newVault.address, web3.utils.toWei("1"), {
      from: staker2,
    });
    await stakingToken.mint(staker, web3.utils.toWei("2"));
    await stakingToken.mint(staker2, web3.utils.toWei("2"));

    await vault.deposit(web3.utils.toWei("1"), staker, { from: staker });
    await newVault.deposit(web3.utils.toWei("1"), staker, { from: staker });

    assert.equal(await hatToken.balanceOf(staker), 0);
    await utils.increaseTime(7 * 24 * 3600);
    await advanceToSafetyPeriod();
    let tx = await vault.submitClaim(
      accounts[2],
      8000,
      "description hash",
      {
        from: accounts[1],
      }
    );

    let claimId1 = tx.logs[0].args._claimId;

    tx = await newVault.submitClaim(accounts[2], 8000, "description hash", {
      from: accounts[1],
    });

    let claimId2 = tx.logs[0].args._claimId;

    await utils.increaseTime(60 * 60 * 24);
    await vault.approveClaim(claimId1, 8000);
    await utils.increaseTime(60 * 60 * 24 * 2);
    await newVault.approveClaim(claimId2, 8000);
 
    let path = ethers.utils.solidityPack(
      ["address", "uint24", "address", "uint24", "address"],
      [stakingToken.address, 0, utils.NULL_ADDRESS, 0, hatToken.address]
    );
    let amountForHackersHatRewards = await hatVaultsRegistry.hackersHatReward(
      stakingToken.address,
      accounts[1]
    );
    let amount = amountForHackersHatRewards.add(await hatVaultsRegistry.governanceHatReward(stakingToken.address));
    let payload = ISwapRouter.encodeFunctionData("exactInput", [
      [path, hatVaultsRegistry.address, 0, amount.toString(), 0],
    ]);
    tx = await hatVaultsRegistry.swapAndSend(
      stakingToken.address,
      [accounts[1]],
      0,
      router.address,
      payload,
      {
        from: accounts[0],
      }
    );
    assert.equal(tx.logs[0].event, "SwapAndSend");
    assert.equal(tx.logs[0].args._amountSent.toString(), "0");
    // Not real beneficiary should not get tokens
    let afterBountyBalance = (
      await hatToken.balanceOf(tx.logs[0].args._tokenLock)
    ).toString();
    assert.equal(
      tx.logs[0].args._tokenLock,
      "0x0000000000000000000000000000000000000000"
    );
    assert.equal(
      tx.logs[0].args._amountSent.toString(),
      afterBountyBalance
    );

    path = ethers.utils.solidityPack(
      ["address", "uint24", "address", "uint24", "address"],
      [stakingToken.address, 0, utils.NULL_ADDRESS, 0, hatToken.address]
    );
    amountForHackersHatRewards = await hatVaultsRegistry.hackersHatReward(
      stakingToken.address,
      accounts[2]
    );
    amount = amountForHackersHatRewards.add(await hatVaultsRegistry.governanceHatReward(stakingToken.address));
    payload = ISwapRouter.encodeFunctionData("exactInput", [
      [path, hatVaultsRegistry.address, 0, amount.toString(), 0],
    ]);
    tx = await hatVaultsRegistry.swapAndSend(
      stakingToken.address,
      [accounts[2]],
      0,
      router.address,
      payload,
      {
        from: accounts[0],
      }
    );

    assert.equal(
      tx.logs[1].args._amountSent.toString(),
      new web3.utils.BN(web3.utils.toWei("0.8"))
        .mul(
          new web3.utils.BN(
            (await vault.getBountyHackerHATVested())
          )
        )
        .div(new web3.utils.BN("10000")).add(new web3.utils.BN(web3.utils.toWei("0.8"))
        .mul(
          new web3.utils.BN(
            (await newVault.getBountyHackerHATVested())
          )
        )
        .div(new web3.utils.BN("10000")))
        .toString()
    );
    afterBountyBalance = (
      await hatToken.balanceOf(tx.logs[1].args._tokenLock)
    ).toString();
    assert.equal(
      tx.logs[1].args._amountSent.toString(),
      afterBountyBalance
    );
  });

  it("swapAndSend return below than minimum should revert", async () => {
    await setUpGlobalVars(
      accounts,
      (await web3.eth.getBlock("latest")).number,
      9000,
      [8400, 1500, 100],
      [200, 700],
      2
    );

    var staker = accounts[4];
    var staker2 = accounts[3];

    await stakingToken.approve(vault.address, web3.utils.toWei("1"), {
      from: staker,
    });
    await stakingToken.approve(vault.address, web3.utils.toWei("1"), {
      from: staker2,
    });
    await stakingToken.mint(staker, web3.utils.toWei("1"));
    await stakingToken.mint(staker2, web3.utils.toWei("1"));

    await vault.deposit(web3.utils.toWei("1"), staker, { from: staker });

    assert.equal(await hatToken.balanceOf(staker), 0);
    await utils.increaseTime(7 * 24 * 3600);
    await advanceToSafetyPeriod();
    let tx = await vault.submitClaim(
      accounts[2],
      8000,
      "description hash",
      {
        from: accounts[1],
      }
    );

    let claimId = tx.logs[0].args._claimId;
    await utils.increaseTime(60 * 60 * 24);
    await vault.approveClaim(claimId, 8000);

    let path = ethers.utils.solidityPack(
      ["address", "uint24", "address", "uint24", "address"],
      [stakingToken.address, 0, utils.NULL_ADDRESS, 0, hatToken.address]
    );
    let amountForHackersHatRewards = await hatVaultsRegistry.hackersHatReward(
      stakingToken.address,
      accounts[1]
    );
    let amount = amountForHackersHatRewards.add(await hatVaultsRegistry.governanceHatReward(stakingToken.address));
    let payload = ISwapRouter.encodeFunctionData("exactInput", [
      [path, hatVaultsRegistry.address, 0, amount.toString(), 0],
    ]);
    try {
      await hatVaultsRegistry.swapAndSend(
        stakingToken.address,
        [accounts[1]],
        web3.utils.toWei("1"),
        router.address,
        payload,
        { from: accounts[0] }
      );
      assert(false, "router return less than minimum");
    } catch (ex) {
      assertVMException(ex, "AmountSwappedLessThanMinimum");
    }
  });

  it("swapAndSend with bad call should revert", async () => {
    await setUpGlobalVars(accounts, (await web3.eth.getBlock("latest")).number, 9000,
    [
      8400,
      1500,
      100
    ],
    [
      200,
      700
    ]);

    var staker = accounts[4];
    var staker2 = accounts[3];

    await stakingToken.approve(vault.address, web3.utils.toWei("1"), {
      from: staker,
    });
    await stakingToken.approve(vault.address, web3.utils.toWei("1"), {
      from: staker2,
    });
    await stakingToken.mint(staker, web3.utils.toWei("1"));
    await stakingToken.mint(staker2, web3.utils.toWei("1"));

    await vault.deposit(web3.utils.toWei("1"), staker, { from: staker });

    assert.equal(await hatToken.balanceOf(staker), 0);
    await utils.increaseTime(7 * 24 * 3600);
    await advanceToSafetyPeriod();
    let tx = await vault.submitClaim(
      accounts[2],
      8000,
      "description hash",
      {
        from: accounts[1],
      }
    );

    let claimId = tx.logs[0].args._claimId;
    await utils.increaseTime(60 * 60 * 24);
    await vault.approveClaim(claimId, 8000);

    let payload = "0x00000000000000000000000000000000000001";
    try {
      await hatVaultsRegistry.swapAndSend(
        stakingToken.address,
        [accounts[1]],
        web3.utils.toWei("1"),
        router.address,
        payload,
        { from: accounts[0] }
      );
      assert(false, "swap should not be successful");
    } catch (ex) {
      assertVMException(ex, "SwapFailed");
    }
  });

  it("log claim", async () => {
    await setUpGlobalVars(accounts);
    let someHash = "0x00000000000000000000000000000000000001";
    let fee = web3.utils.toWei("1");
    var tx = await hatVaultsRegistry.logClaim(someHash, { from: accounts[3] });
    assert.equal(tx.logs[0].event, "LogClaim");
    assert.equal(tx.logs[0].args._descriptionHash, someHash);
    assert.equal(tx.logs[0].args._claimer, accounts[3]);

    try {
      await hatVaultsRegistry.setClaimFee(fee, { from: accounts[1] });
      assert(false, "only owner");
    } catch (ex) {
      assertVMException(ex, "Ownable: caller is not the owner");
    }

    tx = await hatVaultsRegistry.setClaimFee(fee);
    assert.equal(tx.logs[0].event, "SetClaimFee");
    assert.equal(tx.logs[0].args._fee, fee);
    var govBalanceBefore = new web3.utils.BN(
      await web3.eth.getBalance(accounts[0])
    );
    try {
      await hatVaultsRegistry.logClaim(someHash, {
        from: accounts[3],
        value: web3.utils.toWei("0.9"),
      });
      assert(false, "fee is not enough");
    } catch (ex) {
      assertVMException(ex, "NotEnoughFeePaid");
    }
    tx = await hatVaultsRegistry.logClaim(someHash, {
      from: accounts[3],
      value: web3.utils.toWei("1"),
    });
    var govBalanceAfter = new web3.utils.BN(
      await web3.eth.getBalance(accounts[0])
    );
    assert.equal(govBalanceAfter.sub(govBalanceBefore), fee);
    assert.equal(tx.logs[0].event, "LogClaim");
    assert.equal(tx.logs[0].args._descriptionHash, someHash);
    assert.equal(tx.logs[0].args._claimer, accounts[3]);
  });

  it("logClaim to revert on transfer fail", async () => {
    await setUpGlobalVars(accounts);
    let someHash = "0x00000000000000000000000000000000000001";
    let fee = web3.utils.toWei("1");

    await hatVaultsRegistry.setClaimFee(fee);

    var etherTransferFail = await EtherTransferFail.new();

    await hatVaultsRegistry.transferOwnership(etherTransferFail.address);
  
    try {
      await hatVaultsRegistry.logClaim(someHash, {
        from: accounts[3],
        value: fee,
      });
      assert(false, "fee transfer fail");
    } catch (ex) {
      assertVMException(ex, "ClaimFeeTransferFailed");
    }
  });

  it("vesting", async () => {
    await setUpGlobalVars(accounts);
    var staker = accounts[4];
    var staker2 = accounts[3];
    await stakingToken.approve(vault.address, web3.utils.toWei("1"), {
      from: staker,
    });
    await stakingToken.approve(vault.address, web3.utils.toWei("1"), {
      from: staker2,
    });
    await stakingToken.mint(staker, web3.utils.toWei("1"));
    await stakingToken.mint(staker2, web3.utils.toWei("1"));

    //stake
    await vault.deposit(web3.utils.toWei("1"), staker, { from: staker });
    assert.equal(await hatToken.balanceOf(staker), 0);
    await utils.increaseTime(7 * 24 * 3600);
    await advanceToSafetyPeriod();
    let tx = await vault.submitClaim(
      accounts[2],
      8000,
      "description hash",
      {
        from: accounts[1],
      }
    );

    let claimId = tx.logs[0].args._claimId;
    await utils.increaseTime(60 * 60 * 24);
    tx = await vault.approveClaim(claimId, 8000);
    assert.equal(tx.logs[8].event, "ApproveClaim");
    assert.equal(tx.logs[8].args._claimId, claimId);
    var vestingTokenLock = await HATTokenLock.at(tx.logs[8].args._tokenLock);

    assert.equal(await vestingTokenLock.beneficiary(), accounts[2]);
    var depositValutBNAfterClaim = new web3.utils.BN(web3.utils.toWei("0.8"));
    var expectedHackerBalance = depositValutBNAfterClaim
      .mul(new web3.utils.BN(6000))
      .div(new web3.utils.BN(10000));
    assert.isTrue(
      (await stakingToken.balanceOf(vestingTokenLock.address)).eq(
        expectedHackerBalance
      )
    );
    assert.isTrue(
      new web3.utils.BN(tx.logs[8].args._claimBounty.hackerVested).eq(
        expectedHackerBalance
      )
    );
    assert.isTrue(
      expectedHackerBalance.eq(await vestingTokenLock.managedAmount())
    );
    assert.equal(await vestingTokenLock.revocable(), 2); //Disable
    assert.equal(await vestingTokenLock.canDelegate(), false);

    //hacker get also rewards via none vesting
    var hackerPreviousBalance = await stakingToken.balanceOf(accounts[2]);

    try {
      await vestingTokenLock.delegate(accounts[4]);
      assert(false, "cannot delegate");
    } catch (ex) {
      assertVMException(ex);
    }

    try {
      await vestingTokenLock.revoke();
      assert(false, "cannot revoke");
    } catch (ex) {
      assertVMException(ex);
    }
    try {
      await vestingTokenLock.withdrawSurplus(1);
      assert(false, "no surplus");
    } catch (ex) {
      assertVMException(ex);
    }
    try {
      await vestingTokenLock.release();
      assert(false, "only beneficiary can release");
    } catch (ex) {
      assertVMException(ex);
    }

    try {
      await vestingTokenLock.release({ from: accounts[2] });
      assert(false, "cannot release before first period");
    } catch (ex) {
      assertVMException(ex);
    }
    await utils.increaseTime(8640);
    await vestingTokenLock.release({ from: accounts[2] });
    assert.equal(
        (await stakingToken.balanceOf(accounts[2])).sub(hackerPreviousBalance).toString(),
        expectedHackerBalance.div(new web3.utils.BN(10)).toString()
    );

    await utils.increaseTime(8640 * 9);
    await vestingTokenLock.release({ from: accounts[2] });
    assert.equal(
      (await stakingToken.balanceOf(accounts[2])).sub(hackerPreviousBalance).toString(),
      expectedHackerBalance.toString()
    );
    expect(await ethers.provider.getCode(vestingTokenLock.address)).to.equal("0x");
  });

  it("no vesting", async () => {
    await setUpGlobalVars(accounts, 0, 8000, [0, 10000, 0], [0, 0]);

    var staker = accounts[4];
    await stakingToken.approve(vault.address, web3.utils.toWei("1"), {
      from: staker,
    });
    await stakingToken.mint(staker, web3.utils.toWei("1"));

    //stake
    await vault.deposit(web3.utils.toWei("1"), staker, { from: staker });
    await utils.increaseTime(7 * 24 * 3600);
    await advanceToSafetyPeriod();
    let tx = await vault.submitClaim(
      accounts[2],
      8000,
      "description hash",
      {
        from: accounts[1],
      }
    );

    let claimId = tx.logs[0].args._claimId;
    await utils.increaseTime(60 * 60 * 24);
    tx = await vault.approveClaim(claimId, 8000);

    assert.equal(tx.logs[6].event, "ApproveClaim");
    assert.equal(tx.logs[6].args._claimId, claimId);
    assert.equal(tx.logs[6].args._tokenLock, utils.NULL_ADDRESS);
    assert.equal(
      await stakingToken.balanceOf(vault.address),
      web3.utils.toWei("0.2")
    );
    assert.equal(
      await stakingToken.balanceOf(accounts[2]),
      web3.utils.toWei("0.8")
    );
  });

  it("set vesting params", async () => {
    await setUpGlobalVars(accounts);
    assert.equal(await vault.vestingDuration(), 86400);
    assert.equal(await vault.vestingPeriods(), 10);

    try {
      await vault.setVestingParams(21000, 7, { from: accounts[2] });
      assert(false, "only gov can set vesting params");
    } catch (ex) {
      assertVMException(ex, "Ownable: caller is not the owner");
    }
    try {
      await vault.setVestingParams(21000, 0);
      assert(false, "period should not be zero");
    } catch (ex) {
      assertVMException(ex, "VestingPeriodsCannotBeZero");
    }
    try {
      await vault.setVestingParams(120 * 24 * 3600 + 1, 7);
      assert(false, "duration should be less than or equal to 120 days");
    } catch (ex) {
      assertVMException(ex, "VestingDurationTooLong");
    }
    try {
      await vault.setVestingParams(6, 7);
      assert(false, "duration should be greater than or equal to period");
    } catch (ex) {
      assertVMException(ex, "VestingDurationSmallerThanPeriods");
    }
    var tx = await vault.setVestingParams(21000, 7);
    assert.equal(tx.logs[0].event, "SetVestingParams");
    assert.equal(tx.logs[0].args._duration, 21000);
    assert.equal(tx.logs[0].args._periods, 7);

    assert.equal(await vault.vestingDuration(), 21000);
    assert.equal(await vault.vestingPeriods(), 7);
  });

  it("set hat vesting params", async () => {
    await setUpGlobalVars(accounts);
    assert.equal(
      (await hatVaultsRegistry.generalParameters()).hatVestingDuration,
      90 * 3600 * 24
    );
    assert.equal((await hatVaultsRegistry.generalParameters()).hatVestingPeriods, 90);

    try {
      await hatVaultsRegistry.setHatVestingParams(21000, 7, { from: accounts[2] });
      assert(false, "only gov can set vesting params");
    } catch (ex) {
      assertVMException(ex, "Ownable: caller is not the owner");
    }
    try {
      await hatVaultsRegistry.setHatVestingParams(21000, 0);
      assert(false, "period should not be zero");
    } catch (ex) {
      assertVMException(ex, "HatVestingPeriodsCannotBeZero");
    }
    try {
      await hatVaultsRegistry.setHatVestingParams(180 * 24 * 3600, 7);
      assert(false, "duration should be less than 180 days");
    } catch (ex) {
      assertVMException(ex, "HatVestingDurationTooLong");
    }
    try {
      await hatVaultsRegistry.setHatVestingParams(6, 7);
      assert(false, "duration should be greater than or equal to period");
    } catch (ex) {
      assertVMException(ex, "HatVestingDurationSmallerThanPeriods");
    }
    var tx = await hatVaultsRegistry.setHatVestingParams(21000, 7);
    assert.equal(tx.logs[0].event, "SetHatVestingParams");
    assert.equal(tx.logs[0].args._duration, 21000);
    assert.equal(tx.logs[0].args._periods, 7);

    assert.equal(
      (await hatVaultsRegistry.generalParameters()).hatVestingDuration,
      21000
    );
    assert.equal((await hatVaultsRegistry.generalParameters()).hatVestingPeriods, 7);
  });

  it("unSafeWithdraw", async () => {
    await setUpGlobalVars(accounts);
    var staker = accounts[1];

    await stakingToken.approve(vault.address, web3.utils.toWei("1"), {
      from: staker,
    });
    await stakingToken.mint(staker, web3.utils.toWei("1"));

    //stake
    await vault.deposit(web3.utils.toWei("1"), staker, { from: staker });
    try {
      await unsafeRedeem(vault, web3.utils.toWei("1"), staker);
      assert(false, "cannot redeem on safety period");
    } catch (ex) {
      assertVMException(ex, "RedeemMoreThanMax");
    }

    try {
      await unsafeWithdraw(vault, web3.utils.toWei("1"), staker);
      assert(false, "cannot withdraw on safety period");
    } catch (ex) {
      assertVMException(ex, "RedeemMoreThanMax");
    }

    await advanceToSafetyPeriod();

    try {
      await vault.withdraw(web3.utils.toWei("1"), staker, staker, { from: staker });
      assert(false, "cannot withdraw on safety period");
    } catch (ex) {
      assertVMException(ex, "RedeemMoreThanMax");
    }
  });

  it("createVault with zero alloc point", async () => {
    await setUpGlobalVars(accounts, (await web3.eth.getBlock("latest")).number);
    var staker = accounts[1];
    let stakingToken2 = await ERC20Mock.new("Staking", "STK");
    let newVault = await HATVault.at((await hatVaultsRegistry.createVault({
      asset: stakingToken2.address,
      owner: await hatVaultsRegistry.owner(),
      committee: accounts[0],
      name: "VAULT",
      symbol: "VLT",
      rewardController: rewardController.address,
      maxBounty: 8000,
      bountySplit: [7000, 2500, 500],
      descriptionHash: "_descriptionHash",
      vestingDuration: 86400,
      vestingPeriods: 10,
      isPaused: false
    })).logs[1].args._vault);
    await hatVaultsRegistry.setVaultVisibility(newVault.address, true);
    await rewardController.setAllocPoint(newVault.address, 200);
    await hatVaultsRegistry.setVaultVisibility(newVault.address, true);
    await rewardController.setAllocPoint(newVault.address, 0);
    await stakingToken2.approve(newVault.address, web3.utils.toWei("2"), {
      from: staker,
    });
    await stakingToken2.mint(staker, web3.utils.toWei("2"));
    await newVault.committeeCheckIn({ from: accounts[0] });
    await newVault.deposit(web3.utils.toWei("1"), staker, { from: staker });
    assert.equal(
      Math.round(
        web3.utils.fromWei(await hatToken.balanceOf(rewardController.address))
      ),
      rewardControllerExpectedHatsBalance
    );
    await rewardController.updateVault(newVault.address);
    assert.equal(
      Math.round(
        web3.utils.fromWei(await hatToken.balanceOf(rewardController.address))
      ),
      rewardControllerExpectedHatsBalance
    );
  });

  it("creat vault x2 v2", async () => {
    await setUpGlobalVars(
      accounts,
      (await web3.eth.getBlock("latest")).number,
      8000,
      [7000, 2500, 500],
      [1000, 500],
      10000
    );

    var staker = accounts[1];
    await stakingToken.approve(vault.address, web3.utils.toWei("2"), {
      from: staker,
    });
    await stakingToken.mint(staker, web3.utils.toWei("2"));
    let stakingToken2 = await ERC20Mock.new("Staking", "STK");

    try {
      await hatVaultsRegistry.createVault({
        asset: stakingToken2.address,
        owner: await hatVaultsRegistry.owner(),
        committee: accounts[1],
        name: "VAULT",
        symbol: "VLT",
        rewardController: rewardController.address,
        maxBounty: 8000,
        bountySplit: [7000, 2500, 500],
        descriptionHash: "_descriptionHash",
        vestingDuration: 10,
        vestingPeriods: 86400,
        isPaused: false
      });
      assert(false, "vesting duration smaller than period");
    } catch (ex) {
      assertVMException(ex, "VestingDurationSmallerThanPeriods");
    }

    try {
      await hatVaultsRegistry.createVault({
        asset: stakingToken2.address,
        owner: await hatVaultsRegistry.owner(),
        committee: accounts[1],
        name: "VAULT",
        symbol: "VLT",
        rewardController: rewardController.address,
        maxBounty: 8000,
        bountySplit: [7000, 2500, 500],
        descriptionHash: "_descriptionHash",
        vestingDuration: 121 * 24 * 3600,
        vestingPeriods: 10,
        isPaused: false
      });
      assert(false, "vesting duration is too long");
    } catch (ex) {
      assertVMException(ex, "VestingDurationTooLong");
    }

    try {
      await hatVaultsRegistry.createVault({
        asset: stakingToken2.address,
        owner: await hatVaultsRegistry.owner(),
        committee: accounts[1],
        name: "VAULT",
        symbol: "VLT",
        rewardController: rewardController.address,
        maxBounty: 8000,
        bountySplit: [7000, 2500, 500],
        descriptionHash: "_descriptionHash",
        vestingDuration: 86400,
        vestingPeriods: 0,
        isPaused: false
      });
      assert(false, "vesting period cannot be zero");
    } catch (ex) {
      assertVMException(ex, "VestingPeriodsCannotBeZero");
    }
    let newVault = await HATVault.at((await hatVaultsRegistry.createVault({
      asset: stakingToken2.address,
      owner: await hatVaultsRegistry.owner(),
      committee: accounts[1],
      name: "VAULT",
      symbol: "VLT",
      rewardController: rewardController.address,
      maxBounty: 8000,
      bountySplit: [7000, 2500, 500],
      descriptionHash: "_descriptionHash",
      vestingDuration: 86400,
      vestingPeriods: 10,
      isPaused: false
    })).logs[1].args._vault);

    await rewardController.setAllocPoint(
      newVault.address,
      100
    );

    await newVault.setCommittee(accounts[0], { from: accounts[1] });
    await stakingToken2.approve(newVault.address, web3.utils.toWei("1"), {
      from: staker,
    });
    await stakingToken2.mint(staker, web3.utils.toWei("1"));

    await vault.deposit(web3.utils.toWei("1"), staker, { from: staker });
    await newVault.committeeCheckIn({ from: accounts[0] });
    await newVault.deposit(web3.utils.toWei("1"), staker, { from: staker });

    await hatVaultsRegistry.setVaultVisibility(vault.address, true);
    await rewardController.setAllocPoint(vault.address, 200);

    await rewardController.updateVault(vault.address);
    await rewardController.updateVault(newVault.address);
    assert.equal(
      Math.round(
        web3.utils.fromWei(await hatToken.balanceOf(rewardController.address))
      ),
      rewardControllerExpectedHatsBalance
    );
  });

  it("update vault before setting reward controller alloc points", async () => {
    let hatToken1 = await HATTokenMock.new(accounts[0]);
    var tokenLock1 = await HATTokenLock.new();
    let tokenLockFactory1 = await TokenLockFactory.new(tokenLock1.address, accounts[0]);
    var vaultsManager = await VaultsManagerMock.new();
    let deployment = await deployHATVaults({
      governance: vaultsManager.address,
      arbitrator: vaultsManager.address,
      hatToken: hatToken1.address,
      tokenLockFactory: tokenLockFactory1.address,
      rewardController: {
        startBlock: 1,
        epochLength: 10,
        epochRewardPerBlock
      },
      hatVaultsRegistry: {
        bountyGovernanceHAT: 1000,
        bountyHackerHATVested: 500
      },
      silent: true
    });

    hatVaultsRegistry1 = await HATVaultsRegistry.at(deployment.hatVaultsRegistry.address);
    rewardController1 = await RewardController.at(
      deployment.rewardController.address
    );
    var globalVaultsUpdatesLength = await rewardController1.getGlobalVaultsUpdatesLength();
    assert.equal(globalVaultsUpdatesLength, 0);
    let stakingToken2 = await ERC20Mock.new("Staking", "STK");
    const vault1 = await HATVault.at((await hatVaultsRegistry1.createVault({
      asset: stakingToken2.address,
      owner: await hatVaultsRegistry.owner(),
      committee: accounts[1],
      name: "VAULT",
      symbol: "VLT",
      rewardController: rewardController.address,
      maxBounty: 8000,
      bountySplit: [8400, 1500, 100],
      descriptionHash: "_descriptionHash",
      vestingDuration: 86400,
      vestingPeriods: 10,
      isPaused: false
    })).logs[1].args._vault);

    await rewardController1.updateVault(vault1.address);
    await rewardController1.updateVault(vault1.address);

    globalVaultsUpdatesLength = await rewardController1.getGlobalVaultsUpdatesLength();
    assert.equal(globalVaultsUpdatesLength, 0);
  });

  it("add/set vault on the same block", async () => {
    let hatToken1 = await HATTokenMock.new(accounts[0]);
    var tokenLock1 = await HATTokenLock.new();
    let tokenLockFactory1 = await TokenLockFactory.new(tokenLock1.address, accounts[0]);
    var vaultsManager = await VaultsManagerMock.new();
    let deployment = await deployHATVaults({
      governance: vaultsManager.address,
      arbitrator: vaultsManager.address,
      hatToken: hatToken1.address,
      tokenLockFactory: tokenLockFactory1.address,
      rewardController: {
        startBlock: 1,
        epochLength: 10,
        epochRewardPerBlock
      },
      hatVaultsRegistry: {
        bountyGovernanceHAT: 1000,
        bountyHackerHATVested: 500
      },
      silent: true
    });

    hatVaultsRegistry1 = await HATVaultsRegistry.at(deployment.hatVaultsRegistry.address);
    rewardController1 = await RewardController.at(
      deployment.rewardController.address
    );
    let stakingToken2 = await ERC20Mock.new("Staking", "STK");
    let stakingToken3 = await ERC20Mock.new("Staking", "STK");
    var globalVaultsUpdatesLength = await rewardController1.getGlobalVaultsUpdatesLength();
    assert.equal(globalVaultsUpdatesLength, 0);
    await vaultsManager.createVaults(
      hatVaultsRegistry1.address,
      rewardController1.address,
      100,
      [stakingToken2.address, stakingToken3.address],
      accounts[1],
      8000,
      [7000, 2500, 500],
      "_descriptionHash",
      86400,
      10
    );
    
    let newVault1 = await HATVault.at(await hatVaultsRegistry1.hatVaults(0));
    let newVault2 = await HATVault.at(await hatVaultsRegistry1.hatVaults(1));
    globalVaultsUpdatesLength = await rewardController1.getGlobalVaultsUpdatesLength();
    assert.equal(globalVaultsUpdatesLength, 1); //2 got in the same block
    assert.equal(await hatVaultsRegistry1.getNumberOfVaults(), 2);
    await vaultsManager.setVaultsAllocPoint(
      [newVault1.address, newVault2.address],
      rewardController1.address,
      200
    );

    globalVaultsUpdatesLength = await rewardController1.getGlobalVaultsUpdatesLength();
    assert.equal(globalVaultsUpdatesLength, 2); //2 got in the same block
    let globalUpdatesLen = await rewardController1.getGlobalVaultsUpdatesLength();
    let totalAllocPoint = (
      await rewardController1.globalVaultsUpdates(globalUpdatesLen - 1)
    ).totalAllocPoint;
    assert.equal(totalAllocPoint.toString(), 400); //2 got in the same block
  });

  it("stop in the middle", async () => {
    await setUpGlobalVars(
      accounts,
      (await web3.eth.getBlock("latest")).number,
      8000,
      [7000, 2500, 500],
      [1000, 500],
      10,
      0,
      100,
      false,
      88260
    );

    var staker = accounts[1];

    await stakingToken.approve(vault.address, web3.utils.toWei("2"), {
      from: staker,
    });
    await stakingToken.mint(staker, web3.utils.toWei("2"));
    await vault.deposit(web3.utils.toWei("1"), staker, { from: staker });
    await utils.mineBlock(1);
    await rewardController.updateVault(vault.address);
    assert.equal(
      (await hatToken.balanceOf(staker)).toString(),
      web3.utils.toWei("0").toString()
    );
    let hatTotalSupply = await hatToken.totalSupply();
    let hatTokenCap = await hatToken.cap();
    let amountToMint = hatTokenCap.sub(hatTotalSupply);
    await hatToken.setMinter(accounts[0], amountToMint);
    await hatToken.mint(accounts[0], amountToMint);
    await hatToken.transfer(rewardController.address, amountToMint);

    await safeRedeem(vault, web3.utils.toWei("1"), staker);
    tx = await rewardController.claimReward(vault.address, staker, { from: staker });
    assert.equal(await stakingToken.balanceOf(staker), web3.utils.toWei("2"));
    let userHatRewards = tx.logs[2].args._amount;
    assert.equal(
      userHatRewards.toString(),
      (await hatToken.balanceOf(staker)).toString()
    );

    await vault.deposit(web3.utils.toWei("1"), staker, { from: staker });
    await utils.mineBlock(1);
    await safeRedeem(vault, web3.utils.toWei("1"), staker);
    tx = await rewardController.claimReward(vault.address, staker, { from: staker });
    userHatRewards = userHatRewards.add(tx.logs[2].args._amount);
    assert.equal(
      userHatRewards.toString(),
      (await hatToken.balanceOf(staker)).toString()
    );
  });

  it("check deep alloc history", async () => {
    await setUpGlobalVars(
      accounts,
      (await web3.eth.getBlock("latest")).number,
      8000,
      [7000, 2500, 500],
      [1000, 500],
      10000
    );

    var staker = accounts[1];
    await stakingToken.approve(vault.address, web3.utils.toWei("2"), {
      from: staker,
    });
    await stakingToken.mint(staker, web3.utils.toWei("2"));
    let stakingToken2 = await ERC20Mock.new("Staking", "STK");
    await stakingToken2.approve(vault.address, web3.utils.toWei("1"), {
      from: staker,
    });
    await stakingToken2.mint(staker, web3.utils.toWei("1"));
    var tx = await vault.deposit(web3.utils.toWei("1"), staker, {
      from: staker,
    });
    //10
    let newVault = await HATVault.at((await hatVaultsRegistry.createVault({
      asset: stakingToken2.address,
      owner: await hatVaultsRegistry.owner(),
      committee: accounts[1],
      name: "VAULT",
      symbol: "VLT",
      rewardController: rewardController.address,
      maxBounty: 8000,
      bountySplit: [7000, 2500, 500],
      descriptionHash: "_descriptionHash",
      vestingDuration: 86400,
      vestingPeriods: 10,
      isPaused: false
    })).logs[1].args._vault);

    let tx2 = await rewardController.setAllocPoint(
      newVault.address,
      100
    );

    assert.equal(tx2.logs[0].event, "SetAllocPoint");
    assert.equal(tx2.logs[0].args._vault, newVault.address);
    assert.equal(tx2.logs[0].args._prevAllocPoint, 0);
    assert.equal(tx2.logs[0].args._allocPoint, 100);

    //5
    await newVault.setCommittee(accounts[0], { from: accounts[1] });
    //5
    await hatVaultsRegistry.setVaultVisibility(newVault.address, true);
    await rewardController.setAllocPoint(newVault.address, 300);
    //2.5
    assert.equal((await hatToken.balanceOf(staker)).toString(), 0);
    assert.equal(await rewardController.getGlobalVaultsUpdatesLength(), 3);
    assert.equal(
      (await rewardController.vaultInfo(vault.address)).lastRewardBlock,
      tx.receipt.blockNumber
    );
    await rewardController.claimReward(vault.address, staker, { from: staker });
    assert.equal(
      (await hatToken.balanceOf(staker)).toString(),
      await web3.utils.toWei("1654.875").toString()
    );
  });

  it("deposit twice on the same block", async () => {
    await setUpGlobalVars(accounts);
    var vaultsManagerMock = await VaultsManagerMock.new();
    await stakingToken.mint(vaultsManagerMock.address, web3.utils.toWei("2"));
    await vaultsManagerMock.depositTwice(
      vault.address,
      stakingToken.address,
      web3.utils.toWei("1")
    );
    assert.equal(
      (await hatToken.balanceOf(vaultsManagerMock.address)).toString(),
      0
    );
  });

  it("set pending bounty level delay", async () => {
    await setUpGlobalVars(accounts);
    try {
      await hatVaultsRegistry.setMaxBountyDelay(24 * 3600 * 2, {
        from: accounts[1],
      });
      assert(false, "only gov");
    } catch (ex) {
      assertVMException(ex, "Ownable: caller is not the owner");
    }

    try {
      await hatVaultsRegistry.setMaxBountyDelay(100, { from: accounts[0] });
      assert(false, "too small");
    } catch (ex) {
      assertVMException(ex, "DelayTooShort");
    }
    assert.equal(
      (await hatVaultsRegistry.generalParameters()).setMaxBountyDelay,
      24 * 3600 * 2
    );
    var tx = await hatVaultsRegistry.setMaxBountyDelay(24 * 3600 * 100, {
      from: accounts[0],
    });
    assert.equal(tx.logs[0].event, "SetMaxBountyDelay");
    assert.equal(tx.logs[0].args._delay, 24 * 3600 * 100);
    assert.equal(
      (await hatVaultsRegistry.generalParameters()).setMaxBountyDelay,
      24 * 3600 * 100
    );
  });

  it("withdraw+ deposit + addition HAT ", async () => {
    await setUpGlobalVars(accounts, (await web3.eth.getBlock("latest")).number);
    var staker = accounts[1];
    var staker2 = accounts[5];
    let newVault = await HATVault.at((await hatVaultsRegistry.createVault({
      asset: hatToken.address,
      owner: await hatVaultsRegistry.owner(),
      committee: accounts[1],
      name: "VAULT",
      symbol: "VLT",
      rewardController: rewardController.address,
      maxBounty: 8000,
      bountySplit: [7000, 2500, 500],
      descriptionHash: "_descriptionHash",
      vestingDuration: 86400,
      vestingPeriods: 10,
      isPaused: false
    })).logs[1].args._vault);

    await rewardController.setAllocPoint(
      newVault.address,
      100
    );

    await hatToken.setMinter(accounts[0], web3.utils.toWei("110"));
    await newVault.committeeCheckIn({ from: accounts[1] });

    await hatToken.approve(newVault.address, web3.utils.toWei("1"), {
      from: staker,
    });
    await hatToken.approve(newVault.address, web3.utils.toWei("2"), {
      from: staker2,
    });

    await hatToken.mint(staker, web3.utils.toWei("1"));
    await hatToken.mint(staker2, web3.utils.toWei("2"));

    assert.equal(await hatToken.balanceOf(staker), web3.utils.toWei("1"));
    assert.equal(
      await hatToken.balanceOf(newVault.address),
      0
    );
    await newVault.deposit(web3.utils.toWei("1"), staker, { from: staker });
    await newVault.deposit(web3.utils.toWei("2"), staker2, { from: staker2 });
    await utils.increaseTime(7 * 24 * 3600);
    await advanceToNonSafetyPeriod();

    await newVault.withdrawRequest({ from: staker });
    assert.equal(
      await newVault.withdrawEnableStartTime(staker),
      (await web3.eth.getBlock("latest")).timestamp + 7 * 24 * 3600
    );
    await newVault.withdrawRequest({ from: staker2 });

    await utils.increaseTime(7 * 24 * 3600);
    await hatToken.mint(newVault.address, web3.utils.toWei("100"));
    assert.equal((await hatToken.balanceOf(staker)).toString(), 0);
    await advanceToNonSafetyPeriod();
    var tx = await newVault.withdraw(web3.utils.toWei("1"), staker, staker, {
      from: staker,
    });
    assert.equal((await newVault.balanceOf(staker)).toString(), web3.utils.toWei("0.97087378640776699"));
    tx = await rewardController.claimReward(newVault.address, staker, { from: staker });
    assert.equal(
      (await hatToken.balanceOf(staker)).sub(tx.logs[2].args._amount).toString(),
      web3.utils.toWei("1")
    );
    await newVault.redeem(web3.utils.toWei("2"), staker2, staker2, { from: staker2 });
    tx = await rewardController.claimReward(newVault.address, staker, { from: staker });
    assert.equal(
      (await hatToken.balanceOf(staker2))
        .toString(),
      web3.utils.toWei("68.666666666666666673")
    );
  });

  it("transferReward to fail if not enough reward tokens", async () => {
    await setUpGlobalVars(
      accounts,
      (await web3.eth.getBlock("latest")).number,
      8000,
      undefined,
      undefined,
      undefined,
      undefined,
      undefined,
      undefined,
      1
    );
    var staker = accounts[4];
    await stakingToken.approve(vault.address, web3.utils.toWei("1"), {
      from: staker,
    });
    await stakingToken.mint(staker, web3.utils.toWei("1"));
    await vault.deposit(web3.utils.toWei("1"), staker, { from: staker });
    await rewardController.updateVault(vault.address);
    let hatsAvailable = await hatToken.balanceOf(rewardController.address);
    let expectedReward = await calculateExpectedReward(staker, 3);
    assert.isTrue(
      parseInt(hatsAvailable.toString()) < parseInt(expectedReward.toString())
    );

    try {
      await rewardController.claimReward(vault.address, staker, { from: staker });
      assert(false, "can't claim reward when there are not enough rewards");
    } catch (ex) {
      assertVMException(ex, "ERC20: transfer amount exceeds balance");
    }

    await hatToken.setMinter(accounts[0], expectedReward);
    await hatToken.mint(rewardController.address, expectedReward);
    let tx = await rewardController.claimReward(vault.address, staker, { from: staker });
    assert.equal(tx.logs[2].event, "ClaimReward");
    assert.equal(tx.logs[2].args._amount.toString(), expectedReward.toString());
    assert.equal(tx.logs[2].args._user, staker);
    assert.equal(tx.logs[2].args._vault, vault.address);
    assert.isFalse(tx.logs[2].args._amount.eq(0));
  });

  it("minimum amount of shares must be at least MINIMAL_AMOUNT_OF_SHARES", async () => {
    await setUpGlobalVars(accounts);
    const staker = accounts[1];
    await stakingToken.mint(staker, "10000000");
    await stakingToken.approve(vault.address, "10000000", { from: staker});
    // 1e6 is the minimum deposit
    await assertFunctionRaisesException(vault.deposit("1", staker, { from: staker }), "AmountOfSharesMustBeMoreThanMinimalAmount");
    await assertFunctionRaisesException(vault.deposit((MINIMAL_AMOUNT_OF_SHARES-1), staker, { from: staker }), "AmountOfSharesMustBeMoreThanMinimalAmount");
    await vault.deposit(MINIMAL_AMOUNT_OF_SHARES, staker, { from: staker });

    assert.equal((await stakingToken.balanceOf(vault.address)).toString(), MINIMAL_AMOUNT_OF_SHARES);

    // redeem all the remaining tokens except 1
    await assertFunctionRaisesException(safeRedeem(vault, MINIMAL_AMOUNT_OF_SHARES-1, staker), "AmountOfSharesMustBeMoreThanMinimalAmount");
    await safeRedeem(vault, MINIMAL_AMOUNT_OF_SHARES, staker);
    assert.equal((await stakingToken.balanceOf(vault.address)).toString(), "0");
    assert.equal((await vault.totalSupply()).toString(), "0");

  });

  it("minimum amount of shares must be at least MINIMAL_AMOUNT_OF_SHARES", async () => {
    await setUpGlobalVars(accounts);
    const staker = accounts[1];
    const MINIMAL_AMOUNT_OF_SHARES = 1000000;
    const bountyPercentage = 8000;
    
    await stakingToken.mint(staker, "10000000");
    await stakingToken.approve(vault.address, "10000000", { from: staker});
    await vault.deposit(MINIMAL_AMOUNT_OF_SHARES, staker, { from: staker });

    assert.equal((await stakingToken.balanceOf(vault.address)).toString(), MINIMAL_AMOUNT_OF_SHARES);
    // now pay out a large amount
    await advanceToSafetyPeriod();
    const claimId = await submitClaim(vault, { accounts, bountyPercentage});
    await utils.increaseTime(60 * 60 * 24);
    await vault.approveClaim(claimId, bountyPercentage);

    assert.equal((await stakingToken.balanceOf(vault.address)).toString(), (HUNDRED_PERCENT - bountyPercentage) * MINIMAL_AMOUNT_OF_SHARES/HUNDRED_PERCENT);

  });


  it("First depositor can partially steal deposits and DoS vault", async () => {
    /**
     * TEST the following scenario:
     * - The first vault's depositor is able to compromise vaults by minting a minimum amount of shares 
     * (such as 1 wei of the staking token) and transferring a much larger amount further on (1 ether worth of staking tokens, or 1e18). 
     * This makes it so supply in ERC4626Upgradeable.sol will be 1, while totalAssets() will return 1e18. 
     * This makes the share price extremely overvalued, and every future deposit below the transferred amount will revert due to convertToShares() returning 0.
     * 
     * Deposit with amounts above this amount transferred by the malicious actor will proceed, however due to rounding issues, the depositor . 
     * In the example below, the code has the first malicious actor transferring 1e18 stakingToken amount, a second clueless actor depositing 1.5e18 tokens 
     * will only receive 1 share. Since the total token amount is 2.5e18 tokens, 1 share will be able to withdraw 1.25e18 tokens, 
     * so the first depositor can exit with a stolen profit of 0.25e18.
     * 
     */
    await setUpGlobalVars( accounts);
    const MINIMAL_AMOUNT_OF_SHARES = await vault.MINIMAL_AMOUNT_OF_SHARES();
    assert.equal((await vault.totalSupply()).toString(), "0");

    currentBlockNumber = (await web3.eth.getBlock("latest")).number;
    var staker = accounts[1];
    var staker2 = accounts[2];
    await stakingToken.approve(vault.address, web3.utils.toWei("1000", "ether"), {
      from: staker,
    });
    await stakingToken.approve(vault.address, web3.utils.toWei("1500", "ether"), {
      from: staker2,
    });
    const stakerInitialDeposit = MINIMAL_AMOUNT_OF_SHARES;
    await stakingToken.mint(staker, stakerInitialDeposit); 

    //Stake minimum amount
    await vault.deposit(MINIMAL_AMOUNT_OF_SHARES, staker, { from: staker });
    //Makes sure all values are set properly
    assert.equal((await vault.balanceOf(staker)).toString(), stakerInitialDeposit);
    assert.equal((await vault.totalSupply()).toString(), stakerInitialDeposit);
    assert.equal((await stakingToken.balanceOf(vault.address)).toString(), stakerInitialDeposit);

    //Now we transfer a large amount of tokens to the vault.
    await stakingToken.mint(staker, web3.utils.toWei('1000', 'ether'));
    await stakingToken.transfer(vault.address, web3.utils.toWei('1000', 'ether'), {
      from: staker,
    });
    // one share is now worth 1e18 + 1 tokens
    // ((1000*1e18+1000)/1000)
    assert.equal((await vault.previewRedeem(1)).toString(), "1000000000000000001");

    const staker2InitialDeposit = web3.utils.toWei('1500', 'ether');
    await stakingToken.mint(staker2, staker2InitialDeposit);
    await vault.deposit(staker2InitialDeposit, staker2, { from: staker2 });

    assert.equal((await vault.totalSupply()).toString(), "2499");
    // commented next line bc there is a small difference in rounding apparently
    // assert.equal((await vault.previewRedeem(1)).toString(), ((1000e18+1000+1500e18)/2499).toString());
    assert.equal((await vault.previewRedeem(1)).toString(), "1000400160064025610");
    assert.equal((await vault.balanceOf(staker2)).toString(), "1499");


    //If able to withdraw, the malicious actor will withdraw all their assets + some extra due to rounding errors.
    await safeRedeem(vault, (await vault.balanceOf(staker)), staker);
    const stakerBalance = await stakingToken.balanceOf(staker);
    const stakerDifference = 1e18 - stakerBalance;
    // the rounding error should be relatively small, less than original deposit divided by MINIMAL_STAKING_AMOUNT
    assert.isAtMost(stakerDifference, stakerInitialDeposit/MINIMAL_AMOUNT_OF_SHARES);
    // staker now has no shares anymore
    assert.equal((await vault.balanceOf(staker)).toString(), "0");


    // similarly, staker2 will loose some, but no significant part, of their deposit
    await safeRedeem(vault, (await vault.balanceOf(staker2)), staker2);
    const staker2Balance = await stakingToken.balanceOf(staker2);
    const staker2Difference = 1e18 - staker2Balance;
    // the rounding error should be relatively small, less than original deposit divided by MINIMAL_STAKING_AMOUNT
    assert.isAtMost(staker2Difference, staker2InitialDeposit/MINIMAL_AMOUNT_OF_SHARES);


  });
});

<|MERGE_RESOLUTION|>--- conflicted
+++ resolved
@@ -618,11 +618,10 @@
     assert.equal(logs[0].event, "SetVaultDescription");
     assert.equal(logs[0].args._descriptionHash, "_descriptionHash1");
 
-<<<<<<< HEAD
     let vault = await HATVault.at(tx.logs[1].args._vault);
     assert.equal(await vault.name(), "HATs Vault VAULT");
     assert.equal(await vault.symbol(), "HATVLT");
-=======
+
     try {
       await vault.initialize({
         asset: stakingToken.address,
@@ -640,7 +639,6 @@
     } catch (ex) {
       assertVMException(ex, "Initializable: contract is already initialized");
     }
->>>>>>> 510b3ea2
   });
 
   it("setCommittee", async () => {
