const utils = require("./utils.js");
const HATTokenLock = artifacts.require("./HATTokenLock.sol");
const { contract } = require("hardhat");
const {
  setup,
  advanceToSafetyPeriod,
  advanceToNonSafetyPeriod,
  submitClaim,
  assertFunctionRaisesException,
  ZERO_ADDRESS,
} = require("./common.js");
const { assert } = require("chai");

contract("Registry Arbitrator", (accounts) => {
  it("Set default arbitrator", async () => {
    const { registry, claimsManager } = await setup(accounts, { setDefaultArbitrator: false });

    assert.equal(await registry.defaultArbitrator(), accounts[0]);
    assert.equal(await claimsManager.getArbitrator(), accounts[0]);

    await assertFunctionRaisesException(
      registry.setDefaultArbitrator(accounts[1], { from: accounts[1] }),
      "Ownable: caller is not the owner"
    );

    tx = await registry.setDefaultArbitrator(accounts[1]);

    assert.equal(await registry.defaultArbitrator(), accounts[1]);
    assert.equal(await claimsManager.getArbitrator(), accounts[1]);
    assert.equal(tx.logs[0].event, "SetDefaultArbitrator");
    assert.equal(tx.logs[0].args._defaultArbitrator, accounts[1]);
  });

  it("Set default challenge period", async () => {
    const { registry, claimsManager } = await setup(
      accounts, { setDefaultArbitrator: false, challengePeriod: undefined}
    );


    assert.equal(await registry.defaultChallengePeriod(), 60 * 60 * 24 * 3);
    assert.equal(await claimsManager.getChallengePeriod(), 60 * 60 * 24 * 3);

    await assertFunctionRaisesException(
      registry.setDefaultChallengePeriod(60 * 60 * 24, { from: accounts[1] }),
      "Ownable: caller is not the owner"
    );

    await assertFunctionRaisesException(
      registry.setDefaultChallengePeriod(60 * 60 * 24 - 1),
      "ChallengePeriodTooShort"
    );

    await assertFunctionRaisesException(
      registry.setDefaultChallengePeriod(60 * 60 * 24 * 5 + 1),
      "ChallengePeriodTooLong"
    );

    tx = await registry.setDefaultChallengePeriod(60 * 60 * 24);

    assert.equal(await registry.defaultChallengePeriod(), 60 * 60 * 24);
    assert.equal(await claimsManager.getChallengePeriod(), 60 * 60 * 24);
    assert.equal(tx.logs[0].event, "SetDefaultChallengePeriod");
    assert.equal(tx.logs[0].args._defaultChallengePeriod, 60 * 60 * 24);

    tx = await registry.setDefaultChallengePeriod(60 * 60 * 24 * 5);

    assert.equal(await registry.defaultChallengePeriod(), 60 * 60 * 24 * 5);
    assert.equal(await claimsManager.getChallengePeriod(), 60 * 60 * 24 * 5);
    assert.equal(tx.logs[0].event, "SetDefaultChallengePeriod");
    assert.equal(tx.logs[0].args._defaultChallengePeriod, 60 * 60 * 24 * 5);
  });

  it("Set default challengeTimeOutPeriod", async () => {
    const { registry, claimsManager } = await setup(accounts);

    assert.equal(await registry.defaultChallengeTimeOutPeriod(), 60 * 60 * 24 * 35);
    assert.equal(await claimsManager.getChallengeTimeOutPeriod(), 60 * 60 * 24 * 35);

    await assertFunctionRaisesException(
      registry.setDefaultChallengeTimeOutPeriod(60 * 60 * 24 * 2, { from: accounts[1] }),
      "Ownable: caller is not the owner"
    );

    await assertFunctionRaisesException(
      registry.setDefaultChallengeTimeOutPeriod(60 * 60 * 24 * 2 - 1),
      "ChallengeTimeOutPeriodTooShort"
    );

    await assertFunctionRaisesException(
      registry.setDefaultChallengeTimeOutPeriod(60 * 60 * 24 * 85 + 1),
      "ChallengeTimeOutPeriodTooLong"
    );

    tx = await registry.setDefaultChallengeTimeOutPeriod(60 * 60 * 24 * 2);

    assert.equal(await registry.defaultChallengeTimeOutPeriod(), 60 * 60 * 24 * 2);
    assert.equal(await claimsManager.getChallengeTimeOutPeriod(), 60 * 60 * 24 * 2);
    assert.equal(tx.logs[0].event, "SetDefaultChallengeTimeOutPeriod");
    assert.equal(tx.logs[0].args._defaultChallengeTimeOutPeriod, 60 * 60 * 24 * 2);

    tx = await registry.setDefaultChallengeTimeOutPeriod(60 * 60 * 24 * 85);

    assert.equal(await registry.defaultChallengeTimeOutPeriod(), 60 * 60 * 24 * 85);
    assert.equal(await claimsManager.getChallengeTimeOutPeriod(), 60 * 60 * 24 * 85);
    assert.equal(tx.logs[0].event, "SetDefaultChallengeTimeOutPeriod");
    assert.equal(tx.logs[0].args._defaultChallengeTimeOutPeriod, 60 * 60 * 24 * 85);
  });

  it("Set vault arbitration parameters", async () => {
    const { registry, claimsManager } = await setup(
      accounts, { setDefaultArbitrator: false, challengePeriod: undefined}
    );

    assert.equal(await registry.defaultArbitrator(), accounts[0]);
    assert.equal(await claimsManager.getArbitrator(), accounts[0]);

    assert.equal((await registry.defaultChallengePeriod()).toString(), 60 * 60 * 24 * 3);
    assert.equal(await claimsManager.getChallengePeriod(), 60 * 60 * 24 * 3);

    assert.equal(await registry.defaultChallengeTimeOutPeriod(), 60 * 60 * 24 * 35);
    assert.equal(await claimsManager.getChallengeTimeOutPeriod(), 60 * 60 * 24 * 35);

<<<<<<< HEAD
    assert.equal(await claimsManager.arbitratorCanChangeBounty(), true);
    assert.equal(await claimsManager.arbitratorCanChangeBeneficiary(), false);
    assert.equal(await claimsManager.arbitratorCanSubmitClaims(), false);
=======
    assert.equal(await vault.arbitratorCanChangeBounty(), true);
    assert.equal(await vault.arbitratorCanChangeBeneficiary(), false);
    assert.equal(await vault.arbitratorCanSubmitClaims(), false);
>>>>>>> 38d78bbb

    await assertFunctionRaisesException(
      claimsManager.setArbitrator(
        accounts[2],
        { from: accounts[1] }
      ),
      "OnlyRegistryOwner"
    );
    await assertFunctionRaisesException(
      claimsManager.setChallengePeriod(
        60 * 60 * 24,
        { from: accounts[1] }
      ),
      "OnlyRegistryOwner"
    );
    await assertFunctionRaisesException(
      claimsManager.setChallengeTimeOutPeriod(
        60 * 60 * 24 * 2,
        { from: accounts[1] }
      ),
      "OnlyRegistryOwner"
    );

    await assertFunctionRaisesException(
      claimsManager.setChallengePeriod(60 * 60 * 24 - 1),
      "ChallengePeriodTooShort"
    );

    await assertFunctionRaisesException(
<<<<<<< HEAD
      claimsManager.setArbitratorOptions(
=======
      vault.setArbitratorOptions(
>>>>>>> 38d78bbb
        false,
        true,
        true,
        { from: accounts[1] }
      ),
      "OnlyRegistryOwner"
    );

    await assertFunctionRaisesException(
      claimsManager.setChallengePeriod(60 * 60 * 24 * 5 + 1),
      "ChallengePeriodTooLong"
    );

    await assertFunctionRaisesException(
      claimsManager.setChallengeTimeOutPeriod(60 * 60 * 24 * 2 - 1),
      "ChallengeTimeOutPeriodTooShort"
    );

    await assertFunctionRaisesException(
      claimsManager.setChallengeTimeOutPeriod(60 * 60 * 24 * 85 + 1),
      "ChallengeTimeOutPeriodTooLong"
    );

    let tx = await claimsManager.setArbitrator(accounts[2]);
    assert.equal(tx.logs[0].event, "SetArbitrator");
    assert.equal(tx.logs[0].args._arbitrator, accounts[2]);

    tx = await claimsManager.setChallengePeriod(60 * 60 * 24);
    assert.equal(tx.logs[0].event, "SetChallengePeriod");
    assert.equal(tx.logs[0].args._challengePeriod, 60 * 60 * 24);

    tx = await claimsManager.setChallengeTimeOutPeriod(60 * 60 * 24 * 2);
    assert.equal(tx.logs[0].event, "SetChallengeTimeOutPeriod");
    assert.equal(tx.logs[0].args._challengeTimeOutPeriod, 60 * 60 * 24 * 2);

<<<<<<< HEAD
    tx = await claimsManager.setArbitratorOptions(false, true, true);
=======
    tx = await vault.setArbitratorOptions(false, true, true);
>>>>>>> 38d78bbb
    assert.equal(tx.logs[0].event, "SetArbitratorOptions");
    assert.equal(tx.logs[0].args._arbitratorCanChangeBounty, false);
    assert.equal(tx.logs[0].args._arbitratorCanChangeBeneficiary, true);
    assert.equal(tx.logs[0].args._arbitratorCanSubmitClaims, true);

    assert.equal(await registry.defaultArbitrator(), accounts[0]);
    assert.equal(await claimsManager.getArbitrator(), accounts[2]);

    assert.equal(await registry.defaultChallengePeriod(), 60 * 60 * 24 * 3);
    assert.equal(await claimsManager.getChallengePeriod(), 60 * 60 * 24);

    assert.equal(await registry.defaultChallengeTimeOutPeriod(), 60 * 60 * 24 * 35);
    assert.equal(await claimsManager.getChallengeTimeOutPeriod(), 60 * 60 * 24 * 2);

    assert.equal(await claimsManager.arbitratorCanChangeBounty(), false);

<<<<<<< HEAD
    assert.equal(await claimsManager.arbitratorCanChangeBeneficiary(), true);

    assert.equal(await claimsManager.arbitratorCanSubmitClaims(), true);
=======
    assert.equal(await vault.arbitratorCanChangeBounty(), false);

    assert.equal(await vault.arbitratorCanChangeBeneficiary(), true);

    assert.equal(await vault.arbitratorCanSubmitClaims(), true);
>>>>>>> 38d78bbb

    tx = await claimsManager.setArbitrator(accounts[3]);
    assert.equal(tx.logs[0].event, "SetArbitrator");
    assert.equal(tx.logs[0].args._arbitrator, accounts[3]);

    tx = await claimsManager.setChallengePeriod(60 * 60 * 24 * 5);
    assert.equal(tx.logs[0].event, "SetChallengePeriod");
    assert.equal(tx.logs[0].args._challengePeriod, 60 * 60 * 24 * 5);

    tx = await claimsManager.setChallengeTimeOutPeriod(60 * 60 * 24 * 85);
    assert.equal(tx.logs[0].event, "SetChallengeTimeOutPeriod");
    assert.equal(tx.logs[0].args._challengeTimeOutPeriod, 60 * 60 * 24 * 85);

<<<<<<< HEAD
    tx = await claimsManager.setArbitratorOptions(true, false, false);
=======
    tx = await vault.setArbitratorOptions(true, false, false);
>>>>>>> 38d78bbb
    assert.equal(tx.logs[0].event, "SetArbitratorOptions");
    assert.equal(tx.logs[0].args._arbitratorCanChangeBounty, true);
    assert.equal(tx.logs[0].args._arbitratorCanChangeBeneficiary, false);
    assert.equal(tx.logs[0].args._arbitratorCanSubmitClaims, false);

    assert.equal(await registry.defaultArbitrator(), accounts[0]);
    assert.equal(await claimsManager.getArbitrator(), accounts[3]);

    assert.equal(await registry.defaultChallengePeriod(), 60 * 60 * 24 * 3);
    assert.equal(await claimsManager.getChallengePeriod(), 60 * 60 * 24 * 5);

    assert.equal(await registry.defaultChallengeTimeOutPeriod(), 60 * 60 * 24 * 35);
    assert.equal(await claimsManager.getChallengeTimeOutPeriod(), 60 * 60 * 24 * 85);

    assert.equal(await claimsManager.arbitratorCanChangeBounty(), true);

<<<<<<< HEAD
    assert.equal(await claimsManager.arbitratorCanChangeBeneficiary(), false);

    assert.equal(await claimsManager.arbitratorCanSubmitClaims(), false);
=======
    assert.equal(await vault.arbitratorCanChangeBounty(), true);

    assert.equal(await vault.arbitratorCanChangeBeneficiary(), false);

    assert.equal(await vault.arbitratorCanSubmitClaims(), false);
>>>>>>> 38d78bbb

    tx = await claimsManager.setArbitrator(await claimsManager.NULL_ADDRESS());
    assert.equal(tx.logs[0].event, "SetArbitrator");
    assert.equal(tx.logs[0].args._arbitrator, await claimsManager.NULL_ADDRESS());

    tx = await claimsManager.setChallengePeriod(await claimsManager.NULL_UINT32());
    assert.equal(tx.logs[0].event, "SetChallengePeriod");
    assert.equal(tx.logs[0].args._challengePeriod.toString(), (await claimsManager.NULL_UINT32()).toString());

    tx = await claimsManager.setChallengeTimeOutPeriod(await claimsManager.NULL_UINT32());
    assert.equal(tx.logs[0].event, "SetChallengeTimeOutPeriod");
    assert.equal(tx.logs[0].args._challengeTimeOutPeriod.toString(), (await claimsManager.NULL_UINT32()).toString());

<<<<<<< HEAD
    tx = await claimsManager.setArbitratorOptions(true, false, false);
    assert.equal(tx.logs[0].event, "SetArbitratorOptions");
    assert.equal(tx.logs[0].args._arbitratorCanChangeBounty, true);
    assert.equal(tx.logs[0].args._arbitratorCanChangeBeneficiary, false);
    assert.equal(tx.logs[0].args._arbitratorCanSubmitClaims, false);
=======
    tx = await vault.setArbitratorOptions(false, false, true);
    assert.equal(tx.logs[0].event, "SetArbitratorOptions");
    assert.equal(tx.logs[0].args._arbitratorCanChangeBounty, false);
    assert.equal(tx.logs[0].args._arbitratorCanChangeBeneficiary, false);
    assert.equal(tx.logs[0].args._arbitratorCanSubmitClaims, true);
>>>>>>> 38d78bbb

    assert.equal(await registry.defaultArbitrator(), accounts[0]);
    assert.equal(await claimsManager.getArbitrator(), accounts[0]);

    assert.equal(await registry.defaultChallengePeriod(), 60 * 60 * 24 * 3);
    assert.equal(await claimsManager.getChallengePeriod(), 60 * 60 * 24 * 3);

    assert.equal(await registry.defaultChallengeTimeOutPeriod(), 60 * 60 * 24 * 35);
    assert.equal(await claimsManager.getChallengeTimeOutPeriod(), 60 * 60 * 24 * 35);

<<<<<<< HEAD
    assert.equal(await claimsManager.arbitratorCanChangeBounty(), true);

    assert.equal(await claimsManager.arbitratorCanChangeBeneficiary(), false);

    assert.equal(await claimsManager.arbitratorCanSubmitClaims(), false);
=======
    assert.equal(await vault.arbitratorCanChangeBounty(), false);

    assert.equal(await vault.arbitratorCanChangeBeneficiary(), false);

    assert.equal(await vault.arbitratorCanSubmitClaims(), true);
>>>>>>> 38d78bbb
  });

  it("No challenge, claim times out: anyone can approve claim", async () => {
    const { registry, claimsManager, someAccount } = await setup(accounts);
    
    await advanceToNonSafetyPeriod(registry);
    // set challenge period to 1 day
    const challengePeriod = 60*60*24;
    await registry.setDefaultChallengePeriod(challengePeriod);

    await registry.setDefaultArbitrator(accounts[3]);

    await advanceToSafetyPeriod(registry);

    let claimId = await submitClaim(claimsManager, { accounts });

    await assertFunctionRaisesException(
      claimsManager.approveClaim(claimId, 8000, ZERO_ADDRESS, { from: someAccount }),
      "UnchallengedClaimCanOnlyBeApprovedAfterChallengePeriod"
    );

    // go and pass the challenge period
    await utils.increaseTime(challengePeriod);
    // challenge period is over
    // anyone can now approve the claim, accepting the claim with the same amount is fine
    const tx = await claimsManager.approveClaim(claimId, 1234, ZERO_ADDRESS, {
      from: someAccount,
    });

    assert.equal(tx.logs[0].event, "ApproveClaim");
    assert.equal(tx.logs[0].args._claimId, claimId);
    // the fact that approveclaim was called with a different percentage is ignored
    assert.equal(tx.logs[0].args._bountyPercentage.toString(), "8000");
  });

  it("Claim expires: anyone can dismiss", async () => {
    const { registry, claimsManager } = await setup(accounts);

    await advanceToNonSafetyPeriod(registry);
    // set challenge period to 1 day
    const challengePeriod = 60*60*24;
    const challengeTimeOutPeriod = 60*60*24*5;
    const arbitrator = accounts[3];
    await registry.setDefaultChallengePeriod(challengePeriod);
    await registry.setDefaultChallengeTimeOutPeriod(challengeTimeOutPeriod);

    await registry.setDefaultArbitrator(arbitrator);

    await advanceToSafetyPeriod(registry);

    let claimId = await submitClaim(claimsManager, { accounts });

    // go and pass the expiration time
    await utils.increaseTime(challengePeriod);
    await utils.increaseTime(challengeTimeOutPeriod);
    // the claim has expired
    // anyone can now dismiss the claim, it cannot be approved anymore
    await assertFunctionRaisesException(
      claimsManager.approveClaim(claimId, 6000, ZERO_ADDRESS, { from: arbitrator }),
      "ClaimExpired"
    );

    tx = await claimsManager.dismissClaim(claimId);
    assert.equal(tx.logs[0].event, "DismissClaim");
    assert.equal(tx.logs[0].args._claimId, claimId);
  });

  it("Arbitrator can only change bounty if claim is challenged", async () => {
    const { registry, vault, claimsManager, stakingToken } = await setup(accounts);
    await advanceToNonSafetyPeriod(registry);
    // set challenge period to one day
    await registry.setDefaultChallengePeriod(60 * 60 * 24);

    const staker = accounts[1];
    await registry.setDefaultArbitrator(accounts[3]);

    // we send some funds to the vault so we can pay out later when approveClaim is called
    await stakingToken.mint(staker, web3.utils.toWei("2"));
    await stakingToken.approve(vault.address, web3.utils.toWei("1"), {
      from: staker,
    });
    await vault.deposit(web3.utils.toWei("1"), staker, { from: staker });

    await advanceToSafetyPeriod(registry);

    let claimId = await submitClaim(claimsManager, { accounts });

    // go and pass the challenge period
    await utils.increaseTime(60 * 60 * 24);

    // challenge period is over
    // anyone can now approve the claim, accepting the claim with the same amount is fine
    const tx = await claimsManager.approveClaim(claimId, 1234, ZERO_ADDRESS, {
      from: accounts[3],
    });
    assert.equal(tx.logs[1].event, "ApproveClaim");
    assert.equal(tx.logs[1].args._claimId, claimId);
    assert.equal(tx.logs[1].args._bountyPercentage.toString(), "8000");
    assert.equal(tx.logs[1].args._beneficiary, accounts[2]);
  });

  it("Arbitrator can only change beneficiary if claim is challenged", async () => {
    const { registry, vault, claimsManager, stakingToken } = await setup(accounts);
    await advanceToNonSafetyPeriod(registry);
    // set challenge period to one day
    await registry.setDefaultChallengePeriod(60 * 60 * 24);

    const staker = accounts[1];
    await registry.setDefaultArbitrator(accounts[3]);

    // we send some funds to the vault so we can pay out later when approveClaim is called
    await stakingToken.mint(staker, web3.utils.toWei("2"));
    await stakingToken.approve(vault.address, web3.utils.toWei("1"), {
      from: staker,
    });
    await vault.deposit(web3.utils.toWei("1"), staker, { from: staker });

    await advanceToSafetyPeriod(registry);

    let claimId = await submitClaim(claimsManager, { accounts });

    // go and pass the challenge period
    await utils.increaseTime(60 * 60 * 24);

    // challenge period is over
    // anyone can now approve the claim, accepting the claim with the same amount is fine
    const tx = await claimsManager.approveClaim(claimId, 0, accounts[3], {
      from: accounts[3],
    });
    assert.equal(tx.logs[1].event, "ApproveClaim");
    assert.equal(tx.logs[1].args._claimId, claimId);
    assert.equal(tx.logs[1].args._bountyPercentage.toString(), "8000");
    assert.equal(tx.logs[1].args._beneficiary, accounts[2]);
  });

  it("Arbitrator can only change bounty if can change bounty flag is true", async () => {
    const { registry, vault, claimsManager, stakingToken } = await setup(accounts);
    await advanceToNonSafetyPeriod(registry);
    // set challenge period to one day
    await registry.setDefaultChallengePeriod(60 * 60 * 24);

    const staker = accounts[1];
    await registry.setDefaultArbitrator(accounts[3]);

    // we send some funds to the vault so we can pay out later when approveClaim is called
    await stakingToken.mint(staker, web3.utils.toWei("2"));
    await stakingToken.approve(vault.address, web3.utils.toWei("1"), {
      from: staker,
    });
    await vault.deposit(web3.utils.toWei("1"), staker, { from: staker });

    await advanceToSafetyPeriod(registry);

<<<<<<< HEAD
    await claimsManager.setArbitratorOptions(false, false, false);
=======
    await vault.setArbitratorOptions(false, false, false);
>>>>>>> 38d78bbb

    let claimId = await submitClaim(claimsManager, { accounts });

    await claimsManager.challengeClaim(claimId, {from: accounts[3] });

    // this will only affect the next claim
<<<<<<< HEAD
    await claimsManager.setArbitratorOptions(true, false, false);
=======
    await vault.setArbitratorOptions(true, false, false);
>>>>>>> 38d78bbb

    let tx = await claimsManager.approveClaim(claimId, 1234, ZERO_ADDRESS, {
      from: accounts[3],
    });
    assert.equal(tx.logs[1].event, "ApproveClaim");
    assert.equal(tx.logs[1].args._claimId, claimId);
    assert.equal(tx.logs[1].args._bountyPercentage.toString(), "8000");
    assert.equal(tx.logs[1].args._beneficiary, accounts[2]);

    claimId = await submitClaim(claimsManager, { accounts });

    await claimsManager.challengeClaim(claimId, {from: accounts[3] });

    tx = await claimsManager.approveClaim(claimId, 1234, ZERO_ADDRESS, {
      from: accounts[3],
    });
    assert.equal(tx.logs[1].event, "ApproveClaim");
    assert.equal(tx.logs[1].args._claimId, claimId);
    assert.equal(tx.logs[1].args._bountyPercentage.toString(), "1234");
    assert.equal(tx.logs[1].args._beneficiary, accounts[2]);
  });

  it("Arbitrator can only change beneficiary if can change beneficiary flag is true", async () => {
    const { registry, vault, claimsManager, stakingToken } = await setup(accounts);
    await advanceToNonSafetyPeriod(registry);
    // set challenge period to one day
    await registry.setDefaultChallengePeriod(60 * 60 * 24);

    const staker = accounts[1];
    await registry.setDefaultArbitrator(accounts[3]);

    // we send some funds to the vault so we can pay out later when approveClaim is called
    await stakingToken.mint(staker, web3.utils.toWei("2"));
    await stakingToken.approve(vault.address, web3.utils.toWei("1"), {
      from: staker,
    });
    await vault.deposit(web3.utils.toWei("1"), staker, { from: staker });

    await advanceToSafetyPeriod(registry);

<<<<<<< HEAD
    await claimsManager.setArbitratorOptions(false, false, false);
=======
    await vault.setArbitratorOptions(false, false, false);
>>>>>>> 38d78bbb

    let claimId = await submitClaim(claimsManager, { accounts });

    await claimsManager.challengeClaim(claimId, {from: accounts[3] });

    // this will only affect the next claim
<<<<<<< HEAD
    await claimsManager.setArbitratorOptions(false, true, false);

    let tx = await claimsManager.approveClaim(claimId, 0, accounts[3], {
      from: accounts[3],
    });
    assert.equal(tx.logs[1].event, "ApproveClaim");
    assert.equal(tx.logs[1].args._claimId, claimId);
    assert.equal(tx.logs[1].args._bountyPercentage.toString(), "8000");
    assert.equal(tx.logs[1].args._beneficiary.toString(), accounts[2]);

    claimId = await submitClaim(claimsManager, { accounts });

    await claimsManager.challengeClaim(claimId, {from: accounts[3] });
=======
    await vault.setArbitratorOptions(false, true, false);
>>>>>>> 38d78bbb

    tx = await claimsManager.approveClaim(claimId, 0, accounts[3], {
      from: accounts[3],
    });
    assert.equal(tx.logs[1].event, "ApproveClaim");
    assert.equal(tx.logs[1].args._claimId, claimId);
    assert.equal(tx.logs[1].args._bountyPercentage.toString(), "8000");
    assert.equal(tx.logs[1].args._beneficiary, accounts[3]);
  });

  it("Arbitrator can only submit claims if can submit claims flag is true", async () => {
    const { registry, vault, claimsManager, stakingToken } = await setup(accounts);
    await advanceToNonSafetyPeriod(registry);
    // set challenge period to one day
    await registry.setDefaultChallengePeriod(60 * 60 * 24);

    const staker = accounts[1];
    await registry.setDefaultArbitrator(accounts[3]);

    // we send some funds to the vault so we can pay out later when approveClaim is called
    await stakingToken.mint(staker, web3.utils.toWei("2"));
    await stakingToken.approve(vault.address, web3.utils.toWei("1"), {
      from: staker,
    });
    await vault.deposit(web3.utils.toWei("1"), staker, { from: staker });

    await advanceToSafetyPeriod(registry);

    await assertFunctionRaisesException(
      claimsManager.submitClaim(
        accounts[2],
        8000,
        "description hash",
        {
          from: accounts[0],
        }
      ),
      "OnlyCommittee"
    );

    await assertFunctionRaisesException(
      claimsManager.submitClaim(
        accounts[2],
        8000,
        "description hash",
        {
          from: accounts[3],
        }
      ),
      "OnlyCommittee"
    );

    await claimsManager.setArbitratorOptions(false, false, true);

    await assertFunctionRaisesException(
      claimsManager.submitClaim(
        accounts[2],
        8000,
        "description hash",
        {
          from: accounts[0],
        }
      ),
      "OnlyCommittee"
    );

    let tx = await claimsManager.submitClaim(
      accounts[2],
      8000,
      "description hash",
      {
        from: accounts[3],
      }
    );

    let claimId = tx.logs[0].args._claimId;

    await claimsManager.challengeClaim(claimId, {from: accounts[3] });

    tx = await claimsManager.dismissClaim(claimId, {
      from: accounts[3],
    });
    assert.equal(tx.logs[0].event, "DismissClaim");
    assert.equal(tx.logs[0].args._claimId, claimId);

    claimId = await submitClaim(claimsManager, { accounts });

    await claimsManager.challengeClaim(claimId, {from: accounts[3] });

    tx = await claimsManager.approveClaim(claimId, 0, accounts[2], {
      from: accounts[3],
    });
    assert.equal(tx.logs[1].event, "ApproveClaim");
    assert.equal(tx.logs[1].args._claimId, claimId);
    assert.equal(tx.logs[1].args._bountyPercentage.toString(), "8000");
    assert.equal(tx.logs[1].args._beneficiary, accounts[2]);
  });

  it("Arbitrator can only submit claims if can submit claims flag is true", async () => {
    const { registry, vault, stakingToken } = await setup(accounts);
    await advanceToNonSafetyPeriod(registry);
    // set challenge period to one day
    await registry.setDefaultChallengePeriod(60 * 60 * 24);

    const staker = accounts[1];
    await registry.setDefaultArbitrator(accounts[3]);

    // we send some funds to the vault so we can pay out later when approveClaim is called
    await stakingToken.mint(staker, web3.utils.toWei("2"));
    await stakingToken.approve(vault.address, web3.utils.toWei("1"), {
      from: staker,
    });
    await vault.deposit(web3.utils.toWei("1"), staker, { from: staker });

    await advanceToSafetyPeriod(registry);

    await assertFunctionRaisesException(
      vault.submitClaim(
        accounts[2],
        8000,
        "description hash",
        {
          from: accounts[0],
        }
      ),
      "OnlyCommittee"
    );

    await assertFunctionRaisesException(
      vault.submitClaim(
        accounts[2],
        8000,
        "description hash",
        {
          from: accounts[3],
        }
      ),
      "OnlyCommittee"
    );

    await vault.setArbitratorOptions(false, false, true);

    await assertFunctionRaisesException(
      vault.submitClaim(
        accounts[2],
        8000,
        "description hash",
        {
          from: accounts[0],
        }
      ),
      "OnlyCommittee"
    );

    let tx = await vault.submitClaim(
      accounts[2],
      8000,
      "description hash",
      {
        from: accounts[3],
      }
    );

    let claimId = tx.logs[0].args._claimId;

    await vault.challengeClaim(claimId, {from: accounts[3] });

    tx = await vault.dismissClaim(claimId, {
      from: accounts[3],
    });
    assert.equal(tx.logs[0].event, "DismissClaim");
    assert.equal(tx.logs[0].args._claimId, claimId);

    claimId = await submitClaim(vault, { accounts });

    await vault.challengeClaim(claimId, {from: accounts[3] });

    tx = await vault.approveClaim(claimId, 0, accounts[2], {
      from: accounts[3],
    });
    assert.equal(tx.logs[8].event, "ApproveClaim");
    assert.equal(tx.logs[8].args._claimId, claimId);
    assert.equal(tx.logs[8].args._bountyPercentage.toString(), "8000");
    assert.equal(tx.logs[8].args._beneficiary, accounts[2]);
  });

  it("Arbitrator cannot challenge after challenge period", async () => {
    const { registry, vault, claimsManager, stakingToken } = await setup(accounts);
    await advanceToNonSafetyPeriod(registry);
    // set challenge period to one day
    await registry.setDefaultChallengePeriod(60 * 60 * 24);

    const staker = accounts[1];
    await registry.setDefaultArbitrator(accounts[3]);

    // we send some funds to the vault so we can pay out later when approveClaim is called
    await stakingToken.mint(staker, web3.utils.toWei("2"));
    await stakingToken.approve(vault.address, web3.utils.toWei("1"), {
      from: staker,
    });
    await vault.deposit(web3.utils.toWei("1"), staker, { from: staker });

    await advanceToSafetyPeriod(registry);

    let claimId = await submitClaim(claimsManager, { accounts });

    // go and pass the challenge period
    await utils.increaseTime(60 * 60 * 24);

    // claim can only be challanged during the challenge period
    await assertFunctionRaisesException(
      claimsManager.challengeClaim(claimId, { from: accounts[3] }),
      "ChallengePeriodEnded"
    );

    // challenge period is over
    // anyone can now approve the claim, accepting the claim with the same amount is fine
    const tx = await claimsManager.approveClaim(claimId, 1234, ZERO_ADDRESS, {
      from: accounts[3],
    });
    assert.equal(tx.logs[1].event, "ApproveClaim");
    assert.equal(tx.logs[1].args._claimId, claimId);
    assert.equal(tx.logs[1].args._bountyPercentage.toString(), "8000");
  });

  it("challenge - approve Claim by arbitrator ", async () => {
    const { registry, vault, claimsManager, stakingToken, committee, arbitrator } = await setup(accounts);
    // set challenge period to one day
    await registry.setDefaultChallengePeriod(60 * 60 * 24);
    const owner = accounts[0];
    const staker = accounts[1];
    await advanceToSafetyPeriod(registry);

    // we send some funds to the vault so we can pay out later when approveClaim is called
    await stakingToken.mint(staker, web3.utils.toWei("2"));
    await stakingToken.approve(vault.address, web3.utils.toWei("1"), {
      from: staker,
    });
    await vault.deposit(web3.utils.toWei("1"), staker, { from: staker });

    let claimId = await submitClaim(claimsManager, { accounts });

    // only arbitrator and governance can challenge the claim
    await assertFunctionRaisesException(
      claimsManager.challengeClaim(claimId, { from: committee }),
      "OnlyArbitratorOrRegistryOwner"
    );

    let tx = await claimsManager.challengeClaim(claimId, { from: arbitrator });
    assert.equal(tx.logs[0].event, "ChallengeClaim");
    assert.equal(tx.logs[0].args._claimId, claimId);

    // now that the claim is challenged, only arbitrator can accept or dismiss
    await assertFunctionRaisesException(
      claimsManager.approveClaim(claimId, 6000, ZERO_ADDRESS, { from: staker }),
      "ChallengedClaimCanOnlyBeApprovedByArbitratorUntilChallengeTimeoutPeriod"
    );
    await assertFunctionRaisesException(
      claimsManager.approveClaim(claimId, 6000, ZERO_ADDRESS, { from: owner }),
      "ChallengedClaimCanOnlyBeApprovedByArbitratorUntilChallengeTimeoutPeriod"
    );

    // the arbitrator must in any case respect the limits
    await assertFunctionRaisesException(
      claimsManager.approveClaim(claimId, 10001, ZERO_ADDRESS, { from: arbitrator }),
      "BountyPercentageHigherThanMaxBounty"
    );

    await assertFunctionRaisesException(
      claimsManager.approveClaim(claimId, 8001, ZERO_ADDRESS, { from: arbitrator }),
      "BountyPercentageHigherThanMaxBounty"
    );

    // go and pass the challenge period
    await utils.increaseTime(60 * 60 * 24);

    await assertFunctionRaisesException(
      claimsManager.approveClaim(claimId, 8000, ZERO_ADDRESS, { from: owner }),
      "ChallengedClaimCanOnlyBeApprovedByArbitratorUntilChallengeTimeoutPeriod"
    );
    assert.equal((await claimsManager.activeClaim()).bountyPercentage, 8000);
    var stakingTokenBalanceBefore = await stakingToken.balanceOf(vault.address);
    tx = await claimsManager.approveClaim(claimId, 6000, ZERO_ADDRESS, { from: arbitrator });
    assert.equal(tx.logs[1].event, "ApproveClaim");
    assert.equal(tx.logs[1].args._claimId, claimId);
    assert.equal(tx.logs[1].args._bountyPercentage, 6000);
    assert.equal(
      (await stakingToken.balanceOf(vault.address)).toString(),
      stakingTokenBalanceBefore.sub(new web3.utils.BN(web3.utils.toWei("0.6"))).toString()
    );
    var vestingTokenLock = await HATTokenLock.at(tx.logs[1].args._tokenLock);
    assert.equal(await vestingTokenLock.beneficiary(), accounts[2]);
    let depositValutBNAfterClaim = new web3.utils.BN(web3.utils.toWei("0.6"));
    let expectedHackerBalance = depositValutBNAfterClaim
      .mul(new web3.utils.BN(6000))
      .div(new web3.utils.BN(10000));
    assert.isTrue(
      (await stakingToken.balanceOf(vestingTokenLock.address)).eq(
        expectedHackerBalance
      )
    );
    assert.isTrue(
      new web3.utils.BN(tx.logs[1].args._claimBounty.hackerVested).eq(
        expectedHackerBalance
      )
    );
    assert.isTrue(
      expectedHackerBalance.eq(await vestingTokenLock.managedAmount())
    );
  });

  it("challenge - governance can challenge claim", async () => {
    const { registry, vault, claimsManager, stakingToken, arbitrator } = await setup(accounts);
    // set challenge period to one day
    await registry.setDefaultChallengePeriod(60 * 60 * 24);
    const owner = accounts[0];
    const staker = accounts[1];
    await advanceToSafetyPeriod(registry);

    // we send some funds to the vault so we can pay out later when approveClaim is called
    await stakingToken.mint(staker, web3.utils.toWei("2"));
    await stakingToken.approve(vault.address, web3.utils.toWei("1"), {
      from: staker,
    });
    await vault.deposit(web3.utils.toWei("1"), staker, { from: staker });

    let claimId = await submitClaim(claimsManager, { accounts });

    let tx = await claimsManager.challengeClaim(claimId, { from: owner });
    assert.equal(tx.logs[0].event, "ChallengeClaim");
    assert.equal(tx.logs[0].args._claimId, claimId);

    await claimsManager.dismissClaim(claimId, { from: arbitrator });
  });

  it("challenge - arbitrator changes after claim submitted", async () => {
    const { registry, vault, claimsManager, stakingToken, arbitrator } = await setup(accounts);
    // set challenge period to one day
    await registry.setDefaultChallengePeriod(60 * 60 * 24);
    const staker = accounts[1];
    const newArbitrator = accounts[3];
    await advanceToSafetyPeriod(registry);

    // we send some funds to the vault so we can pay out later when approveClaim is called
    await stakingToken.mint(staker, web3.utils.toWei("2"));
    await stakingToken.approve(vault.address, web3.utils.toWei("1"), {
      from: staker,
    });
    await vault.deposit(web3.utils.toWei("1"), staker, { from: staker });

    let claimId = await submitClaim(claimsManager, { accounts });

    await claimsManager.setArbitrator(newArbitrator);
    // only arbitrator at the time of submission and governance can challenge the claim
    await assertFunctionRaisesException(
      claimsManager.challengeClaim(claimId, { from: newArbitrator }),
      "OnlyArbitratorOrRegistryOwner"
    );

    let tx = await claimsManager.challengeClaim(claimId, { from: arbitrator });
    assert.equal(tx.logs[0].event, "ChallengeClaim");
    assert.equal(tx.logs[0].args._claimId, claimId);
    
    await assertFunctionRaisesException(
      claimsManager.dismissClaim(claimId, { from: newArbitrator }),
      "OnlyCallableByArbitratorOrAfterChallengeTimeOutPeriod"
    );

    await claimsManager.dismissClaim(claimId, { from: arbitrator });

    claimId = await submitClaim(claimsManager, { accounts });
    await assertFunctionRaisesException(
      claimsManager.challengeClaim(claimId, { from: arbitrator }),
      "OnlyArbitratorOrRegistryOwner"
    );
    tx = await claimsManager.challengeClaim(claimId, { from: newArbitrator });
    assert.equal(tx.logs[0].event, "ChallengeClaim");
    assert.equal(tx.logs[0].args._claimId, claimId);

    await assertFunctionRaisesException(
      claimsManager.dismissClaim(claimId, { from: arbitrator }),
      "OnlyCallableByArbitratorOrAfterChallengeTimeOutPeriod"
    );

    await claimsManager.dismissClaim(claimId, { from: newArbitrator });
  });

  it("anyone can dismiss Claim after challengeTimeOutPeriod", async () => {
    const { registry, claimsManager, arbitrator } = await setup(accounts);
    await advanceToSafetyPeriod(registry);
  
    // set challenge timeout period to two days
    const challengeTimeOutPeriod = 60 * 60 * 24 * 2;
    await registry.setDefaultChallengeTimeOutPeriod(challengeTimeOutPeriod);

    let claimId = await submitClaim(claimsManager, { accounts });

    await claimsManager.challengeClaim(claimId, { from: arbitrator });
    const someAccount = accounts[5];

    await assertFunctionRaisesException(
      claimsManager.approveClaim(claimId, 8000, ZERO_ADDRESS, { from: someAccount }),
      "ChallengedClaimCanOnlyBeApprovedByArbitratorUntilChallengeTimeoutPeriod"
    );
    await assertFunctionRaisesException(
      claimsManager.dismissClaim(claimId, { from: someAccount }),
      "OnlyCallableByArbitratorOrAfterChallengeTimeOutPeriod"
    );
     // go and pass the challenge period
    await utils.increaseTime(challengeTimeOutPeriod + 1);
    
    // challengeTimeOut has passed, not even the arbitrator can approve now
    await assertFunctionRaisesException(
      claimsManager.approveClaim(claimId, 8000, ZERO_ADDRESS, { from: someAccount }),
      "ChallengedClaimCanOnlyBeApprovedByArbitratorUntilChallengeTimeoutPeriod"
    );
    await assertFunctionRaisesException(
      claimsManager.approveClaim(claimId, 8000, ZERO_ADDRESS, { from: arbitrator }),
      "ChallengedClaimCanOnlyBeApprovedByArbitratorUntilChallengeTimeoutPeriod"
    );

    // but anyone  can dismiss the claim
    await claimsManager.dismissClaim(claimId, { from: someAccount });
  });

  it("challenge - dismiss claim by arbitrator", async () => {
    const { registry, claimsManager, arbitrator } = await setup(accounts);
    // set challenge period to one day
    const someAccount = accounts[4];
    await registry.setDefaultChallengePeriod(60 * 60 * 24);
    await registry.setDefaultArbitrator(arbitrator);
    await advanceToSafetyPeriod(registry);
    let claimId = await submitClaim(claimsManager, { accounts });

    await claimsManager.challengeClaim(claimId, { from: arbitrator });
    // now that the claim is challenged, only arbitrator can accept or dismiss
    await assertFunctionRaisesException(
      claimsManager.dismissClaim(claimId, { from: someAccount }),
      "OnlyCallableByArbitratorOrAfterChallengeTimeOutPeriod"
    );

    await assertFunctionRaisesException(
      claimsManager.dismissClaim(claimId, { from: someAccount }),
      "OnlyCallableByArbitratorOrAfterChallengeTimeOutPeriod"
    );
    tx = await claimsManager.dismissClaim(claimId, { from: arbitrator });
    assert.equal(tx.logs[0].event, "DismissClaim");
    assert.equal(tx.logs[0].args._claimId, claimId);
  });

  it("challenge - dismiss claim by anyone after timeout", async () => {
    const { registry, claimsManager, arbitrator, owner } = await setup(accounts);
    const someAccount = accounts[5];
    // set challenge period to one day
    const challengePeriod = 60*60*24*1;
    const challengeTimeOutPeriod = 60*60*24*2;
    await registry.setDefaultChallengePeriod(challengePeriod);
    await registry.setDefaultChallengeTimeOutPeriod(challengeTimeOutPeriod);

    await advanceToSafetyPeriod(registry);
    let claimId = await submitClaim(claimsManager, { accounts });

    await claimsManager.challengeClaim(claimId, { from: arbitrator });

    await utils.increaseTime(challengeTimeOutPeriod);

    // challenge has timed out: anyone can dismiss but nobody can approve
    await assertFunctionRaisesException(
      claimsManager.approveClaim(claimId, 8000, ZERO_ADDRESS, { from: owner }),
      "ChallengedClaimCanOnlyBeApprovedByArbitratorUntilChallengeTimeoutPeriod"
    );

    await assertFunctionRaisesException(
      claimsManager.approveClaim(claimId, 8000, ZERO_ADDRESS, { from: arbitrator }),
      "ChallengedClaimCanOnlyBeApprovedByArbitratorUntilChallengeTimeoutPeriod"
    );

    await claimsManager.dismissClaim(claimId, { from: someAccount });
  });

  it("claim can only be submitted during safety period", async () => {
    const {registry, claimsManager } = await setup(accounts);
    const committee = accounts[1];
    const arbitrator = accounts[2];
    await registry.setDefaultArbitrator(arbitrator);

   
    await advanceToNonSafetyPeriod(registry);
    // challengeClaim will fail if no active claim exists
    await assertFunctionRaisesException(
      claimsManager.submitClaim(committee, 8, "", { from: committee, }),
      "NotSafetyPeriod"
    );
 

  });


  it("only active claim can be challenged", async () => {
    const {registry, claimsManager } = await setup(accounts);
    const committee = accounts[1];
    const arbitrator = accounts[2];
    await registry.setDefaultArbitrator(arbitrator);
    await advanceToSafetyPeriod(registry);

    // challengeClaim will fail if no active claim exists
    await assertFunctionRaisesException(
      claimsManager.challengeClaim(web3.utils.randomHex(32), { from: accounts[2] }),
      "NoActiveClaimExists"
    );
    


    let tx = await claimsManager.submitClaim(committee, 8, "", { from: committee, });
    const claimId1 = tx.logs[0].args._claimId;
    await assertFunctionRaisesException(
      claimsManager.challengeClaim(web3.utils.randomHex(32), { from: accounts[2] }),
      "ClaimIdIsNotActive"
    );

    await claimsManager.challengeClaim(claimId1, { from: arbitrator });
    await claimsManager.dismissClaim(claimId1, { from: arbitrator });

    await assertFunctionRaisesException(
        claimsManager.challengeClaim(claimId1, { from: arbitrator }),
        "NoActiveClaimExists"
    );
  });


  it("claim can be challenged only once", async () => {
    const {registry, claimsManager } = await setup(accounts);
    const committee = accounts[1];
    const arbitrator = accounts[2];
    await registry.setDefaultArbitrator(arbitrator);
    await advanceToSafetyPeriod(registry);
    let tx = await claimsManager.submitClaim(committee, 8, "", { from: committee, });
    const claimId1 = tx.logs[0].args._claimId;
    await claimsManager.challengeClaim(claimId1, { from: arbitrator });
    // challenging claim 1 a second time will revert 
    await assertFunctionRaisesException(
        claimsManager.challengeClaim(claimId1, { from: arbitrator }),
        "ClaimAlreadyChallenged"
    );
  });

  it("will get a fresh claim id for each claim", async () => {
    const {registry, claimsManager } = await setup(accounts);
    const committee = accounts[1];
    const arbitrator = accounts[2];
    await registry.setDefaultArbitrator(arbitrator);
    await advanceToSafetyPeriod(registry);
    // submit, challenge and dimiss claim 1
    let tx = await claimsManager.submitClaim(committee, 8, "", { from: committee, });
    const claimId1 = tx.logs[0].args._claimId;
    await claimsManager.challengeClaim(claimId1, { from: arbitrator });
    await claimsManager.dismissClaim(claimId1, { from: arbitrator });
    let tx2 = await claimsManager.submitClaim(committee, 8, "", { from: committee, });
    const claimId2 = tx2.logs[0].args._claimId;
    assert.notEqual(claimId1, claimId2, "second claim id is the same as the first");
  });

  it("only active claim can be approved", async () => {
    const {committee, registry, claimsManager, arbitrator } = await setup(accounts);
   await advanceToSafetyPeriod(registry);

    // challengeClaim will fail if no active claim exists
    await assertFunctionRaisesException(
      claimsManager.approveClaim(web3.utils.randomHex(32), 8, ZERO_ADDRESS, { from: accounts[2] }),
      "NoActiveClaimExists"
    );

    let tx = await claimsManager.submitClaim(committee, 8, "", { from: committee, });
    const claimId = tx.logs[0].args._claimId;
    await assertFunctionRaisesException(
      claimsManager.approveClaim(web3.utils.randomHex(32), 8, ZERO_ADDRESS, { from: accounts[2] }),
      "ClaimIdIsNotActive"
    );

    await claimsManager.challengeClaim(claimId, { from: arbitrator });
    await claimsManager.dismissClaim(claimId, { from: arbitrator });

    await assertFunctionRaisesException(
      claimsManager.approveClaim(claimId, 8, ZERO_ADDRESS, { from: arbitrator }),
        "NoActiveClaimExists"
    );
  });

  it("only challenged claim can be approved", async () => {
    const { registry, claimsManager  } = await setup(accounts);
    await advanceToSafetyPeriod(registry);

    const claimId = await submitClaim(claimsManager, {accounts});
    await assertFunctionRaisesException(
      claimsManager.approveClaim(claimId, 8, ZERO_ADDRESS, { from: accounts[2] }),
      "UnchallengedClaimCanOnlyBeApprovedAfterChallengePeriod"
    );
  });

 
  it("only active claim can be dismissed", async () => {
    const {registry, claimsManager, arbitrator, committee } = await setup(accounts);
    await advanceToSafetyPeriod(registry);

    // challengeClaim will fail if no active claim exists
    await assertFunctionRaisesException(
      claimsManager.dismissClaim(web3.utils.randomHex(32), { from: accounts[2] }),
      "NoActiveClaimExists"
    );

    let tx = await claimsManager.submitClaim(committee, 8, "", { from: committee, });
    const claimId1 = tx.logs[0].args._claimId;
    await assertFunctionRaisesException(
      claimsManager.challengeClaim(web3.utils.randomHex(32), { from: accounts[2] }),
      "ClaimIdIsNotActive"
    );

    await claimsManager.challengeClaim(claimId1, { from: arbitrator });
    await claimsManager.approveClaim(claimId1, 1, ZERO_ADDRESS, { from: arbitrator });

    await assertFunctionRaisesException(
        claimsManager.dismissClaim(claimId1, { from: arbitrator }),
        "NoActiveClaimExists"
    );
  });

   it("only challenged claim can be dismissed", async () => {
    const { registry, claimsManager, arbitrator } = await setup(accounts);
    await advanceToSafetyPeriod(registry);

    const claimId = await submitClaim(claimsManager, {accounts});
    await assertFunctionRaisesException(
      claimsManager.dismissClaim(claimId, { from: arbitrator }),
      "OnlyCallableIfChallenged"
    );
  });
});<|MERGE_RESOLUTION|>--- conflicted
+++ resolved
@@ -120,15 +120,9 @@
     assert.equal(await registry.defaultChallengeTimeOutPeriod(), 60 * 60 * 24 * 35);
     assert.equal(await claimsManager.getChallengeTimeOutPeriod(), 60 * 60 * 24 * 35);
 
-<<<<<<< HEAD
     assert.equal(await claimsManager.arbitratorCanChangeBounty(), true);
     assert.equal(await claimsManager.arbitratorCanChangeBeneficiary(), false);
     assert.equal(await claimsManager.arbitratorCanSubmitClaims(), false);
-=======
-    assert.equal(await vault.arbitratorCanChangeBounty(), true);
-    assert.equal(await vault.arbitratorCanChangeBeneficiary(), false);
-    assert.equal(await vault.arbitratorCanSubmitClaims(), false);
->>>>>>> 38d78bbb
 
     await assertFunctionRaisesException(
       claimsManager.setArbitrator(
@@ -158,11 +152,7 @@
     );
 
     await assertFunctionRaisesException(
-<<<<<<< HEAD
       claimsManager.setArbitratorOptions(
-=======
-      vault.setArbitratorOptions(
->>>>>>> 38d78bbb
         false,
         true,
         true,
@@ -198,11 +188,7 @@
     assert.equal(tx.logs[0].event, "SetChallengeTimeOutPeriod");
     assert.equal(tx.logs[0].args._challengeTimeOutPeriod, 60 * 60 * 24 * 2);
 
-<<<<<<< HEAD
     tx = await claimsManager.setArbitratorOptions(false, true, true);
-=======
-    tx = await vault.setArbitratorOptions(false, true, true);
->>>>>>> 38d78bbb
     assert.equal(tx.logs[0].event, "SetArbitratorOptions");
     assert.equal(tx.logs[0].args._arbitratorCanChangeBounty, false);
     assert.equal(tx.logs[0].args._arbitratorCanChangeBeneficiary, true);
@@ -219,17 +205,9 @@
 
     assert.equal(await claimsManager.arbitratorCanChangeBounty(), false);
 
-<<<<<<< HEAD
     assert.equal(await claimsManager.arbitratorCanChangeBeneficiary(), true);
 
     assert.equal(await claimsManager.arbitratorCanSubmitClaims(), true);
-=======
-    assert.equal(await vault.arbitratorCanChangeBounty(), false);
-
-    assert.equal(await vault.arbitratorCanChangeBeneficiary(), true);
-
-    assert.equal(await vault.arbitratorCanSubmitClaims(), true);
->>>>>>> 38d78bbb
 
     tx = await claimsManager.setArbitrator(accounts[3]);
     assert.equal(tx.logs[0].event, "SetArbitrator");
@@ -243,64 +221,44 @@
     assert.equal(tx.logs[0].event, "SetChallengeTimeOutPeriod");
     assert.equal(tx.logs[0].args._challengeTimeOutPeriod, 60 * 60 * 24 * 85);
 
-<<<<<<< HEAD
-    tx = await claimsManager.setArbitratorOptions(true, false, false);
-=======
-    tx = await vault.setArbitratorOptions(true, false, false);
->>>>>>> 38d78bbb
-    assert.equal(tx.logs[0].event, "SetArbitratorOptions");
-    assert.equal(tx.logs[0].args._arbitratorCanChangeBounty, true);
-    assert.equal(tx.logs[0].args._arbitratorCanChangeBeneficiary, false);
-    assert.equal(tx.logs[0].args._arbitratorCanSubmitClaims, false);
-
-    assert.equal(await registry.defaultArbitrator(), accounts[0]);
-    assert.equal(await claimsManager.getArbitrator(), accounts[3]);
-
-    assert.equal(await registry.defaultChallengePeriod(), 60 * 60 * 24 * 3);
-    assert.equal(await claimsManager.getChallengePeriod(), 60 * 60 * 24 * 5);
-
-    assert.equal(await registry.defaultChallengeTimeOutPeriod(), 60 * 60 * 24 * 35);
-    assert.equal(await claimsManager.getChallengeTimeOutPeriod(), 60 * 60 * 24 * 85);
-
-    assert.equal(await claimsManager.arbitratorCanChangeBounty(), true);
-
-<<<<<<< HEAD
-    assert.equal(await claimsManager.arbitratorCanChangeBeneficiary(), false);
-
-    assert.equal(await claimsManager.arbitratorCanSubmitClaims(), false);
-=======
-    assert.equal(await vault.arbitratorCanChangeBounty(), true);
-
-    assert.equal(await vault.arbitratorCanChangeBeneficiary(), false);
-
-    assert.equal(await vault.arbitratorCanSubmitClaims(), false);
->>>>>>> 38d78bbb
-
-    tx = await claimsManager.setArbitrator(await claimsManager.NULL_ADDRESS());
-    assert.equal(tx.logs[0].event, "SetArbitrator");
-    assert.equal(tx.logs[0].args._arbitrator, await claimsManager.NULL_ADDRESS());
-
-    tx = await claimsManager.setChallengePeriod(await claimsManager.NULL_UINT32());
-    assert.equal(tx.logs[0].event, "SetChallengePeriod");
-    assert.equal(tx.logs[0].args._challengePeriod.toString(), (await claimsManager.NULL_UINT32()).toString());
-
-    tx = await claimsManager.setChallengeTimeOutPeriod(await claimsManager.NULL_UINT32());
-    assert.equal(tx.logs[0].event, "SetChallengeTimeOutPeriod");
-    assert.equal(tx.logs[0].args._challengeTimeOutPeriod.toString(), (await claimsManager.NULL_UINT32()).toString());
-
-<<<<<<< HEAD
     tx = await claimsManager.setArbitratorOptions(true, false, false);
     assert.equal(tx.logs[0].event, "SetArbitratorOptions");
     assert.equal(tx.logs[0].args._arbitratorCanChangeBounty, true);
     assert.equal(tx.logs[0].args._arbitratorCanChangeBeneficiary, false);
     assert.equal(tx.logs[0].args._arbitratorCanSubmitClaims, false);
-=======
-    tx = await vault.setArbitratorOptions(false, false, true);
+
+    assert.equal(await registry.defaultArbitrator(), accounts[0]);
+    assert.equal(await claimsManager.getArbitrator(), accounts[3]);
+
+    assert.equal(await registry.defaultChallengePeriod(), 60 * 60 * 24 * 3);
+    assert.equal(await claimsManager.getChallengePeriod(), 60 * 60 * 24 * 5);
+
+    assert.equal(await registry.defaultChallengeTimeOutPeriod(), 60 * 60 * 24 * 35);
+    assert.equal(await claimsManager.getChallengeTimeOutPeriod(), 60 * 60 * 24 * 85);
+
+    assert.equal(await claimsManager.arbitratorCanChangeBounty(), true);
+
+    assert.equal(await claimsManager.arbitratorCanChangeBeneficiary(), false);
+
+    assert.equal(await claimsManager.arbitratorCanSubmitClaims(), false);
+
+    tx = await claimsManager.setArbitrator(await claimsManager.NULL_ADDRESS());
+    assert.equal(tx.logs[0].event, "SetArbitrator");
+    assert.equal(tx.logs[0].args._arbitrator, await claimsManager.NULL_ADDRESS());
+
+    tx = await claimsManager.setChallengePeriod(await claimsManager.NULL_UINT32());
+    assert.equal(tx.logs[0].event, "SetChallengePeriod");
+    assert.equal(tx.logs[0].args._challengePeriod.toString(), (await claimsManager.NULL_UINT32()).toString());
+
+    tx = await claimsManager.setChallengeTimeOutPeriod(await claimsManager.NULL_UINT32());
+    assert.equal(tx.logs[0].event, "SetChallengeTimeOutPeriod");
+    assert.equal(tx.logs[0].args._challengeTimeOutPeriod.toString(), (await claimsManager.NULL_UINT32()).toString());
+
+    tx = await claimsManager.setArbitratorOptions(true, false, false);
     assert.equal(tx.logs[0].event, "SetArbitratorOptions");
-    assert.equal(tx.logs[0].args._arbitratorCanChangeBounty, false);
+    assert.equal(tx.logs[0].args._arbitratorCanChangeBounty, true);
     assert.equal(tx.logs[0].args._arbitratorCanChangeBeneficiary, false);
-    assert.equal(tx.logs[0].args._arbitratorCanSubmitClaims, true);
->>>>>>> 38d78bbb
+    assert.equal(tx.logs[0].args._arbitratorCanSubmitClaims, false);
 
     assert.equal(await registry.defaultArbitrator(), accounts[0]);
     assert.equal(await claimsManager.getArbitrator(), accounts[0]);
@@ -311,19 +269,11 @@
     assert.equal(await registry.defaultChallengeTimeOutPeriod(), 60 * 60 * 24 * 35);
     assert.equal(await claimsManager.getChallengeTimeOutPeriod(), 60 * 60 * 24 * 35);
 
-<<<<<<< HEAD
     assert.equal(await claimsManager.arbitratorCanChangeBounty(), true);
 
     assert.equal(await claimsManager.arbitratorCanChangeBeneficiary(), false);
 
     assert.equal(await claimsManager.arbitratorCanSubmitClaims(), false);
-=======
-    assert.equal(await vault.arbitratorCanChangeBounty(), false);
-
-    assert.equal(await vault.arbitratorCanChangeBeneficiary(), false);
-
-    assert.equal(await vault.arbitratorCanSubmitClaims(), true);
->>>>>>> 38d78bbb
   });
 
   it("No challenge, claim times out: anyone can approve claim", async () => {
@@ -477,22 +427,14 @@
 
     await advanceToSafetyPeriod(registry);
 
-<<<<<<< HEAD
     await claimsManager.setArbitratorOptions(false, false, false);
-=======
-    await vault.setArbitratorOptions(false, false, false);
->>>>>>> 38d78bbb
 
     let claimId = await submitClaim(claimsManager, { accounts });
 
     await claimsManager.challengeClaim(claimId, {from: accounts[3] });
 
     // this will only affect the next claim
-<<<<<<< HEAD
     await claimsManager.setArbitratorOptions(true, false, false);
-=======
-    await vault.setArbitratorOptions(true, false, false);
->>>>>>> 38d78bbb
 
     let tx = await claimsManager.approveClaim(claimId, 1234, ZERO_ADDRESS, {
       from: accounts[3],
@@ -533,18 +475,13 @@
 
     await advanceToSafetyPeriod(registry);
 
-<<<<<<< HEAD
     await claimsManager.setArbitratorOptions(false, false, false);
-=======
-    await vault.setArbitratorOptions(false, false, false);
->>>>>>> 38d78bbb
 
     let claimId = await submitClaim(claimsManager, { accounts });
 
     await claimsManager.challengeClaim(claimId, {from: accounts[3] });
 
     // this will only affect the next claim
-<<<<<<< HEAD
     await claimsManager.setArbitratorOptions(false, true, false);
 
     let tx = await claimsManager.approveClaim(claimId, 0, accounts[3], {
@@ -558,9 +495,6 @@
     claimId = await submitClaim(claimsManager, { accounts });
 
     await claimsManager.challengeClaim(claimId, {from: accounts[3] });
-=======
-    await vault.setArbitratorOptions(false, true, false);
->>>>>>> 38d78bbb
 
     tx = await claimsManager.approveClaim(claimId, 0, accounts[3], {
       from: accounts[3],
