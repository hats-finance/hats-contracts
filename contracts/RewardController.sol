--- conflicted
+++ resolved
@@ -82,25 +82,6 @@
     }
 
     /**
-<<<<<<< HEAD
-    * @notice Safe HAT transfer function, transfer rewards from the contract only if there are enough
-    * rewards available.
-    * @param _to The address to transfer the reward to
-    * @param _amount The amount of rewards to transfer
-    * @param _vault The vault address
-    */
-    function safeTransferReward(address _to, uint256 _amount, address _vault) internal {
-        if (rewardToken.balanceOf(address(this)) < _amount)
-            revert NotEnoughRewardsToTransferToUser();
-            
-        rewardToken.safeTransfer(_to, _amount);
-
-        emit SafeTransferReward(_to, _vault, _amount, address(rewardToken));
-    }
-
-    /**
-=======
->>>>>>> bb66ba47
     * @notice Update the vault's rewardPerShare, not more then once per block
     * @param _vault The vault's address
     */
@@ -130,13 +111,8 @@
     }
 
     /**
-<<<<<<< HEAD
     * @notice Called by owner to set reward per epoch
     * @param _epochRewardPerBlock reward per epoch
-=======
-     * @notice Called by owner to set reward per epoch
-     * @param _epochRewardPerBlock reward mper epoch
->>>>>>> bb66ba47
     */
     function setEpochRewardPerBlock(uint256[24] memory _epochRewardPerBlock) external onlyOwner {
         epochRewardPerBlock = _epochRewardPerBlock;
