--- conflicted
+++ resolved
@@ -45,13 +45,10 @@
 // HVE35: Only fee setter
 // HVE36: Fee must be less than or eqaul to 2%
 // HVE37: Token approve reset failed
-<<<<<<< HEAD
 // HVE38: Swap was not successful
 // HVE39: Routing contract must be whitelisted
-=======
 
 /// @title Manage all Hats.finance vaults
->>>>>>> 1fef2549
 contract  HATVaults is Governable, HATMaster {
     using SafeERC20 for IERC20;
 
@@ -206,19 +203,6 @@
 
     /**
    * @dev constructor -
-<<<<<<< HEAD
-   * @param _rewardsToken the reward token address (HAT)
-   * @param _rewardPerBlock the reward amount per block the contract will reward pools
-   * @param _startBlock start block of of which the contract will start rewarding from.
-   * @param _multiplierPeriod a fix period value. each period will have its own multiplier value.
-   *        which set the reward for each period. e.g a value of 100000 means that each such period is 100000 blocks.
-   * @param _hatGovernance the governance address.
-   *        Some of the contracts functions are limited only to governance :
-   *         addPool,setPool,dismissPendingApprovalClaim,approveClaim,
-   *         setHatVestingParams,setVestingParams,setRewardsSplit
-   * @param _whitelistedRouters initial list of whitelisted routers allowed to be used to swap tokens for HAT token.
-   * @param _tokenLockFactory address of the token lock factory to be used
-=======
    * @param _rewardsToken The reward token address (HAT)
    * @param _rewardPerBlock The reward amount per block that the contract will reward pools
    * @param _startRewardingBlock Start block from which the contract will start rewarding
@@ -228,9 +212,8 @@
    *        Some of the contracts functions are limited only to governance:
    *         addPool, setPool, dismissClaim, approveClaim,
    *         setHatVestingParams, setVestingParams, setRewardsSplit
-   * @param _uniSwapRouter uni swap v3 router to be used to swap tokens for HAT token.
+   * @param _whitelistedRouters initial list of whitelisted routers allowed to be used to swap tokens for HAT token.
    * @param _tokenLockFactory Address of the token lock factory to be used
->>>>>>> 1fef2549
    *        to create a vesting contract for the approved claim reporter.
  */
     constructor(
@@ -699,13 +682,8 @@
         swapAndBurns[_pid] = 0;
         governanceHatRewards[_pid] = 0;
         hackersHatRewards[_beneficiary][_pid] = 0;
-<<<<<<< HEAD
         uint256 hatsReceived = swapTokenForHAT(amount, poolInfo[_pid].lpToken, _amountOutMinimum, _routingContract, _routingPayload);
-        uint256 burntHats = hatsReceived.mul(amountToSwapAndBurn).div(amount);
-=======
-        uint256 hatsReceived = swapTokenForHAT(amount, token, _fees, _amountOutMinimum);
         uint256 burntHats = hatsReceived * amountToSwapAndBurn / amount;
->>>>>>> 1fef2549
         if (burntHats > 0) {
             HAT.burn(burntHats);
         }
