--- conflicted
+++ resolved
@@ -57,12 +57,7 @@
             withdrawRequestPendingPeriod: 7 days,
             claimFee: 0
         });
-<<<<<<< HEAD
-        rewardController = _rewardController;
-        arbitrator = owner();
-=======
         arbitrator = _hatGovernance;
->>>>>>> 4dcec30b
         challengePeriod = 3 days;
         challengeTimeOutPeriod = 5 weeks;
     }
