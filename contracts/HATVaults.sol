--- conflicted
+++ resolved
@@ -2,11 +2,6 @@
 // Disclaimer https://github.com/hats-finance/hats-contracts/blob/main/DISCLAIMER.md
 
 pragma solidity 0.8.6;
-<<<<<<< HEAD
-import "openzeppelin-solidity/contracts/token/ERC20/utils/SafeERC20.sol";
-import "openzeppelin-solidity/contracts/token/ERC20/ERC20.sol";
-import "./HATMaster.sol";
-=======
 
 
 import "@openzeppelin/contracts/security/ReentrancyGuard.sol";
@@ -15,7 +10,6 @@
 import "@openzeppelin/contracts/token/ERC20/utils/SafeERC20.sol";
 import "./Governable.sol";
 import "./HATToken.sol";
->>>>>>> 4e6a1192
 import "./tokenlock/ITokenLockFactory.sol";
 import "./interfaces/ISwapRouter.sol";
 
@@ -58,16 +52,14 @@
 // HVE35: Only fee setter
 // HVE36: Fee must be less than or eqaul to 2%
 // HVE37: Token approve reset failed
-<<<<<<< HEAD
-// HVE38: Swap was not successful
-// HVE39: Routing contract must be whitelisted
-=======
 // HVE38: Pool range is too big
 // HVE39: Invalid pool range
 // HVE40: Committee not checked in yet
 // HVE41: Not enough user balance
 // HVE42: User shares must be greater than 0
->>>>>>> 4e6a1192
+// HVE43: Swap was not successful
+// HVE44: Routing contract must be whitelisted
+
 
 /// @title Manage all Hats.finance vaults
 contract  HATVaults is Governable, ReentrancyGuard {
@@ -316,13 +308,9 @@
 
     event RewardDepositors(uint256 indexed _pid, uint256 indexed _amount);
 
-<<<<<<< HEAD
     event RouterWhitelistStatusChanged(address indexed _router, bool _status);
 
-    /**
-=======
    /**
->>>>>>> 4e6a1192
    * @dev constructor -
    * @param _rewardsToken The reward token address (HAT)
    * @param _rewardPerBlock The reward amount per block that the contract will reward pools
@@ -332,13 +320,9 @@
    * @param _hatGovernance The governance address.
    *        Some of the contracts functions are limited only to governance:
    *         addPool, setPool, dismissClaim, approveClaim,
-<<<<<<< HEAD
    *         setHatVestingParams, setVestingParams, setRewardsSplit
    * @param _whitelistedRouters initial list of whitelisted routers allowed to be used to swap tokens for HAT token.
-=======
-   *         setHatVestingParams, setVestingParams, setBountySplit
-   * @param _uniSwapRouter uni swap v3 router to be used to swap tokens for HAT token.
->>>>>>> 4e6a1192
+
    * @param _tokenLockFactory Address of the token lock factory to be used
    *        to create a vesting contract for the approved claim reporter.
    */
@@ -1014,11 +998,7 @@
                         bytes calldata _routingPayload)
     external
     onlyGovernance {
-<<<<<<< HEAD
-        require(whitelistedRouters[_routingContract], "HVE39");
-=======
-        IERC20 token = poolInfos[_pid].lpToken;
->>>>>>> 4e6a1192
+        require(whitelistedRouters[_routingContract], "HVE44");
         uint256 amountToSwapAndBurn = swapAndBurns[_pid];
         uint256 amountForHackersHatRewards = hackersHatRewards[_beneficiary][_pid];
         uint256 amount = amountToSwapAndBurn + amountForHackersHatRewards + governanceHatRewards[_pid];
@@ -1248,7 +1228,7 @@
         require(_token.approve(_routingContract, _amount), "HVE31");
         uint256 hatBalanceBefore = HAT.balanceOf(address(this));
         (bool success,) = _routingContract.call(_routingPayload);
-        require(success, "HVE38");
+        require(success, "HVE43");
         hatsReceived = HAT.balanceOf(address(this)) - hatBalanceBefore;
         require(hatsReceived >= _amountOutMinimum, "HVE32");
         require(_token.approve(address(_routingContract), 0), "HVE37");
