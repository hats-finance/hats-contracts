// SPDX-License-Identifier: MIT
pragma solidity 0.8.6;
import "./interfaces/ISwapRouter.sol";
import "openzeppelin-solidity/contracts/token/ERC20/utils/SafeERC20.sol";
import "openzeppelin-solidity/contracts/token/ERC20/ERC20.sol";
import "./HATMaster.sol";
import "./tokenlock/ITokenLockFactory.sol";
import "./Governable.sol";


contract  HATVaults is Governable, HATMaster {
    using SafeMath  for uint256;
    using SafeERC20 for IERC20;

    struct Claim {
        address beneficiary;
        uint256 severity;
        address approver;
    }

    struct ClaimReward {
        uint256 hackerVestedReward;
        uint256 hackerReward;
        uint256 committeeReward;
        uint256 swapAndBurn;
        uint256 governanceHatReward;
        uint256 hackerHatReward;
    }

    struct PendingRewardsLevels {
        uint256 timestamp;
        uint256[] rewardsLevels;
    }

    struct GeneralParameters {
        uint256 hatVestingDuration;
        uint256 hatVestingPeriods;
        uint256 withdrawPeriod;
        uint256 safetyPeriod; //withdraw disable period in seconds
        uint256 setRewardsLevelsDelay;
        uint256 withdrawRequestEnablePeriod;
        uint256 withdrawRequestPendingPeriod;
        uint256 claimFee;  //claim fee in ETH
    }

    //pool pid -> committee maps pooaddress
    mapping(uint256=>address) public committees;
    // token address -> amount of tokens to swap for HAT that will subsequently be burned
    mapping(address => uint256) public swapAndBurns;
    //hackerAddress ->(token->amount)
    mapping(address => mapping(address => uint256)) public hackersHatRewards;
    //token -> amount of tokens that will be swapped for HAT and transforred to governance
    mapping(address => uint256) public governanceHatRewards;
    //pid -> Claim: claims that are to be approved (or dismisse)
    mapping(uint256 => Claim) public pendingClaims;
    //poolId -> (address -> requestTime)
    mapping(uint256 => mapping(address => uint256)) public withdrawRequests;
    //poolId -> PendingRewardsLevels
    mapping(uint256 => PendingRewardsLevels) public pendingRewardsLevels;

    mapping(uint256 => bool) public poolDepositPause;

    GeneralParameters public generalParameters;

    uint256 internal constant REWARDS_LEVEL_DENOMINATOR = 10000;
    ITokenLockFactory public immutable tokenLockFactory;
    ISwapRouter public immutable uniSwapRouter;

    modifier onlyCommittee(uint256 _pid) {
        require(committees[_pid] == msg.sender, "only committee");
        _;
    }

    modifier noPendingApproval(uint256 _pid) {
        require(pendingClaims[_pid].beneficiary == address(0), "a claim already exists");
        _;
    }

    modifier noSafetyPeriod() {
      //disable withdraw for safetyPeriod (e.g 1 hour) each withdrawPeriod(e.g 11 hours)
      // solhint-disable-next-line not-rely-on-time
        require(block.timestamp % (generalParameters.withdrawPeriod + generalParameters.safetyPeriod) <
        generalParameters.withdrawPeriod,
        "safety period");
        _;
    }

    event SetCommittee(uint256 indexed _pid, address indexed _committee);

    event AddPool(uint256 indexed _pid,
                uint256 indexed _poolRewardShare,
                address indexed _lpToken,
                string _name,
                address _committee,
                string _descriptionHash,
                uint256[] _rewardsLevels,
                RewardsSplit _rewardsSplit,
                uint256 _rewardVestingDuration,
                uint256 _rewardVestingPeriods);

    event SetPool(uint256 indexed _pid, uint256 indexed _poolRewardShare, bool indexed _registered, string _descriptionHash);
    event ClaimSubmitted(address indexed _claimer, string _descriptionHash);
    event SetRewardsSplit(uint256 indexed _pid, RewardsSplit _rewardsSplit);
    event SetRewardsLevels(uint256 indexed _pid, uint256[] _rewardsLevels);
    event PendingRewardsLevelsLog(uint256 indexed _pid, uint256[] _rewardsLevels, uint256 _timeStamp);

    event SwapAndSend(uint256 indexed _pid,
                    address indexed _beneficiary,
                    uint256 indexed _amountSwaped,
                    uint256 _amountReceived,
                    address _tokenLock);

    event SwapAndBurn(uint256 indexed _pid, uint256 indexed _amountSwaped, uint256 indexed _amountBurned);
    event SetVestingParams(uint256 indexed _pid, uint256 indexed _duration, uint256 indexed _periods);
    event SetHatVestingParams(uint256 indexed _duration, uint256 indexed _periods);

    event ClaimApprove(address indexed _approver,
                    uint256 indexed _pid,
                    address indexed _beneficiary,
                    uint256 _severity,
                    address _tokenLock,
                    ClaimReward _claimReward);

    event PendingApprovalLog(uint256 indexed _pid,
                            address indexed _beneficiary,
                            uint256 indexed _severity,
                            address _approver);

    event WithdrawRequest(uint256 indexed _pid,
                        address indexed _beneficiary,
                        uint256 indexed _withdrawEnableTime);

    event SetWithdrawSafetyPeriod(uint256 indexed _withdrawPeriod, uint256 indexed _safetyPeriod);

    /**
   * @dev constructor -
   * @param _rewardsToken the reward token address (HAT)
   * @param _rewardPerBlock the reward amount per block the contract will reward pool
   * @param _startBlock start block of of which the contract will start rewarding from.
   * @param _multiplierPeriod a fixed period value. each period will have its own multiplier value.
   *        which set the reward for each period. e.g a value of 100000 means that each such period is 100000 blocks.
   * @param _hatGovernance the governance address.
   *        Some of the contracts functions are limited only to governance :
   *         addPool,setPool,dismissClaim,approveClaim,
   *         setHatVestingParams,setVestingParams,setRewardsSplit
   * @param _uniSwapRouter uni swap v3 router to be used to swap tokens for HAT token.
   * @param _tokenLockFactory address of the token lock factory to be used
   *        to create a vesting contract for the approved claim reporter.
 */
    constructor(
        address _rewardsToken,
        uint256 _rewardPerBlock,
        uint256 _startBlock,
        uint256 _multiplierPeriod,
        address _hatGovernance,
        ISwapRouter _uniSwapRouter,
        ITokenLockFactory _tokenLockFactory
    // solhint-disable-next-line func-visibility
    ) HATMaster(HATToken(_rewardsToken), _rewardPerBlock, _startBlock, _multiplierPeriod) {
        Governable.initialize(_hatGovernance);
        uniSwapRouter = _uniSwapRouter;
        tokenLockFactory = _tokenLockFactory;
        generalParameters = GeneralParameters({
            hatVestingDuration: 90 days,
            hatVestingPeriods:90,
            withdrawPeriod: 11 hours,
            safetyPeriod: 1 hours,
            setRewardsLevelsDelay: 2 days,
            withdrawRequestEnablePeriod: 7 days,
            withdrawRequestPendingPeriod: 7 days,
            claimFee: 0
        });
    }

      /**
     * @dev submitClaim - called by a committee to set a submit a claim for subsequent approval.
     * The claim needs to be approved or dismissed  by the hats governance.
     * This function should be called only on a safety period, during which withdrawal is disabled.
     * After a call to this function, withdrawing of funds from the pool will be disabled
     * until governance  approves or dismisses this claim.
     * @param _pid pool id
     * @param _beneficiary the beneficiary of the reward for the claim
     * @param _severity claim severity
   */
    function submitClaim(uint256 _pid, address _beneficiary, uint256 _severity)
    external
    onlyCommittee(_pid)
    noPendingApproval(_pid) {
        require(_beneficiary != address(0), "beneficiary is zero");
        // solhint-disable-next-line not-rely-on-time
        require(block.timestamp % (generalParameters.withdrawPeriod + generalParameters.safetyPeriod) >=
        generalParameters.withdrawPeriod,
        "none safety period");
        require(_severity < poolsRewards[_pid].rewardsLevels.length, "_severity is not in the range");

        pendingClaims[_pid] = Claim({
            beneficiary: _beneficiary,
            severity: _severity,
            approver: msg.sender
        });
        emit PendingApprovalLog(_pid, _beneficiary, _severity, msg.sender);
    }

    /**
     * @dev setWithdrawRequestParams - called by hats governance to set withdraw request params
     * @param _withdrawRequestPendingPeriod - the time period where the withdraw request is pending.
     * @param _withdrawRequestEnablePeriod - the time period where the withdraw is enable for a withdraw request.
    */
    function setWithdrawRequestParams(uint256 _withdrawRequestPendingPeriod, uint256  _withdrawRequestEnablePeriod)
    external
    onlyGovernance {
        generalParameters.withdrawRequestPendingPeriod = _withdrawRequestPendingPeriod;
        generalParameters.withdrawRequestEnablePeriod = _withdrawRequestEnablePeriod;
    }

  /**
<<<<<<< HEAD
   * @dev dismissClaim - called by hats governance to dismiss a pending claim.
   * @param _poolId pool id
  */
    function dismissClaim(uint256 _poolId) external onlyGovernance {
        delete pendingClaims[_poolId];
    }

    /**
   * @dev approveClaim - called by hats governance to approve a pending claim.
   * @param _poolId pool id
 */
    function approveClaim(uint256 _poolId) external onlyGovernance nonReentrant {
        require(pendingClaims[_poolId].beneficiary != address(0), "no pending claim");
        PoolReward storage poolReward = poolsRewards[_poolId];
        Claim memory pendingClaim = pendingClaims[_poolId];
        delete pendingClaims[_poolId];

        IERC20 lpToken = poolInfo[_poolId].lpToken;
        ClaimReward memory claimRewards = calcClaimRewards(_poolId, pendingClaim.severity);
        poolInfo[_poolId].balance = poolInfo[_poolId].balance.sub(
=======
   * @dev dismissPendingApprovalClaim - called by hats governance to dismiss a pending approval claim.
   * @param _pid pool id
  */
    function dismissPendingApprovalClaim(uint256 _pid) external onlyGovernance {
        delete pendingApprovals[_pid];
    }

    /**
   * @dev approveClaim - called by hats governance to approve a pending approval claim.
   * @param _pid pool id
 */
    function approveClaim(uint256 _pid) external onlyGovernance nonReentrant {
        require(pendingApprovals[_pid].beneficiary != address(0), "no pending approval");
        PoolReward storage poolReward = poolsRewards[_pid];
        PendingApproval memory pendingApproval = pendingApprovals[_pid];
        delete pendingApprovals[_pid];

        IERC20 lpToken = poolInfo[_pid].lpToken;
        ClaimReward memory claimRewards = calcClaimRewards(_pid, pendingApproval.severity);
        poolInfo[_pid].balance = poolInfo[_pid].balance.sub(
>>>>>>> 5b6e800d
                            claimRewards.hackerReward
                            .add(claimRewards.hackerVestedReward)
                            .add(claimRewards.committeeReward)
                            .add(claimRewards.swapAndBurn)
                            .add(claimRewards.hackerHatReward)
                            .add(claimRewards.governanceHatReward));
        address tokenLock;
        if (claimRewards.hackerVestedReward > 0) {
        //hacker get its reward to a vesting contract
            tokenLock = tokenLockFactory.createTokenLock(
            address(lpToken),
            governance(),
            pendingClaim.beneficiary,
            claimRewards.hackerVestedReward,
            // solhint-disable-next-line not-rely-on-time
            block.timestamp, //start
            // solhint-disable-next-line not-rely-on-time
            block.timestamp + poolReward.vestingDuration, //end
            poolReward.vestingPeriods,
            0, //no release start
            0, //no cliff
            ITokenLock.Revocability.Disabled,
            false
        );
            lpToken.safeTransfer(tokenLock, claimRewards.hackerVestedReward);
        }
        lpToken.safeTransfer(pendingClaim.beneficiary, claimRewards.hackerReward);
        lpToken.safeTransfer(pendingClaim.approver, claimRewards.committeeReward);
        //storing the amount of token which can be swap and burned so it could be swapAndBurn in a seperate tx.
        swapAndBurns[address(lpToken)] = swapAndBurns[address(lpToken)].add(claimRewards.swapAndBurn);
        governanceHatRewards[address(lpToken)] =
        governanceHatRewards[address(lpToken)].add(claimRewards.governanceHatReward);
        hackersHatRewards[pendingClaim.beneficiary][address(lpToken)] =
        hackersHatRewards[pendingClaim.beneficiary][address(lpToken)].add(claimRewards.hackerHatReward);

        emit ClaimApprove(msg.sender,
<<<<<<< HEAD
                        _poolId,
                        pendingClaim.beneficiary,
                        pendingClaim.severity,
=======
                        _pid,
                        pendingApproval.beneficiary,
                        pendingApproval.severity,
>>>>>>> 5b6e800d
                        tokenLock,
                        claimRewards);
        assert(poolInfo[_pid].balance > 0);
    }

    /**
     * @dev rewardDepositors - add pool token to rewards depositors
     * The rewards will be give to depositors pro rata upon withdraw
     * @param _pid pool id
     * @param _amount amount to add
    */
    function rewardDepositors(uint256 _pid, uint256 _amount) external {
        poolInfo[_pid].lpToken.safeTransferFrom(msg.sender, address(this), _amount);
        poolInfo[_pid].balance = poolInfo[_pid].balance.add(_amount);
    }

    /**
     * @dev setClaimFee - called by hats governance to set claim fee
     * @param _fee claim fee in ETH
    */
    function setClaimFee(uint256 _fee) external onlyGovernance {
        generalParameters.claimFee = _fee;
    }

    /**
     * @dev setWithdrawSafetyPeriod - called by hats governance to set Withdraw Period
     * @param _withdrawPeriod withdraw enable period
     * @param _safetyPeriod withdraw disable period
    */
    function setWithdrawSafetyPeriod(uint256 _withdrawPeriod, uint256 _safetyPeriod) external onlyGovernance {
        generalParameters.withdrawPeriod = _withdrawPeriod;
        generalParameters.safetyPeriod = _safetyPeriod;
        emit SetWithdrawSafetyPeriod(generalParameters.withdrawPeriod, generalParameters.safetyPeriod);
    }

    //_descriptionHash - a hash of an ipfs encrypted file which describe the claim.
    // this can be use later on by the claimer to prove her claim
    function claim(string memory _descriptionHash) external payable {
        if (generalParameters.claimFee > 0) {
            require(msg.value >= generalParameters.claimFee, "not enough fee payed");
            // solhint-disable-next-line indent
            payable(governance()).transfer(msg.value);
        }
        emit ClaimSubmitted(msg.sender, _descriptionHash);
    }

    /**
   * @dev setVestingParams - set pool vesting params for rewarding claim reporter with the pool token
   * @param _pid pool id
   * @param _duration duration of the vesting period
   * @param _periods the vesting periods
 */
    function setVestingParams(uint256 _pid, uint256 _duration, uint256 _periods) external onlyGovernance {
        require(_duration < 120 days, "vesting duration is too long");
        require(_periods > 0, "vesting periods cannot be zero");
        require(_duration >= _periods, "vesting duration smaller than periods");
        poolsRewards[_pid].vestingDuration = _duration;
        poolsRewards[_pid].vestingPeriods = _periods;
        emit SetVestingParams(_pid, _duration, _periods);
    }

    /**
   * @dev setHatVestingParams - set HAT vesting params for rewarding claim reporter with HAT token
   * the function can be called only by governance.
   * @param _duration duration of the vesting period
   * @param _periods the vesting periods
 */
    function setHatVestingParams(uint256 _duration, uint256 _periods) external onlyGovernance {
        require(_duration < 180 days, "vesting duration is too long");
        require(_periods > 0, "vesting periods cannot be zero");
        require(_duration >= _periods, "vesting duration smaller than periods");
        generalParameters.hatVestingDuration = _duration;
        generalParameters.hatVestingPeriods = _periods;
        emit SetHatVestingParams(_duration, _periods);
    }

    /**
   * @dev setRewardsSplit - set the pool token rewards split upon an approval
   * the function can be called only by governance.
   * the sum of the rewards split should be less than 10000 (less than 100%)
   * @param _pid pool id
   * @param _rewardsSplit split
   * and sent to the hacker(claim reported)
 */
    function setRewardsSplit(uint256 _pid, RewardsSplit memory _rewardsSplit)
    external
    onlyGovernance noPendingApproval(_pid) noSafetyPeriod {
        validateSplit(_rewardsSplit);
        poolsRewards[_pid].rewardsSplit = _rewardsSplit;
        emit SetRewardsSplit(_pid, _rewardsSplit);
    }

    /**
   * @dev setRewardsLevelsDelay - set the timelock delay for setting rewars level
   * @param _delay time delay
 */
    function setRewardsLevelsDelay(uint256 _delay)
    external
    onlyGovernance {
        require(_delay >= 2 days, "delay is too short");
        generalParameters.setRewardsLevelsDelay = _delay;
    }

    /**
<<<<<<< HEAD
   * @dev setPendingRewardLevels - set pending request to set pool token rewards level.
   * the reward level represent the percentage of the pool's token which will be splitted as a reward.
=======
   * @dev setPendingRewardsLevels - set pending request to set pool token rewards level.
   * the reward level represent the percentage of the pool's token which will be split as a reward.
>>>>>>> 5b6e800d
   * the function can be called only by the pool committee.
   * cannot be called if there already a claim that is pending approval.
   * each level should be less than 10000
   * @param _pid pool id
   * @param _rewardsLevels the reward levels array
 */
    function setPendingRewardLevels(uint256 _pid, uint256[] memory _rewardsLevels)
    external
    onlyCommittee(_pid) noPendingApproval(_pid) {
        pendingRewardsLevels[_pid].rewardsLevels = checkRewardsLevels(_rewardsLevels);
        // solhint-disable-next-line not-rely-on-time
        pendingRewardsLevels[_pid].timestamp = block.timestamp;
        emit PendingRewardsLevelsLog(_pid, _rewardsLevels, pendingRewardsLevels[_pid].timestamp);
    }

  /**
   * @dev setRewardsLevels - set the pool token rewards level of already pending set rewards level.
   * see pendingRewardsLevels
   * the reward level represent the percentage of the pool's token which will be split as a reward.
   * the function can be called only by the pool committee.
   * cannot be called if there already pending claim waiting for approval.
   * each level should be less than 10000
   * @param _pid pool id
 */
    function setRewardsLevels(uint256 _pid)
    external
    onlyCommittee(_pid) noPendingApproval(_pid) {
        require(pendingRewardsLevels[_pid].timestamp > 0, "no pending set rewards levels");
        // solhint-disable-next-line not-rely-on-time
        require(block.timestamp - pendingRewardsLevels[_pid].timestamp > generalParameters.setRewardsLevelsDelay,
        "cannot confirm setRewardsLevels at this time");
        poolsRewards[_pid].rewardsLevels = pendingRewardsLevels[_pid].rewardsLevels;
        delete pendingRewardsLevels[_pid];
        emit SetRewardsLevels(_pid, poolsRewards[_pid].rewardsLevels);
    }

    /**
   * @dev committeeCheckIn - committee check in.
   * deposit is enable only after committee check in
   * @param _pid pool id
 */
    function committeeCheckIn(uint256 _pid) external onlyCommittee(_pid) {
        poolsRewards[_pid].committeeCheckIn = true;
    }


    /**
   * @dev setCommittee - set new committee address.
   * @param _pid pool id
   * @param _committee new committee address
 */
    function setCommittee(uint256 _pid, address _committee)
    external {
        require(_committee != address(0), "committee is zero");
        //governance can update committee only if committee was not checked in yet.
        if (msg.sender == governance() && committees[_pid] != msg.sender) {
            require(!poolsRewards[_pid].committeeCheckIn, "Committee already checked in");
        } else {
            require(committees[_pid] == msg.sender, "Only committee");
        }

        committees[_pid] = _committee;

        emit SetCommittee(_pid, _committee);
    }

    /**
   * @dev addPool - only Governance
   * @param _poolRewardShare the pool allocation point
   * @param _lpToken pool token
   * @param _committee pools committee addresses array
   * @param _rewardsLevels pool reward levels(sevirities)
     each level is a number between 0 and 10000.
   * @param _rewardsSplit pool reward split.
     each entry is a number between 0 and 10000.
     total splits should be less than 10000
   * @param _committee pools committee addresses array
   * @param _descriptionHash the hash of the pool description.
   * @param _rewardVestingParams vesting params
   *        _rewardVestingParams[0] - vesting duration
   *        _rewardVestingParams[1] - vesting periods
 */
    function addPool(uint256 _poolRewardShare,
                    address _lpToken,
                    address _committee,
                    uint256[] memory _rewardsLevels,
                    RewardsSplit memory _rewardsSplit,
                    string memory _descriptionHash,
                    uint256[2] memory _rewardVestingParams)
    external
    onlyGovernance {
        require(_rewardVestingParams[0] < 120 days, "vesting duration is too long");
        require(_rewardVestingParams[1] > 0, "vesting periods cannot be zero");
        require(_rewardVestingParams[0] >= _rewardVestingParams[1], "vesting duration smaller than periods");
        require(_committee != address(0), "committee is zero");
        add(_poolRewardShare, IERC20(_lpToken));
        uint256 poolId = poolInfo.length-1;
        committees[poolId] = _committee;
        uint256[] memory rewardsLevels = checkRewardsLevels(_rewardsLevels);

        RewardsSplit memory rewardsSplit = (_rewardsSplit.hackerVestedReward == 0 && _rewardsSplit.hackerReward == 0) ?
        getDefaultRewardsSplit() : _rewardsSplit;

        validateSplit(rewardsSplit);
        poolsRewards[poolId] = PoolReward({
            rewardsLevels: rewardsLevels,
            rewardsSplit: rewardsSplit,
            committeeCheckIn: false,
            vestingDuration: _rewardVestingParams[0],
            vestingPeriods: _rewardVestingParams[1]
        });

        string memory name = ERC20(_lpToken).name();

        emit AddPool(poolId,
                    _poolRewardShare,
                    address(_lpToken),
                    name,
                    _committee,
                    _descriptionHash,
                    rewardsLevels,
                    rewardsSplit,
                    _rewardVestingParams[0],
                    _rewardVestingParams[1]);
    }

    /**
   * @dev setPool
   * @param _pid the pool id
   * @param _poolRewardShare the pool allocation point
   * @param _registered does this pool is registered (default true).
   * @param _depositPause pause pool deposit (default false).
   * This parameter can be used by the UI to include or exclude the pool
   * @param _descriptionHash the hash of the pool description.
 */
    function setPool(uint256 _pid,
                    uint256 _poolRewardShare,
                    bool _registered,
                    bool _depositPause,
                    string memory _descriptionHash)
    external onlyGovernance {
        require(poolInfo[_pid].lpToken != IERC20(address(0)), "pool does not exist");
        set(_pid, _poolRewardShare);
        poolDepositPause[_pid] = _depositPause;
        emit SetPool(_pid, _poolRewardShare, _registered, _descriptionHash);
    }

    /**
    * swapBurnSend swap lptoken to HAT.
    * send to beneficiary and governance its hats rewards .
    * burn the rest of HAT.
    * only governance are authorized to call this function.
    * @param _pid the pool id
    * @param _beneficiary beneficiary
    * @param _minOutputAmount minimum output of HATs at swap
    * @param _fee the fee of the token pool for the pair
    * @param _sqrtPriceLimitX96 the price limit of the pool that cannot be exceeded by the swap
    **/
    function swapBurnSend(uint256 _pid,
                        address _beneficiary,
                        uint256 _minOutputAmount,
                        uint24 _fee,
                        uint160 _sqrtPriceLimitX96)
    external
    onlyGovernance {
        IERC20 token = poolInfo[_pid].lpToken;
        uint256 amountToSwapAndBurn = swapAndBurns[address(token)];
        uint256 amountForHackersHatRewards = hackersHatRewards[_beneficiary][address(token)];
        uint256 amount = amountToSwapAndBurn.add(amountForHackersHatRewards).add(governanceHatRewards[address(token)]);
        require(amount > 0, "amount is zero");
        swapAndBurns[address(token)] = 0;
        governanceHatRewards[address(token)] = 0;
        hackersHatRewards[_beneficiary][address(token)] = 0;
        uint256 hatsReceived = swapTokenForHAT(amount, token, _fee, _minOutputAmount, _sqrtPriceLimitX96);
        uint256 burntHats = hatsReceived.mul(amountToSwapAndBurn).div(amount);
        if (burntHats > 0) {
            HAT.burn(burntHats);
        }
        emit SwapAndBurn(_pid, amount, burntHats);
        address tokenLock;
        uint256 hackerReward = hatsReceived.mul(amountForHackersHatRewards).div(amount);
        if (hackerReward > 0) {
           //hacker get its reward via vesting contract
            tokenLock = tokenLockFactory.createTokenLock(
                address(HAT),
                governance(),
                _beneficiary,
                hackerReward,
                // solhint-disable-next-line not-rely-on-time
                block.timestamp, //start
                // solhint-disable-next-line not-rely-on-time
                block.timestamp + generalParameters.hatVestingDuration, //end
                generalParameters.hatVestingPeriods,
                0, //no release start
                0, //no cliff
                ITokenLock.Revocability.Disabled,
                true
            );
            HAT.transfer(tokenLock, hackerReward);
        }
        emit SwapAndSend(_pid, _beneficiary, amount, hackerReward, tokenLock);
        HAT.transfer(governance(), hatsReceived.sub(hackerReward).sub(burntHats));
    }

    /**
    * withdrawRequest submit a withdraw request
    * @param _pid the pool id
    **/
    function withdrawRequest(uint256 _pid) external {
      // solhint-disable-next-line not-rely-on-time
        require(block.timestamp > withdrawRequests[_pid][msg.sender] + generalParameters.withdrawRequestEnablePeriod,
        "pending withdraw request exist");
        // solhint-disable-next-line not-rely-on-time
        withdrawRequests[_pid][msg.sender] = block.timestamp + generalParameters.withdrawRequestPendingPeriod;
        emit WithdrawRequest(_pid, msg.sender, withdrawRequests[_pid][msg.sender]);
    }

    /**
    * deposit deposit to pool
    * @param _pid the pool id
    * @param _amount amount of pool's token to deposit
    **/
    function deposit(uint256 _pid, uint256 _amount) external {
        require(!poolDepositPause[_pid], "deposit paused");
        //clear withdraw request
        withdrawRequests[_pid][msg.sender] = 0;
        _deposit(_pid, _amount);
    }

    /**
    * withdraw  - withdraw user's pool share.
    * user need first to submit a withdraw request.
    * @param _pid the pool id
    * @param _shares amount of shares user wants to withdraw
    **/
    function withdraw(uint256 _pid, uint256 _shares) external {
        checkWithdrawRequest(_pid);
        _withdraw(_pid, _shares);
    }

    /**
    * emergencyWithdraw withdraw all user's pool share without claim for reward.
    * user need first to submit a withdraw request.
    * @param _pid the pool id
    **/
    function emergencyWithdraw(uint256 _pid) external {
        checkWithdrawRequest(_pid);
        _emergencyWithdraw(_pid);
    }

    function getPoolRewardsLevels(uint256 _pid) external view returns(uint256[] memory) {
        return poolsRewards[_pid].rewardsLevels;
    }

    function getPoolRewards(uint256 _pid) external view returns(PoolReward memory) {
        return poolsRewards[_pid];
    }

    // GET INFO for UI
    function getRewardPerBlock(uint256 pid1) external view returns (uint256) {
        uint256 multiplier = getMultiplier(block.number-1, block.number);
        if (pid1 == 0) {
            return (multiplier.mul(REWARD_PER_BLOCK)).div(100);
        } else {
            return (multiplier
                .mul(REWARD_PER_BLOCK)
                .mul(poolInfo[pid1 - 1].poolRewardShares)
                .div(globalPoolUpdates[globalPoolUpdates.length-1].totalRewardShares))
                .div(100);
        }
    }

    function pendingReward(uint256 _pid, address _user) external view returns (uint256) {
        PoolInfo storage pool = poolInfo[_pid];
        UserInfo storage user = userInfo[_pid][_user];
        uint256 rewardPerShare = pool.rewardPerShare;

        if (block.number > pool.lastRewardBlock && pool.totalUserShares > 0) {
            uint256 reward = calcPoolReward(_pid, pool.lastRewardBlock, globalPoolUpdates.length-1);
            rewardPerShare = rewardPerShare.add(reward.mul(1e12).div(pool.totalUserShares));
        }
        return user.shares.mul(rewardPerShare).div(1e12).sub(user.rewardDebt);
    }

    function getGlobalPoolUpdatesLength() external view returns (uint256) {
        return globalPoolUpdates.length;
    }

    function getUserShares(uint _pid, address _user) external view returns (uint256) {
        UserInfo storage user = userInfo[_pid][_user];
        return  user.shares;
    }

    function poolLength() external view returns (uint256) {
        return poolInfo.length;
    }

    function calcClaimRewards(uint256 _pid, uint256 _severity)
    public
    view
    returns(ClaimReward memory claimRewards) {
        uint256 totalSupply = poolInfo[_pid].balance;
        require(totalSupply > 0, "totalSupply is zero");
        require(_severity < poolsRewards[_pid].rewardsLevels.length, "_severity is not in the range");
        //hackingRewardAmount
        uint256 claimRewardAmount =
        totalSupply.mul(poolsRewards[_pid].rewardsLevels[_severity]);
        claimRewards.hackerVestedReward =
<<<<<<< HEAD
            claimRewardAmount.mul(poolsRewards[_poolId].rewardsSplit.hackerVestedReward)
            .div(REWARDS_LEVEL_DENOMINATOR*REWARDS_LEVEL_DENOMINATOR);
        claimRewards.hackerReward =
            claimRewardAmount.mul(poolsRewards[_poolId].rewardsSplit.hackerReward)
            .div(REWARDS_LEVEL_DENOMINATOR*REWARDS_LEVEL_DENOMINATOR);
        claimRewards.committeeReward =
           claimRewardAmount.mul(poolsRewards[_poolId].rewardsSplit.committeeReward)
            .div(REWARDS_LEVEL_DENOMINATOR*REWARDS_LEVEL_DENOMINATOR);
        claimRewards.swapAndBurn =
            claimRewardAmount.mul(poolsRewards[_poolId].rewardsSplit.swapAndBurn)
           .div(REWARDS_LEVEL_DENOMINATOR*REWARDS_LEVEL_DENOMINATOR);
        claimRewards.governanceHatReward =
           claimRewardAmount.mul(poolsRewards[_poolId].rewardsSplit.governanceHatReward)
           .div(REWARDS_LEVEL_DENOMINATOR*REWARDS_LEVEL_DENOMINATOR);
        claimRewards.hackerHatReward =
            claimRewardAmount.mul(poolsRewards[_poolId].rewardsSplit.hackerHatReward)
           .div(REWARDS_LEVEL_DENOMINATOR*REWARDS_LEVEL_DENOMINATOR);
=======
        claimRewardAmount.mul(poolsRewards[_pid].rewardsSplit.hackerVestedReward)
        .div(REWARDS_LEVEL_DENOMINATOR*REWARDS_LEVEL_DENOMINATOR);
        claimRewards.hackerReward =
        claimRewardAmount.mul(poolsRewards[_pid].rewardsSplit.hackerReward)
        .div(REWARDS_LEVEL_DENOMINATOR*REWARDS_LEVEL_DENOMINATOR);
        claimRewards.committeeReward =
        claimRewardAmount.mul(poolsRewards[_pid].rewardsSplit.committeeReward)
        .div(REWARDS_LEVEL_DENOMINATOR*REWARDS_LEVEL_DENOMINATOR);
        claimRewards.swapAndBurn =
        claimRewardAmount.mul(poolsRewards[_pid].rewardsSplit.swapAndBurn)
        .div(REWARDS_LEVEL_DENOMINATOR*REWARDS_LEVEL_DENOMINATOR);
        claimRewards.governanceHatReward =
        claimRewardAmount.mul(poolsRewards[_pid].rewardsSplit.governanceHatReward)
        .div(REWARDS_LEVEL_DENOMINATOR*REWARDS_LEVEL_DENOMINATOR);
        claimRewards.hackerHatReward =
        claimRewardAmount.mul(poolsRewards[_pid].rewardsSplit.hackerHatReward)
        .div(REWARDS_LEVEL_DENOMINATOR*REWARDS_LEVEL_DENOMINATOR);
>>>>>>> 5b6e800d
    }

    function getDefaultRewardsSplit() public pure returns (RewardsSplit memory) {
        return RewardsSplit({
            hackerVestedReward: 6000,
            hackerReward: 2000,
            committeeReward: 500,
            swapAndBurn: 0,
            governanceHatReward: 1000,
            hackerHatReward: 500
        });
    }

    function validateSplit(RewardsSplit memory _rewardsSplit) internal pure {
        require(_rewardsSplit.hackerVestedReward
            .add(_rewardsSplit.hackerReward)
            .add(_rewardsSplit.committeeReward)
            .add(_rewardsSplit.swapAndBurn)
            .add(_rewardsSplit.governanceHatReward)
            .add(_rewardsSplit.hackerHatReward) == REWARDS_LEVEL_DENOMINATOR,
        "total split % should be 10000");
    }

    function checkWithdrawRequest(uint256 _pid) internal noPendingApproval(_pid) noSafetyPeriod {
      // solhint-disable-next-line not-rely-on-time
        require(block.timestamp > withdrawRequests[_pid][msg.sender] &&
      // solhint-disable-next-line not-rely-on-time
                block.timestamp < withdrawRequests[_pid][msg.sender] + generalParameters.withdrawRequestEnablePeriod,
                "withdraw request not valid");
        withdrawRequests[_pid][msg.sender] = 0;
    }

    function swapTokenForHAT(uint256 _amount,
                            IERC20 _token,
                            uint24 _fee,
                            uint256 _minOutputAmount,
                            uint160 _sqrtPriceLimitX96)
    internal
    returns (uint256 hatsReceived)
    {
        if (address(_token) == address(HAT)) {
            return _amount;
        }
        require(_token.approve(address(uniSwapRouter), _amount), "token approve failed");
        uint256 hatBalanceBefore = HAT.balanceOf(address(this));
        hatsReceived = uniSwapRouter.exactInputSingle(ISwapRouter.ExactInputSingleParams(
        address(_token),
        address(HAT),
        _fee,
        address(this),
        // solhint-disable-next-line not-rely-on-time
        block.timestamp,
        _amount,
        _minOutputAmount,
        _sqrtPriceLimitX96
        ));
        require(HAT.balanceOf(address(this)) - hatBalanceBefore >= _minOutputAmount, "wrong amount received");
    }

    /**
   * @dev checkRewardsLevels - check rewards levels.
   * each level should be less than 10000
   * if _rewardsLevels length is 0 a default reward levels will be return
   * default reward levels = [2000, 4000, 6000, 8000]
   * @param _rewardsLevels the reward levels array
   * @return rewardsLevels
 */
    function checkRewardsLevels(uint256[] memory _rewardsLevels)
    private
    pure
    returns (uint256[] memory rewardsLevels) {

        uint256 i;
        if (_rewardsLevels.length == 0) {
            rewardsLevels = new uint256[](4);
            for (i; i < 4; i++) {
              //defaultRewardLevels = [2000, 4000, 6000, 8000];
                rewardsLevels[i] = 2000*(i+1);
            }
        } else {
            for (i; i < _rewardsLevels.length; i++) {
                require(_rewardsLevels[i] < REWARDS_LEVEL_DENOMINATOR, "reward level can not be more than 10000");
            }
            rewardsLevels = _rewardsLevels;
        }
    }
}<|MERGE_RESOLUTION|>--- conflicted
+++ resolved
@@ -214,32 +214,10 @@
     }
 
   /**
-<<<<<<< HEAD
-   * @dev dismissClaim - called by hats governance to dismiss a pending claim.
-   * @param _poolId pool id
-  */
-    function dismissClaim(uint256 _poolId) external onlyGovernance {
-        delete pendingClaims[_poolId];
-    }
-
-    /**
-   * @dev approveClaim - called by hats governance to approve a pending claim.
-   * @param _poolId pool id
- */
-    function approveClaim(uint256 _poolId) external onlyGovernance nonReentrant {
-        require(pendingClaims[_poolId].beneficiary != address(0), "no pending claim");
-        PoolReward storage poolReward = poolsRewards[_poolId];
-        Claim memory pendingClaim = pendingClaims[_poolId];
-        delete pendingClaims[_poolId];
-
-        IERC20 lpToken = poolInfo[_poolId].lpToken;
-        ClaimReward memory claimRewards = calcClaimRewards(_poolId, pendingClaim.severity);
-        poolInfo[_poolId].balance = poolInfo[_poolId].balance.sub(
-=======
-   * @dev dismissPendingApprovalClaim - called by hats governance to dismiss a pending approval claim.
+   * @dev dismissClaim - called by hats governance to dismiss a pending approval claim.
    * @param _pid pool id
   */
-    function dismissPendingApprovalClaim(uint256 _pid) external onlyGovernance {
+    function dismissClaim(uint256 _pid) external onlyGovernance {
         delete pendingApprovals[_pid];
     }
 
@@ -250,13 +228,12 @@
     function approveClaim(uint256 _pid) external onlyGovernance nonReentrant {
         require(pendingApprovals[_pid].beneficiary != address(0), "no pending approval");
         PoolReward storage poolReward = poolsRewards[_pid];
-        PendingApproval memory pendingApproval = pendingApprovals[_pid];
+        Claim memory pendingClaim = pendingClaims[_poolId];
         delete pendingApprovals[_pid];
 
         IERC20 lpToken = poolInfo[_pid].lpToken;
         ClaimReward memory claimRewards = calcClaimRewards(_pid, pendingApproval.severity);
         poolInfo[_pid].balance = poolInfo[_pid].balance.sub(
->>>>>>> 5b6e800d
                             claimRewards.hackerReward
                             .add(claimRewards.hackerVestedReward)
                             .add(claimRewards.committeeReward)
@@ -293,15 +270,9 @@
         hackersHatRewards[pendingClaim.beneficiary][address(lpToken)].add(claimRewards.hackerHatReward);
 
         emit ClaimApprove(msg.sender,
-<<<<<<< HEAD
-                        _poolId,
+                        _pid,
                         pendingClaim.beneficiary,
                         pendingClaim.severity,
-=======
-                        _pid,
-                        pendingApproval.beneficiary,
-                        pendingApproval.severity,
->>>>>>> 5b6e800d
                         tokenLock,
                         claimRewards);
         assert(poolInfo[_pid].balance > 0);
@@ -406,13 +377,8 @@
     }
 
     /**
-<<<<<<< HEAD
    * @dev setPendingRewardLevels - set pending request to set pool token rewards level.
-   * the reward level represent the percentage of the pool's token which will be splitted as a reward.
-=======
-   * @dev setPendingRewardsLevels - set pending request to set pool token rewards level.
    * the reward level represent the percentage of the pool's token which will be split as a reward.
->>>>>>> 5b6e800d
    * the function can be called only by the pool committee.
    * cannot be called if there already a claim that is pending approval.
    * each level should be less than 10000
@@ -721,25 +687,6 @@
         uint256 claimRewardAmount =
         totalSupply.mul(poolsRewards[_pid].rewardsLevels[_severity]);
         claimRewards.hackerVestedReward =
-<<<<<<< HEAD
-            claimRewardAmount.mul(poolsRewards[_poolId].rewardsSplit.hackerVestedReward)
-            .div(REWARDS_LEVEL_DENOMINATOR*REWARDS_LEVEL_DENOMINATOR);
-        claimRewards.hackerReward =
-            claimRewardAmount.mul(poolsRewards[_poolId].rewardsSplit.hackerReward)
-            .div(REWARDS_LEVEL_DENOMINATOR*REWARDS_LEVEL_DENOMINATOR);
-        claimRewards.committeeReward =
-           claimRewardAmount.mul(poolsRewards[_poolId].rewardsSplit.committeeReward)
-            .div(REWARDS_LEVEL_DENOMINATOR*REWARDS_LEVEL_DENOMINATOR);
-        claimRewards.swapAndBurn =
-            claimRewardAmount.mul(poolsRewards[_poolId].rewardsSplit.swapAndBurn)
-           .div(REWARDS_LEVEL_DENOMINATOR*REWARDS_LEVEL_DENOMINATOR);
-        claimRewards.governanceHatReward =
-           claimRewardAmount.mul(poolsRewards[_poolId].rewardsSplit.governanceHatReward)
-           .div(REWARDS_LEVEL_DENOMINATOR*REWARDS_LEVEL_DENOMINATOR);
-        claimRewards.hackerHatReward =
-            claimRewardAmount.mul(poolsRewards[_poolId].rewardsSplit.hackerHatReward)
-           .div(REWARDS_LEVEL_DENOMINATOR*REWARDS_LEVEL_DENOMINATOR);
-=======
         claimRewardAmount.mul(poolsRewards[_pid].rewardsSplit.hackerVestedReward)
         .div(REWARDS_LEVEL_DENOMINATOR*REWARDS_LEVEL_DENOMINATOR);
         claimRewards.hackerReward =
@@ -757,7 +704,6 @@
         claimRewards.hackerHatReward =
         claimRewardAmount.mul(poolsRewards[_pid].rewardsSplit.hackerHatReward)
         .div(REWARDS_LEVEL_DENOMINATOR*REWARDS_LEVEL_DENOMINATOR);
->>>>>>> 5b6e800d
     }
 
     function getDefaultRewardsSplit() public pure returns (RewardsSplit memory) {
