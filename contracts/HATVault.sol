--- conflicted
+++ resolved
@@ -577,27 +577,18 @@
 
     /** @notice See {IHATVault-previewWithdrawAndFee}. */
     function previewWithdrawAndFee(uint256 assets) public view returns (uint256 shares, uint256 fee) {
-<<<<<<< HEAD
         uint256 _withdrawalFee = withdrawalFee;
-        fee = assets * _withdrawalFee / (HUNDRED_PERCENT - _withdrawalFee);
-=======
-        fee = assets.mulDiv(withdrawalFee, (HUNDRED_PERCENT - withdrawalFee));
->>>>>>> 4d5523ea
+        fee = assets.mulDiv(_withdrawalFee, (HUNDRED_PERCENT - _withdrawalFee));
         shares = _convertToShares(assets + fee, MathUpgradeable.Rounding.Up);
     }
 
     /** @notice See {IHATVault-previewRedeemAndFee}. */
     function previewRedeemAndFee(uint256 shares) public view returns (uint256 assets, uint256 fee) {
         uint256 assetsPlusFee = _convertToAssets(shares, MathUpgradeable.Rounding.Down);
-<<<<<<< HEAD
-        fee = assetsPlusFee * withdrawalFee / HUNDRED_PERCENT;
+        fee = assetsPlusFee.mulDiv(withdrawalFee, HUNDRED_PERCENT);
         unchecked { // fee will always be maximun 20% of assetsPlusFee
             assets = assetsPlusFee - fee;
         }
-=======
-        fee = assetsPlusFee.mulDiv(withdrawalFee, HUNDRED_PERCENT);
-        assets = assetsPlusFee - fee;
->>>>>>> 4d5523ea
     }
 
     /* -------------------------------------------------------------------------------- */
