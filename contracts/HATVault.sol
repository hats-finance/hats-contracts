--- conflicted
+++ resolved
@@ -13,89 +13,10 @@
 import "./interfaces/IHATVault.sol";
 import "./interfaces/IRewardController.sol";
 import "./HATVaultsRegistry.sol";
-
-<<<<<<< HEAD
-// Errors:
-// Only committee
-error OnlyCommittee();
-// Active claim exists
-error ActiveClaimExists();
-// Safety period
-error SafetyPeriod();
-// Not safety period
-error NotSafetyPeriod();
-// Bounty percentage is higher than the max bounty
-error BountyPercentageHigherThanMaxBounty();
-// Only callable by arbitrator or after challenge timeout period
-error OnlyCallableByArbitratorOrAfterChallengeTimeOutPeriod();
-// No active claim exists
-error NoActiveClaimExists();
-// Claim Id specified is not the active claim Id
-error ClaimIdIsNotActive();
-// Not enough fee paid
-error NotEnoughFeePaid();
-// No pending max bounty
-error NoPendingMaxBounty();
-// Delay period for setting max bounty had not passed
-error DelayPeriodForSettingMaxBountyHadNotPassed();
-// Committee already checked in
-error CommitteeAlreadyCheckedIn();
-// Pending withdraw request exists
-error PendingWithdrawRequestExists();
-// Amount to deposit is zero
-error AmountToDepositIsZero();
-// Total bounty split % should be `HUNDRED_PERCENT`
-error TotalSplitPercentageShouldBeHundredPercent();
-// Withdraw request is invalid
-error InvalidWithdrawRequest();
-// Max bounty cannot be more than `MAX_BOUNTY_LIMIT`
-error MaxBountyCannotBeMoreThanMaxBountyLimit();
-// Only registry owner
-error OnlyRegistryOwner();
-// Only fee setter
-error OnlyFeeSetter();
-// Fee must be less than or equal to 2%
-error WithdrawalFeeTooBig();
-// Set shares arrays must have same length
-error SetSharesArraysMustHaveSameLength();
-// Committee not checked in yet
-error CommitteeNotCheckedInYet();
-// Not enough user balance
-error NotEnoughUserBalance();
-// Only arbitrator or regostry owner
-error OnlyArbitratorOrRegistryOwner();
-// Unchalleged claim can only be approved if challenge period is over
-error UnchallengedClaimCanOnlyBeApprovedAfterChallengePeriod();
-// Challenged claim can only be approved by arbitrator before the challenge timeout period
-error ChallengedClaimCanOnlyBeApprovedByArbitratorUntilChallengeTimeoutPeriod();
-// Claim has expired
-error ClaimExpired();
-error ChallengePeriodEnded();
-// claim can be challenged only once
-error ClaimAlreadyChallenged();
-// Only callable if challenged
-error OnlyCallableIfChallenged();
-// Cannot deposit to another user with withdraw request
-error CannotTransferToAnotherUserWithActiveWithdrawRequest();
-// Withdraw amount must be greater than zero
-error WithdrawMustBeGreaterThanZero();
-// Withdraw amount cannot be more than maximum for user
-error WithdrawMoreThanMax();
-// Redeem amount cannot be more than maximum for user
-error RedeemMoreThanMax();
-// System is in an emergency pause
-error SystemInEmergencyPause();
-
-/** @title A HAT vault which holds the funds for a specific project's bug 
-* bounties
-* @author hats.finance
-* @notice The HAT vault can be deposited into in a permissionless maner using
-=======
 /** @title A Hats.finance vault which holds the funds for a specific project's
 * bug bounties
 * @author Hats.finance
 * @notice The HATVault can be deposited into in a permissionless maner using
->>>>>>> 816629e7
 * the vault’s native token. When a bug is submitted and approved, the bounty 
 * is paid out using the funds in the vault. Bounties are paid out as a
 * percentage of the vault. The percentage is set according to the severity of
@@ -292,23 +213,11 @@
         );
     }
 
-<<<<<<< HEAD
-    /**
-    * @notice Called by the arbitrator or governance to challenge a claim for
-    * a bounty payout that had been previously submitted by the committee.
-    * Can only be called during the challenge period after submission of the
-    * claim.
-    * @param _claimId The claim ID
-    */
     function challengeClaim(bytes32 _claimId) external isActiveClaim(_claimId) {
         if (
             registry.owner() != msg.sender &&
             getArbitrator() != msg.sender
         ) revert OnlyArbitratorOrRegistryOwner();
-=======
-    /** @notice See {IHATVault-challengeClaim}. */
-    function challengeClaim(bytes32 _claimId) external onlyArbitrator isActiveClaim(_claimId) {
->>>>>>> 816629e7
         // solhint-disable-next-line not-rely-on-time
         if (block.timestamp > activeClaim.createdAt + getChallengePeriod())
             revert ChallengePeriodEnded();
