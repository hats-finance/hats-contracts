// SPDX-License-Identifier: MIT
pragma solidity 0.8.6;

import "./Base.sol";

contract Deposit is Base {
    using SafeERC20 for IERC20;

<<<<<<< HEAD
    function depositHATReward(uint256 _amount) external {
        HAT.transferFrom(address(msg.sender), address(this), _amount);
        emit DepositHATReward(_amount);
=======
    function depositReward(uint256 _amount) external {
        rewardAvailable += _amount;
        rewardToken.transferFrom(address(msg.sender), address(this), _amount);
        emit DepositReward(_amount, address(rewardToken));
>>>>>>> c08d2de2
    }

    /**
     * @dev rewardDepositors - add funds to pool to reward depositors.
     * The funds will be given to depositors pro rata upon withdraw
     * @param _pid pool id
     * @param _amount amount to add
    */
    function rewardDepositors(uint256 _pid, uint256 _amount) external {
        require((poolInfos[_pid].balance + _amount) / MINIMUM_DEPOSIT < poolInfos[_pid].totalShares,
        "HVE11");
        poolInfos[_pid].lpToken.safeTransferFrom(msg.sender, address(this), _amount);
        poolInfos[_pid].balance += _amount;
        emit RewardDepositors(_pid, _amount);
    }

    /**
     * @notice Transfer the sender their pending share of rewards.
     * @param _pid The pool id
     */
    function claimReward(uint256 _pid) external {
        _deposit(_pid, 0);
        emit ClaimReward(_pid);
    }

    /**
    * @notice Deposit tokens to pool
    * @param _pid The pool id
    * @param _amount Amount of pool's token to deposit. Must be at least `MINIMUM_DEPOSIT`
    **/
    function deposit(uint256 _pid, uint256 _amount) external {
        require(!poolDepositPause[_pid], "HVE26");
        require(_amount >= MINIMUM_DEPOSIT, "HVE27");
        //clear withdraw request
        withdrawEnableStartTime[_pid][msg.sender] = 0;
        uint256 transferredAmount = _deposit(_pid, _amount);
        emit Deposit(msg.sender, _pid, _amount, transferredAmount);
    }

    function _deposit(uint256 _pid, uint256 _amount) internal nonReentrant returns(uint256 _transferredAmount) {
        require(bountyInfos[_pid].committeeCheckIn, "HVE40");
        PoolInfo storage pool = poolInfos[_pid];
        UserInfo storage user = userInfo[_pid][msg.sender];
        updatePool(_pid);
        // if the user already has funds in the pool, give the previous reward
        if (user.shares > 0) {
            uint256 pending = user.shares * pool.rewardPerShare / 1e12 - user.rewardDebt;
            if (pending > 0) {
                safeTransferReward(msg.sender, pending, _pid);
            }
        }
        if (_amount > 0) { // will only be 0 in case of claimReward
            uint256 lpSupply = pool.balance;
            uint256 balanceBefore = pool.lpToken.balanceOf(address(this));
            pool.lpToken.safeTransferFrom(address(msg.sender), address(this), _amount);
            _transferredAmount = pool.lpToken.balanceOf(address(this)) - balanceBefore;
            pool.balance += _transferredAmount;
            uint256 userShares = _transferredAmount;
            // create new shares (and add to the user and the pool's shares) that are the relative part of the user's new deposit
            // out of the pool's total supply, relative to the previous total shares in the pool
            if (pool.totalShares > 0) {
                userShares = pool.totalShares * _transferredAmount / lpSupply;
            }
            user.shares += userShares;
            pool.totalShares += userShares;
        }
        user.rewardDebt = user.shares * pool.rewardPerShare / 1e12;
    }
}<|MERGE_RESOLUTION|>--- conflicted
+++ resolved
@@ -6,16 +6,9 @@
 contract Deposit is Base {
     using SafeERC20 for IERC20;
 
-<<<<<<< HEAD
     function depositHATReward(uint256 _amount) external {
         HAT.transferFrom(address(msg.sender), address(this), _amount);
-        emit DepositHATReward(_amount);
-=======
-    function depositReward(uint256 _amount) external {
-        rewardAvailable += _amount;
-        rewardToken.transferFrom(address(msg.sender), address(this), _amount);
         emit DepositReward(_amount, address(rewardToken));
->>>>>>> c08d2de2
     }
 
     /**
