--- conflicted
+++ resolved
@@ -77,29 +77,6 @@
     }
 
     /**
-<<<<<<< HEAD
-     * @notice rewardDepositors - add pool tokens to reward depositors in the pool's native token0
-     * The funds will be given to depositors pro rata upon withdraw
-     * The sender of the transaction must have approved the spend before calling this function
-     * @param _pid pool id
-     * @param _amount amount of pool's native token to add
-    */
-    function rewardDepositors(uint256 _pid, uint256 _amount) external nonReentrant {
-        if ((poolInfos[_pid].balance + _amount) / MINIMUM_DEPOSIT >=
-            poolInfos[_pid].totalShares) revert AmountToRewardTooBig();
-
-        uint256 balanceBefore = poolInfos[_pid].lpToken.balanceOf(address(this));
-        poolInfos[_pid].lpToken.safeTransferFrom(msg.sender, address(this), _amount);
-        uint256 lpTokenReceived = poolInfos[_pid].lpToken.balanceOf(address(this)) - balanceBefore;
-
-        poolInfos[_pid].balance += lpTokenReceived;
-
-        emit RewardDepositors(_pid, _amount, lpTokenReceived);
-    }
-    
-    /**
-=======
->>>>>>> 48f9d46c
      * @notice add reward tokens to the hatVaults contrac, to be distributed as rewards
      * The sender of the transaction must have approved the spend before calling this function
      * @param _amount amount of rewardToken to add
