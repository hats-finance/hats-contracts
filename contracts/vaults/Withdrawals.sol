// SPDX-License-Identifier: MIT
pragma solidity 0.8.16;

import "./Base.sol";

contract Withdrawals is Base {
    using SafeERC20 for IERC20;

    /**
    * @notice Submit a request to withdraw funds from the vault.
    * The request will only be approved if there is no previous active
    * withdraw request.
    * The request will be pending for a period of
    * `HATVaultsRegistry.GeneralParameters.withdrawRequestPendingPeriod`,
    * after which a withdraw will be possible for a duration of
    * `HATVaultsRegistry.GeneralParameters.withdrawRequestEnablePeriod`
    */
    function withdrawRequest() external nonReentrant {
        HATVaultsRegistry.GeneralParameters memory generalParameters = registry.getGeneralParameters();
        // require withdraw to be at least withdrawRequestEnablePeriod+withdrawRequestPendingPeriod
        // since last withdrawRequest (meaning the last withdraw request had expired)
        // unless there's been a deposit or withdraw since, in which case withdrawRequest is allowed immediately
        // solhint-disable-next-line not-rely-on-time
        if (block.timestamp <
            withdrawEnableStartTime[msg.sender] +
                generalParameters.withdrawRequestEnablePeriod)
            revert PendingWithdrawRequestExists();
        // set the withdrawEnableStartTime time to be withdrawRequestPendingPeriod from now
        // solhint-disable-next-line not-rely-on-time
        withdrawEnableStartTime[msg.sender] = block.timestamp + generalParameters.withdrawRequestPendingPeriod;
        emit WithdrawRequest(msg.sender, withdrawEnableStartTime[msg.sender]);
    }

    function _withdraw(
        address caller,
        address receiver,
        address owner,
        uint256 assets,
        uint256 shares,
        uint256 fee
    ) internal nonReentrant {
        // TODO: If a user gives allowance to another user, that other user can spam to some extent the allowing user's withdraw request
        // Should consider disallowing withdraw from another user.
        checkWithdrawAndResetWithdrawEnableStartTime(owner);
        if (assets == 0) revert WithdrawMustBeGreaterThanZero();
        if (caller != owner) {
            _spendAllowance(owner, caller, shares);
        }

        rewardController.updateVaultBalance(owner, shares, false);

        _burn(owner, shares);

        safeWithdrawVaultToken(assets, fee, receiver);

        emit Withdraw(caller, receiver, owner, assets, shares);
    }

    /** 
    * @notice Withdraw previously deposited funds from the vault.
    * Can only be performed if a withdraw request has been previously
    * submitted, and the pending period had passed, and while the withdraw
    * enabled timeout had not passed. Withdrawals are not permitted during
    * safety periods or while there is an active claim for a bounty payout.
    * @param assets Amount of tokens to withdraw
    * @param receiver Address of receiver of the funds 
    * @param owner Address of owner of the funds 
    * @dev See {IERC4626-withdraw}.
    */
    function withdraw(
        uint256 assets,
        address receiver,
        address owner
    ) public override virtual returns (uint256) {
        if (assets > maxWithdraw(owner)) revert WithdrawMoreThanMax();

        uint256 shares = previewWithdraw(assets);
        uint256 fee = _convertToAssets(shares - _convertToShares(assets, MathUpgradeable.Rounding.Up), MathUpgradeable.Rounding.Up);
        _withdraw(_msgSender(), receiver, owner, assets, shares, fee);

        return shares;
    }

<<<<<<< HEAD
    /** 
    * @notice Redeem shares in the vault, and withdraw the respective amount
    * of underlying assets.
    * Can only be performed if a withdraw request has been previously
    * submitted, and the pending period had passed, and while the withdraw
    * enabled timeout had not passed. Withdrawals are not permitted during
    * safety periods or while there is an active claim for a bounty payout.
    * @param shares Amount of shares to redeem
    * @param receiver Address of receiver of the funds 
    * @param owner Address of owner of the funds 
    * @dev See {IERC4626-redeem}.
    */
=======
    function withdrawAndClaim(
        uint256 assets,
        address receiver,
        address owner
    ) external returns (uint256 shares) {
        shares = withdraw(assets, receiver, owner);
        rewardController.claimReward(address(this), owner);
    }

    /** @dev See {IERC4626-redeem}. */
>>>>>>> b9474779
    function redeem(
        uint256 shares,
        address receiver,
        address owner
    ) public override virtual returns (uint256) {
        if (shares > maxRedeem(owner)) revert RedeemMoreThanMax();

        uint256 assets = previewRedeem(shares);
        uint256 fee = _convertToAssets(shares, MathUpgradeable.Rounding.Down) - assets;
        _withdraw(_msgSender(), receiver, owner, assets, shares, fee);

        return assets;
    }

    function redeemAndClaim(
        uint256 shares,
        address receiver,
        address owner
    ) external returns (uint256 assets) {
        assets = redeem(shares, receiver, owner);
        rewardController.claimReward(address(this), owner);
    }

    /**
    * @dev Checks that the sender can perform a withdraw at this time
    * and also sets the withdrawEnableStartTime to 0
    * @param _user Address of the user to check
    */
    function checkWithdrawAndResetWithdrawEnableStartTime(address _user)
        internal
        noActiveClaim
    {
        if (!isWithdrawEnabledForUser(_user))
            revert InvalidWithdrawRequest();
        // if all is ok and withdrawal can be made - reset withdrawRequests[_pid][msg.sender] so that another withdrawRequest
        // will have to be made before next withdrawal
        withdrawEnableStartTime[_user] = 0;
    }

    /**
    * @dev Checks that the given user can perform a withdraw at this time
    * @param _user Address of the user to check
    */
    function isWithdrawEnabledForUser(address _user)
        internal view
        returns(bool)
    {
        HATVaultsRegistry.GeneralParameters memory generalParameters = registry.getGeneralParameters();
        // disable withdraw for safetyPeriod (e.g 1 hour) after each withdrawPeriod (e.g 11 hours)
        // solhint-disable-next-line not-rely-on-time
        if (block.timestamp %
        (generalParameters.withdrawPeriod + generalParameters.safetyPeriod) >=
            generalParameters.withdrawPeriod) return false;
        // check that withdrawRequestPendingPeriod had passed
        // solhint-disable-next-line not-rely-on-time
        return (block.timestamp >= withdrawEnableStartTime[_user] &&
        // check that withdrawRequestEnablePeriod had not passed and that the
        // last action was withdrawRequest (and not deposit or withdraw, which
        // reset withdrawRequests[_user] to 0)
        // solhint-disable-next-line not-rely-on-time
            block.timestamp <=
                withdrawEnableStartTime[_user] +
                generalParameters.withdrawRequestEnablePeriod);
    }

    /**
    * @dev Safely transfer vault's token to reciever, and fee to governance
    * @param _totalAmount Amount of vault's token to transfer to _receiver
    * @param _fee Amount of vault's token to transfer to vault's owner
    * @param _receiver Address of receiver of funds
    */
    function safeWithdrawVaultToken(uint256 _totalAmount, uint256 _fee, address _receiver)
        internal
    {
        IERC20 asset = IERC20(asset());
        if (_fee > 0) {
            asset.safeTransfer(registry.owner(), _fee);
        }
        asset.safeTransfer(_receiver, _totalAmount);
    }
}<|MERGE_RESOLUTION|>--- conflicted
+++ resolved
@@ -57,7 +57,8 @@
     }
 
     /** 
-    * @notice Withdraw previously deposited funds from the vault.
+    * @notice Withdraw previously deposited funds from the vault, without
+    * transferring the accumulated HAT reward.
     * Can only be performed if a withdraw request has been previously
     * submitted, and the pending period had passed, and while the withdraw
     * enabled timeout had not passed. Withdrawals are not permitted during
@@ -81,7 +82,27 @@
         return shares;
     }
 
-<<<<<<< HEAD
+    /** 
+    * @notice Withdraw previously deposited funds from the vault and claim
+    * the HAT reward that the user has earned.
+    * Can only be performed if a withdraw request has been previously
+    * submitted, and the pending period had passed, and while the withdraw
+    * enabled timeout had not passed. Withdrawals are not permitted during
+    * safety periods or while there is an active claim for a bounty payout.
+    * @param assets Amount of tokens to withdraw
+    * @param receiver Address of receiver of the funds
+    * @param owner Address of owner of the funds
+    * @dev See {IERC4626-withdraw}.
+    */
+    function withdrawAndClaim(
+        uint256 assets,
+        address receiver,
+        address owner
+    ) external returns (uint256 shares) {
+        shares = withdraw(assets, receiver, owner);
+        rewardController.claimReward(address(this), owner);
+    }
+
     /** 
     * @notice Redeem shares in the vault, and withdraw the respective amount
     * of underlying assets.
@@ -94,18 +115,6 @@
     * @param owner Address of owner of the funds 
     * @dev See {IERC4626-redeem}.
     */
-=======
-    function withdrawAndClaim(
-        uint256 assets,
-        address receiver,
-        address owner
-    ) external returns (uint256 shares) {
-        shares = withdraw(assets, receiver, owner);
-        rewardController.claimReward(address(this), owner);
-    }
-
-    /** @dev See {IERC4626-redeem}. */
->>>>>>> b9474779
     function redeem(
         uint256 shares,
         address receiver,
