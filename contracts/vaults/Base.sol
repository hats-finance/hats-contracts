--- conflicted
+++ resolved
@@ -145,12 +145,6 @@
     mapping (uint256 => mapping (address => UserInfo)) public userInfo;
     //pid -> BountyInfo
     mapping (uint256=>BountyInfo) public bountyInfos;
-
-<<<<<<< HEAD
-=======
-    uint256 public rewardAvailable;
->>>>>>> c08d2de2
-
     //pid -> committee address
     mapping(uint256=>address) public committees;
     //pid -> amount
@@ -293,7 +287,6 @@
         pool.lastProcessedTotalAllocPoint = lastPoolUpdate;
     }
 
-<<<<<<< HEAD
     /**
     * @dev Safe HAT transfer function, transfer rewards from the contract only if there are enough
     * rewards available.
@@ -305,17 +298,6 @@
         require(HAT.balanceOf(address(this)) >= _amount, "HVE46");
         HAT.transfer(_to, _amount);
         emit SafeTransferReward(_to, _pid, _amount);
-=======
-    // Safe rewardToken transfer function, transfer HATs from the contract only if they are earmarked for rewards
-    function safeTransferReward(address _to, uint256 _amount, uint256 _pid) internal {
-        if (_amount > rewardAvailable) { 
-            _amount = rewardAvailable; 
-        }
-        rewardAvailable -= _amount;
-        rewardToken.transfer(_to, _amount);
-        // TODO: fix return of the requested amount
-        emit SafeTransferReward(_to, _pid, _amount, _amount);
->>>>>>> c08d2de2
     }
 
     /**
