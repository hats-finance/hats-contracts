// SPDX-License-Identifier: MIT
// Disclaimer https://github.com/hats-finance/hats-contracts/blob/main/DISCLAIMER.md

pragma solidity 0.8.6;

import "@openzeppelin/contracts-upgradeable/security/ReentrancyGuardUpgradeable.sol";
import "@openzeppelin/contracts-upgradeable/token/ERC20/IERC20Upgradeable.sol";
import "@openzeppelin/contracts-upgradeable/token/ERC20/ERC20Upgradeable.sol";
import "@openzeppelin/contracts-upgradeable/token/ERC20/utils/SafeERC20Upgradeable.sol";
import "@openzeppelin/contracts-upgradeable/access/OwnableUpgradeable.sol";
import "@openzeppelin/contracts/token/ERC20/IERC20.sol";
import "@openzeppelin/contracts/token/ERC20/extensions/ERC20Burnable.sol";
import "../tokenlock/ITokenLockFactory.sol";
import "../RewardController.sol";

contract Base is OwnableUpgradeable, ReentrancyGuardUpgradeable {
    // Parameters that apply to all the vaults
    struct GeneralParameters {
        uint256 hatVestingDuration;
        uint256 hatVestingPeriods;
        // withdraw enable period. safetyPeriod starts when finished.
        uint256 withdrawPeriod;
        // withdraw disable period - time for the committee to gather and decide on actions,
        // withdrawals are not possible in this time. withdrawPeriod starts when finished.
        uint256 safetyPeriod;
        // period of time after withdrawRequestPendingPeriod where it is possible to withdraw
        // (after which withdrawal is not possible)
        uint256 withdrawRequestEnablePeriod;
        // period of time that has to pass after withdraw request until withdraw is possible
        uint256 withdrawRequestPendingPeriod;
        uint256 setMaxBountyDelay;
        uint256 claimFee;  //claim fee in ETH
    }

    // Info of each pool.
    struct PoolInfo {
        IERC20Upgradeable lpToken;
        // total amount of LP tokens in pool
        uint256 balance;
        uint256 totalShares;
        uint256 rewardPerShare;
        uint256 lastRewardBlock;
        // index of last PoolUpdate in globalPoolUpdates (number of times we have updated the
        // total allocation points - 1)
        uint256 lastProcessedTotalAllocPoint;
        // fee to take from withdrawals to governance
        uint256 withdrawalFee;
    }

    struct UserInfo {
        uint256 shares;     // The user share of the pool based on the shares of lpToken the user has provided.
        uint256 rewardDebt; // Reward debt. See explanation below.
        //
        // We do some fancy math here. Basically, any point in time, the amount of HATs
        // entitled to a user but is pending to be distributed is:
        //
        //   pending reward = (user.shares * pool.rewardPerShare) - user.rewardDebt
        //
        // Whenever a user deposits or withdraws LP tokens to a pool. Here's what happens:
        //   1. The pool's `rewardPerShare` (and `lastRewardBlock`) gets updated.
        //   2. User receives the pending reward sent to his/her address.
        //   3. User's `shares` gets updated.
        //   4. User's `rewardDebt` gets updated.
    }

    // Info of each pool's bounty policy.
    struct BountyInfo {
        BountySplit bountySplit;
        uint256 maxBounty;
        bool committeeCheckIn;
        uint256 vestingDuration;
        uint256 vestingPeriods;
    }

    // How to divide the bounties for each pool, in percentages (out of `HUNDRED_PERCENT`)
    struct BountySplit {
        //the percentage of the total bounty to reward the hacker via vesting contract
        uint256 hackerVested;
        //the percentage of the total bounty to reward the hacker
        uint256 hacker;
        // the percentage of the total bounty to be sent to the committee
        uint256 committee;
        // the percentage of the total bounty to be swapped to HATs and then burned
        uint256 swapAndBurn;
        // the percentage of the total bounty to be swapped to HATs and sent to governance
        uint256 governanceHat;
        // the percentage of the total bounty to be swapped to HATs and sent to the hacker via vesting contract
        uint256 hackerHatVested;
    }

    // How to divide a bounty for a claim that has been approved, in amounts of pool's tokens
    struct ClaimBounty {
        uint256 hacker;
        uint256 hackerVested;
        uint256 committee;
        uint256 swapAndBurn;
        uint256 hackerHatVested;
        uint256 governanceHat;
    }

    // Info of a claim that has been submitted by a committee
    struct SubmittedClaim {
        address beneficiary;
        uint256 bountyPercentage;
        // the address of the committee at the time of the submittal, so that this committee will
        // be payed their share of the bounty in case the committee changes before claim approval
        address committee;
        uint256 createdAt;
    }

    struct PendingMaxBounty {
        uint256 maxBounty;
        uint256 timestamp;
    }

    uint256 public constant HUNDRED_PERCENT = 10000;
    uint256 public constant MAX_FEE = 200; // Max fee is 2%
    uint256 public constant MINIMUM_DEPOSIT = 1e6;

    //PARAMETERS FOR ALL VAULTS
    GeneralParameters public generalParameters;
    RewardController public rewardController;
    ITokenLockFactory public tokenLockFactory;
    address public feeSetter;
    // the ERC20 contract in which rewards are distributed
    IERC20 public rewardToken;
    // the token into which a part of the the bounty will be swapped-into-and-burnt - this will
    // typically be HATs
    ERC20Burnable public swapToken;
    uint256 public rewardAvailable;
    mapping(address => bool) public whitelistedRouters;

<<<<<<< HEAD
   // NOTE: the spec says it should be constant but it'd be more flexible to have it as a general parameter.
    uint256 public constant CHALLENGE_PERIOD = 3 days;

=======
    //PARAMETERS PER VAULT
>>>>>>> c3e27f59
    // Info of each pool.
    PoolInfo[] public poolInfos;
    //pid -> committee address
    mapping(uint256 => address) public committees;
    // Info of each user that stakes LP tokens. pid => user address => info
    mapping(uint256 => mapping(address => UserInfo)) public userInfo;
    //pid -> BountyInfo
    mapping(uint256=>BountyInfo) public bountyInfos;
    //poolId -> PendingMaxBounty
    mapping(uint256 => PendingMaxBounty) public pendingMaxBounty;
    mapping(uint256 => bool) public poolInitialized;
    mapping(uint256 => bool) public poolDepositPause;
    //poolId -> (address -> requestTime)
    // Time of when last withdraw request pending period ended, or 0 if last action was deposit or withdraw
    mapping(uint256 => mapping(address => uint256)) public withdrawEnableStartTime;

    //PARAMETERS PER CLAIM
    //pid -> SubmittedClaim
    mapping(uint256 => SubmittedClaim) public submittedClaims;
    //pid -> amount
    mapping(uint256 => uint256) public swapAndBurns;
    //hackerAddress ->(pid->amount)
    mapping(address => mapping(uint256 => uint256)) public hackersHatRewards;
    //pid -> amount
    mapping(uint256 => uint256) public governanceHatRewards;

<<<<<<< HEAD
    GeneralParameters public generalParameters;

    address public feeSetter;

    address public arbitrator;

    ITokenLockFactory public tokenLockFactory;

    RewardController public rewardController;
=======
    event SafeTransferReward(
        address indexed user,
        uint256 indexed pid,
        uint256 amount,
        address rewardToken
    );
    event Claim(address indexed _claimer, string _descriptionHash);
    event SubmitClaim(
        uint256 indexed _pid,
        address _committee,
        address indexed _beneficiary,
        uint256 indexed _bountyPercentage,
        string _descriptionHash
    );
    event ApproveClaim(
        uint256 indexed _pid,
        address indexed _committee,
        address indexed _beneficiary,
        uint256 _bountyPercentage,
        address _tokenLock,
        ClaimBounty _claimBounty
    );
    event DismissClaim(uint256 indexed _pid);
    event Deposit(address indexed user,
        uint256 indexed pid,
        uint256 amount,
        uint256 transferredAmount
    );
    event ClaimReward(uint256 indexed _pid);
    event RewardDepositors(uint256 indexed _pid,
        uint256 indexed _amount,
        uint256 indexed _transferredAmount
    );
    event DepositReward(uint256 indexed _amount,
        uint256 indexed _transferredAmount,
        address indexed _rewardToken
    );
    event SetFeeSetter(address indexed _newFeeSetter);
    event SetCommittee(uint256 indexed _pid, address indexed _committee);
    event SetWithdrawRequestParams(
        uint256 indexed _withdrawRequestPendingPeriod,
        uint256 indexed _withdrawRequestEnablePeriod
    );
    event SetClaimFee(uint256 _fee);
    event SetWithdrawSafetyPeriod(uint256 indexed _withdrawPeriod, uint256 indexed _safetyPeriod);
    event SetVestingParams(
        uint256 indexed _pid,
        uint256 indexed _duration,
        uint256 indexed _periods
    );
    event SetHatVestingParams(uint256 indexed _duration, uint256 indexed _periods);
    event SetBountySplit(uint256 indexed _pid, BountySplit _bountySplit);
    event SetMaxBountyDelay(uint256 indexed _delay);
    event RouterWhitelistStatusChanged(address indexed _router, bool _status);
    event SetPoolWithdrawalFee(uint256 indexed _pid, uint256 _newFee);
    event CommitteeCheckedIn(uint256 indexed _pid);
    event SetPendingMaxBounty(uint256 indexed _pid, uint256 _maxBounty, uint256 _timeStamp);
    event SetMaxBounty(uint256 indexed _pid, uint256 _maxBounty);
    event SetRewardController(address indexed _newRewardController);
    event AddPool(
        uint256 indexed _pid,
        address indexed _lpToken,
        address _committee,
        string _descriptionHash,
        uint256 _maxBounty,
        BountySplit _bountySplit,
        uint256 _bountyVestingDuration,
        uint256 _bountyVestingPeriods
    );
    event SetPool(
        uint256 indexed _pid,
        bool indexed _registered,
        bool _depositPause,
        string _descriptionHash
    );
    event MassUpdatePools(uint256 _fromPid, uint256 _toPid);
    event SwapAndBurn(
        uint256 indexed _pid,
        uint256 indexed _amountSwapped,
        uint256 indexed _amountBurned
    );
    event SwapAndSend(
        uint256 indexed _pid,
        address indexed _beneficiary,
        uint256 indexed _amountSwapped,
        uint256 _amountReceived,
        address _tokenLock
    );
    event WithdrawRequest(
        uint256 indexed _pid,
        address indexed _beneficiary,
        uint256 indexed _withdrawEnableTime
    );
    event Withdraw(address indexed user, uint256 indexed pid, uint256 shares);
    event EmergencyWithdraw(address indexed user, uint256 indexed pid, uint256 amount);
>>>>>>> c3e27f59

    modifier onlyFeeSetter() {
        require(feeSetter == msg.sender, "HVE35");
        _;
    }

    modifier onlyCommittee(uint256 _pid) {
        require(committees[_pid] == msg.sender, "HVE01");
        _;
    }

    modifier noSafetyPeriod() {
        //disable withdraw for safetyPeriod (e.g 1 hour) after each withdrawPeriod(e.g 11 hours)
        // solhint-disable-next-line not-rely-on-time
        require(block.timestamp %
        (generalParameters.withdrawPeriod + generalParameters.safetyPeriod) <
            generalParameters.withdrawPeriod,
            "HVE03");
        _;
    }

    modifier noSubmittedClaims(uint256 _pid) {
        require(submittedClaims[_pid].beneficiary == address(0), "HVE02");
        _;
    }

<<<<<<< HEAD
    modifier onlyArbitrator() {
        require(arbitrator == msg.sender, "HVE38");
        _;
    }


    event Deposit(address indexed user, uint256 indexed pid, uint256 amount, uint256 transferredAmount);
    event Withdraw(address indexed user, uint256 indexed pid, uint256 shares);
    event EmergencyWithdraw(address indexed user, uint256 indexed pid, uint256 amount);
    event SafeTransferReward(address indexed user,
        uint256 indexed pid,
        uint256 amount,
        address rewardToken);
    event MassUpdatePools(uint256 _fromPid, uint256 _toPid);

    event SetCommittee(uint256 indexed _pid, address indexed _committee);
    event CommitteeCheckedIn(uint256 indexed _pid);

    event AddPool(uint256 indexed _pid,
                address indexed _lpToken,
                address _committee,
                string _descriptionHash,
                uint256 _maxBounty,
                BountySplit _bountySplit,
                uint256 _bountyVestingDuration,
                uint256 _bountyVestingPeriods);

    event SetPool(uint256 indexed _pid, bool indexed _registered, bool _depositPause, string _descriptionHash);
    event Claim(address indexed _claimer, string _descriptionHash);
    event SetBountySplit(uint256 indexed _pid, BountySplit _bountySplit);
    event SetMaxBounty(uint256 indexed _pid, uint256 _maxBounty);
    event SetFeeSetter(address indexed _newFeeSetter);
    event SetRewardController(address indexed _newRewardController);
    event SetPoolWithdrawalFee(uint256 indexed _pid, uint256 _newFee);
    event SetPendingMaxBounty(uint256 indexed _pid, uint256 _maxBounty, uint256 _timeStamp);

    event SwapAndSend(uint256 indexed _pid,
                    address indexed _beneficiary,
                    uint256 indexed _amountSwapped,
                    uint256 _amountReceived,
                    address _tokenLock);

    event SwapAndBurn(uint256 indexed _pid, uint256 indexed _amountSwapped, uint256 indexed _amountBurned);
    event SetVestingParams(uint256 indexed _pid, uint256 indexed _duration, uint256 indexed _periods);
    event SetHatVestingParams(uint256 indexed _duration, uint256 indexed _periods);

    event ApproveClaim(uint256 indexed _pid,
                    address indexed _committee,
                    address indexed _beneficiary,
                    uint256 _bountyPercentage,
                    address _tokenLock,
                    ClaimBounty _claimBounty);

    event SubmitClaim(uint256 indexed _pid,
        address _committee,
        address indexed _beneficiary,
        uint256 indexed _bountyPercentage,
        string _descriptionHash);

    event WithdrawRequest(uint256 indexed _pid,
                        address indexed _beneficiary,
                        uint256 indexed _withdrawEnableTime);

    event SetWithdrawSafetyPeriod(uint256 indexed _withdrawPeriod, uint256 indexed _safetyPeriod);
    event SetClaimFee(uint256 _fee);
    event RewardDepositors(uint256 indexed _pid,
        uint256 indexed _amount,
        uint256 indexed _transferredAmount);
    event DepositReward(uint256 indexed _amount,
        uint256 indexed _transferredAmount,
        address indexed _rewardToken);
    event ClaimReward(uint256 indexed _pid);
    event SetWithdrawRequestParams(uint256 indexed _withdrawRequestPendingPeriod,
        uint256 indexed _withdrawRequestEnablePeriod);
    event DismissClaim(uint256 indexed _pid);
    event SetMaxBountyDelay(uint256 indexed _delay);

    event RouterWhitelistStatusChanged(address indexed _router, bool _status);

=======
>>>>>>> c3e27f59
    /**
    * @dev Update the pool's rewardPerShare, not more then once per block
    * @param _pid The pool id
    */
    function updatePool(uint256 _pid) public {
        PoolInfo storage pool = poolInfos[_pid];
        uint256 lastRewardBlock = pool.lastRewardBlock;
        if (block.number <= lastRewardBlock) {
            return;
        }
        uint256 totalShares = pool.totalShares;
        if (totalShares != 0) {
            uint256 lastProcessedAllocPoint = pool.lastProcessedTotalAllocPoint;
            uint256 reward = rewardController.getPoolReward(_pid, lastRewardBlock, lastProcessedAllocPoint);
            pool.rewardPerShare += (reward * 1e12 / totalShares);
        }
        pool.lastRewardBlock = block.number;
        setPoolsLastProcessedTotalAllocPoint(_pid);
    }

    function getDefaultBountySplit() public pure returns (BountySplit memory) {
        return BountySplit({
            hackerVested: 6000,
            hacker: 2000,
            committee: 500,
            swapAndBurn: 0,
            governanceHat: 1000,
            hackerHatVested: 500
        });
    }

    /**
    * @dev Safe HAT transfer function, transfer rewards from the contract only if there are enough
    * rewards available.
    * @param _to The address to transfer the reward to
    * @param _amount The amount of rewards to transfer
    * @param _pid The pool id
   */
    function safeTransferReward(address _to, uint256 _amount, uint256 _pid) internal {
        require(rewardAvailable >= _amount, "HVE46");
        rewardAvailable -= _amount;
        rewardToken.transfer(_to, _amount);
        emit SafeTransferReward(_to, _pid, _amount, address(rewardToken));
    }

    function setPoolsLastProcessedTotalAllocPoint(uint256 _pid) internal {
        uint globalPoolUpdatesLength = rewardController.getGlobalPoolUpdatesLength();
        if (globalPoolUpdatesLength > 0) {
            poolInfos[_pid].lastProcessedTotalAllocPoint = globalPoolUpdatesLength - 1;
        }
    }

    function validateSplit(BountySplit memory _bountySplit) internal pure {
        require(_bountySplit.hackerVested
            + _bountySplit.hacker
            + _bountySplit.committee
            + _bountySplit.swapAndBurn
            + _bountySplit.governanceHat
            + _bountySplit.hackerHatVested == HUNDRED_PERCENT,
        "HVE29");
    }

    /**
     * @dev This empty reserved space is put in place to allow future versions to add new
     * variables without shifting down storage in the inheritance chain.
     * See https://docs.openzeppelin.com/contracts/4.x/upgradeable#storage_gaps
     */
    uint256[50] private __gap;
}<|MERGE_RESOLUTION|>--- conflicted
+++ resolved
@@ -116,12 +116,17 @@
     uint256 public constant HUNDRED_PERCENT = 10000;
     uint256 public constant MAX_FEE = 200; // Max fee is 2%
     uint256 public constant MINIMUM_DEPOSIT = 1e6;
+   // NOTE: the spec says it should be constant but it'd be more flexible to have it as a general parameter.
+    uint256 public constant CHALLENGE_PERIOD = 3 days;
 
     //PARAMETERS FOR ALL VAULTS
     GeneralParameters public generalParameters;
     RewardController public rewardController;
     ITokenLockFactory public tokenLockFactory;
     address public feeSetter;
+
+    address public arbitrator;
+
     // the ERC20 contract in which rewards are distributed
     IERC20 public rewardToken;
     // the token into which a part of the the bounty will be swapped-into-and-burnt - this will
@@ -130,13 +135,7 @@
     uint256 public rewardAvailable;
     mapping(address => bool) public whitelistedRouters;
 
-<<<<<<< HEAD
-   // NOTE: the spec says it should be constant but it'd be more flexible to have it as a general parameter.
-    uint256 public constant CHALLENGE_PERIOD = 3 days;
-
-=======
     //PARAMETERS PER VAULT
->>>>>>> c3e27f59
     // Info of each pool.
     PoolInfo[] public poolInfos;
     //pid -> committee address
@@ -163,17 +162,6 @@
     //pid -> amount
     mapping(uint256 => uint256) public governanceHatRewards;
 
-<<<<<<< HEAD
-    GeneralParameters public generalParameters;
-
-    address public feeSetter;
-
-    address public arbitrator;
-
-    ITokenLockFactory public tokenLockFactory;
-
-    RewardController public rewardController;
-=======
     event SafeTransferReward(
         address indexed user,
         uint256 indexed pid,
@@ -269,7 +257,6 @@
     );
     event Withdraw(address indexed user, uint256 indexed pid, uint256 shares);
     event EmergencyWithdraw(address indexed user, uint256 indexed pid, uint256 amount);
->>>>>>> c3e27f59
 
     modifier onlyFeeSetter() {
         require(feeSetter == msg.sender, "HVE35");
@@ -278,6 +265,11 @@
 
     modifier onlyCommittee(uint256 _pid) {
         require(committees[_pid] == msg.sender, "HVE01");
+        _;
+    }
+
+    modifier onlyArbitrator() {
+        require(arbitrator == msg.sender, "HVE38");
         _;
     }
 
@@ -296,88 +288,6 @@
         _;
     }
 
-<<<<<<< HEAD
-    modifier onlyArbitrator() {
-        require(arbitrator == msg.sender, "HVE38");
-        _;
-    }
-
-
-    event Deposit(address indexed user, uint256 indexed pid, uint256 amount, uint256 transferredAmount);
-    event Withdraw(address indexed user, uint256 indexed pid, uint256 shares);
-    event EmergencyWithdraw(address indexed user, uint256 indexed pid, uint256 amount);
-    event SafeTransferReward(address indexed user,
-        uint256 indexed pid,
-        uint256 amount,
-        address rewardToken);
-    event MassUpdatePools(uint256 _fromPid, uint256 _toPid);
-
-    event SetCommittee(uint256 indexed _pid, address indexed _committee);
-    event CommitteeCheckedIn(uint256 indexed _pid);
-
-    event AddPool(uint256 indexed _pid,
-                address indexed _lpToken,
-                address _committee,
-                string _descriptionHash,
-                uint256 _maxBounty,
-                BountySplit _bountySplit,
-                uint256 _bountyVestingDuration,
-                uint256 _bountyVestingPeriods);
-
-    event SetPool(uint256 indexed _pid, bool indexed _registered, bool _depositPause, string _descriptionHash);
-    event Claim(address indexed _claimer, string _descriptionHash);
-    event SetBountySplit(uint256 indexed _pid, BountySplit _bountySplit);
-    event SetMaxBounty(uint256 indexed _pid, uint256 _maxBounty);
-    event SetFeeSetter(address indexed _newFeeSetter);
-    event SetRewardController(address indexed _newRewardController);
-    event SetPoolWithdrawalFee(uint256 indexed _pid, uint256 _newFee);
-    event SetPendingMaxBounty(uint256 indexed _pid, uint256 _maxBounty, uint256 _timeStamp);
-
-    event SwapAndSend(uint256 indexed _pid,
-                    address indexed _beneficiary,
-                    uint256 indexed _amountSwapped,
-                    uint256 _amountReceived,
-                    address _tokenLock);
-
-    event SwapAndBurn(uint256 indexed _pid, uint256 indexed _amountSwapped, uint256 indexed _amountBurned);
-    event SetVestingParams(uint256 indexed _pid, uint256 indexed _duration, uint256 indexed _periods);
-    event SetHatVestingParams(uint256 indexed _duration, uint256 indexed _periods);
-
-    event ApproveClaim(uint256 indexed _pid,
-                    address indexed _committee,
-                    address indexed _beneficiary,
-                    uint256 _bountyPercentage,
-                    address _tokenLock,
-                    ClaimBounty _claimBounty);
-
-    event SubmitClaim(uint256 indexed _pid,
-        address _committee,
-        address indexed _beneficiary,
-        uint256 indexed _bountyPercentage,
-        string _descriptionHash);
-
-    event WithdrawRequest(uint256 indexed _pid,
-                        address indexed _beneficiary,
-                        uint256 indexed _withdrawEnableTime);
-
-    event SetWithdrawSafetyPeriod(uint256 indexed _withdrawPeriod, uint256 indexed _safetyPeriod);
-    event SetClaimFee(uint256 _fee);
-    event RewardDepositors(uint256 indexed _pid,
-        uint256 indexed _amount,
-        uint256 indexed _transferredAmount);
-    event DepositReward(uint256 indexed _amount,
-        uint256 indexed _transferredAmount,
-        address indexed _rewardToken);
-    event ClaimReward(uint256 indexed _pid);
-    event SetWithdrawRequestParams(uint256 indexed _withdrawRequestPendingPeriod,
-        uint256 indexed _withdrawRequestEnablePeriod);
-    event DismissClaim(uint256 indexed _pid);
-    event SetMaxBountyDelay(uint256 indexed _delay);
-
-    event RouterWhitelistStatusChanged(address indexed _router, bool _status);
-
-=======
->>>>>>> c3e27f59
     /**
     * @dev Update the pool's rewardPerShare, not more then once per block
     * @param _pid The pool id
