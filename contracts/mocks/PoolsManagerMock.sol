// SPDX-License-Identifier: MIT
pragma solidity 0.8.16;

import "../interfaces/IHATVault.sol";
import "../interfaces/IHATVault.sol";
import "../HATVaultsRegistry.sol";
import "../RewardController.sol";
//this contract is used as an helper contract only for testing purpose

contract VaultsManagerMock {

    function createVaults(HATVaultsRegistry _hatVaults,
                    IRewardController _rewardController,
                    uint256 _allocPoint,
                    IERC20[] memory _assets,
                    address _committee,
                    uint16 _maxBounty,
                    IHATClaimsManager.BountySplit memory _bountySplit,
                    string memory _descriptionHash
                    ) external {

        IRewardController[] memory _rewardControllers = new IRewardController[](1);
        _rewardControllers[0] = _rewardController;
        for (uint256 i=0; i < _assets.length; i++) {
            (address vault, ) = _hatVaults.createVault(
                                IHATVault.VaultInitParams({
                                    asset: _assets[i],
                                    name: "VAULT",
                                    symbol: "VLT",
                                    rewardControllers: _rewardControllers,
                                    owner: _hatVaults.owner(),
                                    isPaused: false,
                                    descriptionHash: _descriptionHash
                                }),
                                IHATClaimsManager.ClaimsManagerInitParams({
                                    owner: _hatVaults.owner(),
                                    committee: _committee,
                                    arbitrator: 0xFFfFfFffFFfffFFfFFfFFFFFffFFFffffFfFFFfF,
                                    arbitratorCanChangeBounty: false,
                                    arbitratorCanChangeBeneficiary: false,
                                    arbitratorCanSubmitClaims: false,
<<<<<<< HEAD
=======
                                    isTokenLockRevocable: false,
                                    name: "VAULT",
                                    symbol: "VLT",
                                    rewardControllers: _rewardControllers,
>>>>>>> 383341c3
                                    maxBounty: _maxBounty,
                                    bountySplit: _bountySplit,
                                    vestingDuration: 86400,
                                    vestingPeriods: 10
                                }));
            _rewardController.setAllocPoint(vault, _allocPoint);
        }
    }

    function setVaultsAllocPoint(IHATVault[] memory _hatVaults, IRewardController _rewardController, uint256 _allocPoint) external {
        for (uint256 i=0; i < _hatVaults.length; i++) {
            _rewardController.setAllocPoint(address(_hatVaults[i]), _allocPoint);
        }
    }

    function claimRewardTwice(RewardController target, address _vault) external {
        target.claimReward(_vault, address(this));
        target.claimReward(_vault, address(this));
    }

    function deposit(IHATVault _target, IERC20 _asset, uint256 _amount) external {
        _asset.approve(address(_target), _amount);
        _target.deposit(_amount, address(this));
    }

    function depositTwice(IHATVault _target, IERC20 _asset, uint256 _amount) external {
        _asset.approve(address(_target), _amount * 2);
        _target.deposit(_amount, address(this));
        _target.deposit(_amount, address(this));
    }

    function claimDifferentPids(RewardController _target, address[] memory _vaults) external {
        uint256 i;
        for (i = 0; i < _vaults.length; i++) {
            _target.claimReward(_vaults[i], address(this));
        }
    }

}<|MERGE_RESOLUTION|>--- conflicted
+++ resolved
@@ -39,13 +39,7 @@
                                     arbitratorCanChangeBounty: false,
                                     arbitratorCanChangeBeneficiary: false,
                                     arbitratorCanSubmitClaims: false,
-<<<<<<< HEAD
-=======
                                     isTokenLockRevocable: false,
-                                    name: "VAULT",
-                                    symbol: "VLT",
-                                    rewardControllers: _rewardControllers,
->>>>>>> 383341c3
                                     maxBounty: _maxBounty,
                                     bountySplit: _bountySplit,
                                     vestingDuration: 86400,
