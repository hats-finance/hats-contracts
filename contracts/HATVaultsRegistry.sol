--- conflicted
+++ resolved
@@ -37,42 +37,7 @@
 contract HATVaultsRegistry is IHATVaultsRegistry, Ownable {
     using SafeERC20 for IERC20;
 
-<<<<<<< HEAD
-    // a struct with parameters for all vaults
-    struct GeneralParameters {
-        // vesting duration for the part of the bounty given to the hacker in HAT tokens
-        uint256 hatVestingDuration;
-        // vesting periods for the part of the bounty given to the hacker in HAT tokens
-        uint256 hatVestingPeriods;
-        // withdraw enable period. safetyPeriod starts when finished.
-        uint256 withdrawPeriod;
-        // withdraw disable period - time for the committee to gather and decide on actions,
-        // withdrawals are not possible in this time. withdrawPeriod starts when finished.
-        uint256 safetyPeriod;
-        // period of time after withdrawRequestPendingPeriod where it is possible to withdraw
-        // (after which withdrawals are not possible)
-        uint256 withdrawRequestEnablePeriod;
-        // period of time that has to pass after withdraw request until withdraw is possible
-        uint256 withdrawRequestPendingPeriod;
-        // period of time that has to pass after setting a pending max
-        // bounty before it can be set as the new max bounty
-        uint256 setMaxBountyDelay;
-        // fee in ETH to be transferred with every logging of a claim
-        uint256 claimFee;  
-    }
-
-    // How to divide the hats bounties of the vault, in percentages (out of `HUNDRED_PERCENT`)
-    // The precentages are taken from the total bounty
-    struct HATBountySplit {
-        // the percentage of the total bounty to be swapped to HATs and sent to governance
-        uint256 governanceHat;
-        // the percentage of the total bounty to be swapped to HATs and sent to the hacker via vesting contract
-        uint256 hackerHatVested;
-    }
-
-=======
     // Used in {swapAndSend} to avoid a "stack too deep" error
->>>>>>> 8f5497bc
     struct SwapData {
         uint256 totalHackersHatReward;
         uint256 amount;
@@ -90,12 +55,9 @@
     // vault address => bool
     mapping(address => bool) public isVaultVisible;
 
-<<<<<<< HEAD
-    GeneralParameters public generalParameters;
-=======
+
     // PARAMETERS FOR ALL VAULTS
     IHATVaultsRegistry.GeneralParameters public generalParameters;
->>>>>>> 8f5497bc
     ITokenLockFactory public immutable tokenLockFactory;
     // feeSetter sets the withdrawal fee
     address public feeSetter;
@@ -108,9 +70,6 @@
     // asset => amount
     mapping(address => uint256) public governanceHatReward;
 
-<<<<<<< HEAD
-    HATBountySplit public defaultHATBountySplit;
-=======
     // How the bountyGovernanceHAT and bountyHackerHATVested set how to divide the hats 
     // bounties of the vault, in percentages (out of `HUNDRED_PERCENT`)
     // The precentages are taken from the total bounty
@@ -120,7 +79,6 @@
     // the default percentage of the total bounty to be swapped to HATs and sent to the hacker via vesting contract
     uint256 public defaultBountyHackerHATVested;
 
->>>>>>> 8f5497bc
     address public defaultArbitrator;
     uint256 public defaultChallengePeriod;
     uint256 public defaultChallengeTimeOutPeriod;
