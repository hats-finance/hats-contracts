--- conflicted
+++ resolved
@@ -268,19 +268,11 @@
         address _owner,
         address _committee,
         IRewardController _rewardController,
-<<<<<<< HEAD
         uint16 _maxBounty,
         HATVault.BountySplit calldata _bountySplit,
         string calldata _descriptionHash,
         uint32 _bountyVestingDuration,
         uint32 _bountyVestingPeriods,
-=======
-        uint256 _maxBounty,
-        IHATVault.BountySplit memory _bountySplit,
-        string memory _descriptionHash,
-        uint256 _bountyVestingDuration,
-        uint256 _bountyVestingPeriods,
->>>>>>> 4d5523ea
         bool _isPaused
     ) 
     external 
@@ -361,26 +353,15 @@
         IERC20 _HAT = HAT;
         (swapData.hatsReceived, swapData.amountUnused) = _swapTokenForHAT(IERC20(_asset), swapData.amount, _amountOutMinimum, _routingContract, _routingPayload);
         
-<<<<<<< HEAD
         swapData.usedPart = (swapData.amount - swapData.amountUnused) / swapData.amount;
         swapData.governanceAmountSwapped = swapData.usedPart * swapData.governanceHatReward;
-        governanceHatReward[_asset]  = swapData.amountUnused * swapData.governanceHatReward / swapData.amount;
+        governanceHatReward[_asset]  = swapData.amountUnused.mulDiv(swapData.governanceHatReward, swapData.amount);
 
         for (uint256 i = 0; i < _beneficiaries.length;) {
-            uint256 hackerReward = swapData.hatsReceived * swapData.hackerRewards[i] / swapData.amount;
+            uint256 hackerReward = swapData.hatsReceived.mulDiv(swapData.hackerRewards[i], swapData.amount);
             uint256 hackerAmountSwapped = swapData.usedPart * swapData.hackerRewards[i];
             swapData.totalHackerReward += hackerReward;
-            hackersHatReward[_asset][_beneficiaries[i]] = swapData.amountUnused * swapData.hackerRewards[i] / swapData.amount;
-=======
-        swapData.governanceAmountSwapped = (swapData.amount - swapData.amountUnused).mulDiv(governanceHatReward[_asset], swapData.amount);
-        governanceHatReward[_asset] = swapData.amountUnused.mulDiv(governanceHatReward[_asset], swapData.amount);
-
-        for (uint256 i = 0; i < _beneficiaries.length; i++) {
-            uint256 hackerReward = swapData.hatsReceived.mulDiv(hackersHatReward[_asset][_beneficiaries[i]], swapData.amount);
-            uint256 hackerAmountSwapped = (swapData.amount - swapData.amountUnused).mulDiv(hackersHatReward[_asset][_beneficiaries[i]], swapData.amount);
-            swapData.totalHackerReward += hackerReward;
-            hackersHatReward[_asset][_beneficiaries[i]] = swapData.amountUnused.mulDiv(hackersHatReward[_asset][_beneficiaries[i]], swapData.amount);
->>>>>>> 4d5523ea
+            hackersHatReward[_asset][_beneficiaries[i]] = swapData.amountUnused.mulDiv(swapData.hackerRewards[i], swapData.amount);
             address tokenLock;
             if (hackerReward > 0) {
                 // hacker gets her reward via vesting contract
