// SPDX-License-Identifier: MIT
// Disclaimer https://github.com/hats-finance/hats-contracts/blob/main/DISCLAIMER.md

pragma solidity 0.8.14;

import "@openzeppelin/contracts/access/Ownable.sol";
import "@openzeppelin/contracts/token/ERC20/IERC20.sol";
import "@openzeppelin/contracts/token/ERC20/extensions/ERC20Burnable.sol";
import "@openzeppelin/contracts/proxy/Clones.sol";
import "./tokenlock/TokenLockFactory.sol";
import "./interfaces/IRewardController.sol";
import "./HATVault.sol";

// Errors:
// Withdraw period must be >= 1 hour
error WithdrawPeriodTooShort();
// Safety period must be <= 6 hours
error SafetyPeriodTooLong();
// Withdraw request pending period must be <= 3 months
error WithdrawRequestPendingPeriodTooLong();
// Withdraw request enabled period must be >= 6 hour
error WithdrawRequestEnabledPeriodTooShort();
// Vesting duration is too long
error VestingDurationTooLong();
// Vesting periods cannot be zero
error VestingPeriodsCannotBeZero();
// Vesting duration smaller than periods
error VestingDurationSmallerThanPeriods();
// Delay is too short
error DelayTooShort();
// Amount to swap is zero
error AmountToSwapIsZero();
// Swap was not successful
error SwapFailed();
// Routing contract must be whitelisted
error RoutingContractNotWhitelisted();
// Wrong amount received
error AmountSwappedLessThanMinimum();

<<<<<<< HEAD
/**  @title Registry to manage all Hats.finance vaults
* @author hats.finance
* @notice Hats.finance is a proactive bounty protocol for white hat hackers
* and auditors, where projects, community members, and stakeholders
* incentivize protocol security and responsible disclosure.
* Hats create scalable vaults using the project’s own token. The value of the
* bounty increases with the success of the token and project.
*
* The HATVaultsRegistry defines a few roles which are relevant to all vaults:
* Governance - The owner of HATVaultsRegistry and every HATVault created, has
* the permission to set the feeSetter and arbitrator roles, to set time limits
* and bounty parameters and change vaults' info.
* Arbitrator - Can challenge submitted claims for bounty payouts, approve them
* with a different bounty percentage or dismiss them.
* FeeSetter - The only address which can set the fee on withdrawals from all
* vaults.
*
* This project is open-source and can be found at:
* https://github.com/hats-finance/hats-contracts
*/
contract HATVaultsRegistry is Ownable, ReentrancyGuard {
=======
/// @title Manage all Hats.finance vaults
/// Hats.finance is a proactive bounty protocol for white hat hackers and
/// auditors, where projects, community members, and stakeholders incentivize
/// protocol security and responsible disclosure.
/// Hats create scalable vaults using the project’s own token. The value of the
/// bounty increases with the success of the token and project.
/// This project is open-source and can be found on:
/// https://github.com/hats-finance/hats-contracts
contract HATVaultsRegistry is Ownable {
    using SafeERC20 for IERC20;
    using SafeERC20 for ERC20Burnable;
>>>>>>> 972c49fe

    struct GeneralParameters {
        // vesting duration for the part of the bounty given to the hacker in HAT tokens
        uint256 hatVestingDuration;
        // vesting periods for the part of the bounty given to the hacker in HAT tokens
        uint256 hatVestingPeriods;
        // withdraw enable period. safetyPeriod starts when finished.
        uint256 withdrawPeriod;
        // withdraw disable period - time for the committee to gather and decide on actions,
        // withdrawals are not possible in this time. withdrawPeriod starts when finished.
        uint256 safetyPeriod;
        // period of time after withdrawRequestPendingPeriod where it is possible to withdraw
        // (after which withdrawals are not possible)
        uint256 withdrawRequestEnablePeriod;
        // period of time that has to pass after withdraw request until withdraw is possible
        uint256 withdrawRequestPendingPeriod;
        // period of time that has to pass after setting a pending max
        // bounty before it can be set as the new max bounty
        uint256 setMaxBountyDelay;
        // fee in ETH to be transferred with every logging of a claim
        uint256 claimFee;  
    }

    address public immutable hatVaultImplementation;
    address[] public hatVaults;

    // PARAMETERS FOR ALL VAULTS
    // time during which a claim can be challenged by the arbitrator
    uint256 public challengePeriod;
    // time after which a challenged claim is automatically dismissed
    uint256 public challengeTimeOutPeriod;
    // a struct with parameters for all vaults
    GeneralParameters public generalParameters;
    ITokenLockFactory public immutable tokenLockFactory;
    // feeSetter sets the withdrawal fee
    address public feeSetter;
    // address of the arbitrator - which can dispute claims and override the committee's decisions
    address public arbitrator;
    // the token into which a part of the the bounty will be swapped-into-and-burnt - this will
    // typically be HATs
    ERC20Burnable public immutable HAT;
    mapping(address => bool) public whitelistedRouters;

    // asset => amount
    mapping(address => uint256) public swapAndBurn;
    // asset => hacker address => amount
    mapping(address => mapping(address => uint256)) public hackersHatReward;
    // asset => amount
    mapping(address => uint256) public governanceHatReward;

    event SetFeeSetter(address indexed _newFeeSetter);
    event SetChallengePeriod(uint256 _challengePeriod);
    event SetChallengeTimeOutPeriod(uint256 _challengeTimeOutPeriod);
    event SetArbitrator(address indexed _arbitrator);
    event SetWithdrawRequestParams(
        uint256 _withdrawRequestPendingPeriod,
        uint256 _withdrawRequestEnablePeriod
    );
    event SetClaimFee(uint256 _fee);
    event SetWithdrawSafetyPeriod(uint256 _withdrawPeriod, uint256 _safetyPeriod);
    event SetHatVestingParams(uint256 _duration, uint256 _periods);
    event SetMaxBountyDelay(uint256 _delay);
    event RouterWhitelistStatusChanged(address indexed _router, bool _status);
    event VaultCreated(
        address indexed _vault,
        address indexed _asset,
        address _committee,
        IRewardController _rewardController,
        string _descriptionHash,
        uint256 _maxBounty,
        HATVault.BountySplit _bountySplit,
        uint256 _bountyVestingDuration,
        uint256 _bountyVestingPeriods
    );
    event SwapAndBurn(
        uint256 _amountSwapped,
        uint256 _amountBurned
    );
    event SwapAndSend(
        address indexed _beneficiary,
        uint256 _amountSwapped,
        uint256 _amountReceived,
        address indexed _tokenLock
    );

    /**
    * @notice initialize -
    * @param _hatVaultImplementation The hat vault implementation address.
    * @param _hatGovernance The governance address.
<<<<<<< HEAD
    * @param _swapToken The token that part of a payout will be swapped for
    * and burned - this would typically be HATs
    * @param _whitelistedRouters Initial list of whitelisted routers allowed
    * to be used to swap tokens for HAT token.
=======
    * @param _HAT the HAT token address
    * @param _whitelistedRouters initial list of whitelisted routers allowed to
    * be used to swap tokens for HAT token.
>>>>>>> 972c49fe
    * @param _tokenLockFactory Address of the token lock factory to be used
    * to create a vesting contract for the approved claim reporter.
    */
    constructor(
        address _hatVaultImplementation,
        address _hatGovernance,
        address _HAT,
        address[] memory _whitelistedRouters,
        ITokenLockFactory _tokenLockFactory
    ) {
        _transferOwnership(_hatGovernance);
        hatVaultImplementation = _hatVaultImplementation;
        HAT = ERC20Burnable(_HAT);

        for (uint256 i = 0; i < _whitelistedRouters.length; i++) {
            whitelistedRouters[_whitelistedRouters[i]] = true;
        }
        tokenLockFactory = _tokenLockFactory;
        generalParameters = GeneralParameters({
            hatVestingDuration: 90 days,
            hatVestingPeriods: 90,
            withdrawPeriod: 11 hours,
            safetyPeriod: 1 hours,
            setMaxBountyDelay: 2 days,
            withdrawRequestEnablePeriod: 7 days,
            withdrawRequestPendingPeriod: 7 days,
            claimFee: 0
        });
        arbitrator = _hatGovernance;
        challengePeriod = 3 days;
        challengeTimeOutPeriod = 5 weeks;
    }

    /**
    * @notice Called by governance to set the fee setter role
    * @param _feeSetter Address of new fee setter
    */
    function setFeeSetter(address _feeSetter) external onlyOwner {
        feeSetter = _feeSetter;
        emit SetFeeSetter(_feeSetter);
    }

    /**
    * @notice Called by governance to set the arbitrator role
    * @param _arbitrator Address of new arbitrator
    */
    function setArbitrator(address _arbitrator) external onlyOwner {
        arbitrator = _arbitrator;
        emit SetArbitrator(_arbitrator);
    }

    /**
    * @notice Called by governance to set time limits for withdraw requests
    * @param _withdrawRequestPendingPeriod Time period where the withdraw
    * request is pending
    * @param _withdrawRequestEnablePeriod Time period after the peding period
    * has ended during which withdrawal is enabled
    */
    function setWithdrawRequestParams(uint256 _withdrawRequestPendingPeriod, uint256  _withdrawRequestEnablePeriod)
    external
    onlyOwner {
        if (90 days < _withdrawRequestPendingPeriod)
            revert WithdrawRequestPendingPeriodTooLong();
        if (6 hours > _withdrawRequestEnablePeriod)
            revert WithdrawRequestEnabledPeriodTooShort();
        generalParameters.withdrawRequestPendingPeriod = _withdrawRequestPendingPeriod;
        generalParameters.withdrawRequestEnablePeriod = _withdrawRequestEnablePeriod;
        emit SetWithdrawRequestParams(_withdrawRequestPendingPeriod, _withdrawRequestEnablePeriod);
    }

    /**
    * @notice Called by governance to set the fee for logging a claim for a
    * bounty in any vault.
    * @param _fee Claim fee in ETH to be transferred on any call of logClaim
    */
    function setClaimFee(uint256 _fee) external onlyOwner {
        generalParameters.claimFee = _fee;
        emit SetClaimFee(_fee);
    }

    /**
    * @notice Called by governance to set the time during which a claim can be
    * challenged by the arbitrator
    * @param _challengePeriod Time period after claim submittion during
    * which the claim can be challenged
    */
    function setChallengePeriod(uint256 _challengePeriod) external onlyOwner {
        challengePeriod = _challengePeriod;
        emit SetChallengePeriod(_challengePeriod);
    }

    /**
    * @notice Called by governance to set time after which a challenged claim 
    * is automatically dismissed
    * @param _challengeTimeOutPeriod Time period after claim has been
    * challenged where the only possible action is dismissal
    */
    function setChallengeTimeOutPeriod(uint256 _challengeTimeOutPeriod) external onlyOwner {
        challengeTimeOutPeriod = _challengeTimeOutPeriod;
        emit SetChallengeTimeOutPeriod(_challengeTimeOutPeriod);
    }

    /**
    * @notice Called by governance to set the withdraw period and safety
    * period, which are always interchanging.
    * The safety period is time for the committee to gather and decide on
    * actions, during which withdrawals are disabled.
    * @param _withdrawPeriod Amount of time during which withdrawals are
    * enabled, and the bounty split can be changed by the governance. Must be
    * at least 1 hour.
    * @param _safetyPeriod Amount of time during which claims for bounties 
    * can be submitted and withdrawals are disabled. Must be at most 6 hours.
    */
    function setWithdrawSafetyPeriod(uint256 _withdrawPeriod, uint256 _safetyPeriod) external onlyOwner {
        if (1 hours > _withdrawPeriod) revert WithdrawPeriodTooShort();
        if (_safetyPeriod > 6 hours) revert SafetyPeriodTooLong();
        generalParameters.withdrawPeriod = _withdrawPeriod;
        generalParameters.safetyPeriod = _safetyPeriod;
        emit SetWithdrawSafetyPeriod(_withdrawPeriod, _safetyPeriod);
    }

    /**
    * @notice Called by governance to set vesting params for rewarding claim
    * reporters with rewardToken, for all vaults
    * @param _duration Duration of the vesting period. Must be less then 180 days.
    * @param _periods The number of vesting periods. Must be more then 0 and 
    * less then the vesting duration.
    */
    function setHatVestingParams(uint256 _duration, uint256 _periods) external onlyOwner {
        if (_duration >= 180 days) revert VestingDurationTooLong();
        if (_periods == 0) revert VestingPeriodsCannotBeZero();
        if (_duration < _periods) revert VestingDurationSmallerThanPeriods();
        generalParameters.hatVestingDuration = _duration;
        generalParameters.hatVestingPeriods = _periods;
        emit SetHatVestingParams(_duration, _periods);
    }

    /**
    * @notice Called by governance to set the timelock delay for setting the
    * max bounty (the time between setPendingMaxBounty and setMaxBounty)
    * @param _delay The time period for the delay. Must be at least 2 days.
    */
    function setMaxBountyDelay(uint256 _delay)
    external
    onlyOwner {
        if (_delay < 2 days) revert DelayTooShort();
        generalParameters.setMaxBountyDelay = _delay;
        emit SetMaxBountyDelay(_delay);
    }

    /**
    * @notice Called by governance to add or remove address from the whitelist
    * of routers that can be used for token swapping.
    * @param _router The address of the swapping router
    * @param _isWhitelisted Is this router approved to be used for swapping
    */
    function setRouterWhitelistStatus(address _router, bool _isWhitelisted) external onlyOwner {
        whitelistedRouters[_router] = _isWhitelisted;
        emit RouterWhitelistStatusChanged(_router, _isWhitelisted);
    }

    /**
    * @notice Create a new vault
    * @param _asset The vault's token
    * @param _committee The address of the vault's committee 
    * @param _rewardController The reward controller for the vault
    * @param _maxBounty The maximum percentage of the vault that can be paid
    * out as a bounty. Must be between 0 and `HUNDRED_PERCENT`
    * @param _bountySplit The way to split the bounty between the hacker, 
    * committee and governance.
    *   Each entry is a number between 0 and `HUNDRED_PERCENT`.
    *   Total splits should be equal to `HUNDRED_PERCENT`.
    *   Bounty larger then 0 must be specified for the hacker (direct or 
    *   vested in vault's token).
    * @param _descriptionHash Hash of the vault description.
    * @param _bountyVestingParams Vesting params for the bounty
    *        _bountyVestingParams[0] - vesting duration
    *        _bountyVestingParams[1] - vesting periods
    * @param _isPaused Whether to initialize the vault with deposits disabled
    * @return The address of the new vault
    */
    function createVault(
        IERC20 _asset,
        address _committee,
        IRewardController _rewardController,
        uint256 _maxBounty,
        HATVault.BountySplit memory _bountySplit,
        string memory _descriptionHash,
        uint256[2] memory _bountyVestingParams,
        bool _isPaused
    ) 
    external 
    returns(address vault)
    {
        vault = Clones.clone(hatVaultImplementation);

        HATVault(vault).initialize(
            _rewardController,
            _bountyVestingParams[0],
            _bountyVestingParams[1],
            _maxBounty,
            _bountySplit,
            _asset,
            _committee,
            _isPaused
        );

        hatVaults.push(vault);

        emit VaultCreated(
            vault,
            address(_asset),
            _committee,
            _rewardController,
            _descriptionHash,
            _maxBounty,
            _bountySplit,
            _bountyVestingParams[0],
            _bountyVestingParams[1]
        );
    }

<<<<<<< HEAD
    /**
    * @notice Returns the general parameters for all vaults
    * @return generalParameters: 
    *   hatVestingDuration - vesting duration for the part of the bounty given
    *   to the hacker in HAT tokens
    *   hatVestingPeriods - vesting periods for the part of the bounty given
    *   to the hacker in HAT tokens
    *   withdrawPeriod - withdraw enable period. safetyPeriod starts when
    *   finished.
    *   safetyPeriod - withdraw disable period - time for the committee to
    *   gather and decide on actions, withdrawals are not possible in this
    *   time. withdrawPeriod starts when finished.
    *   withdrawRequestEnablePeriod - period of time after 
    *   withdrawRequestPendingPeriod where it is possible to withdraw (after 
    *   which withdrawals are not possible)
    *   withdrawRequestPendingPeriod - period of time that has to pass after
    *   withdraw request until withdraw is possible
    *   setMaxBountyDelay - period of time that has to pass after setting a
    *   pending max bounty before it can be set as the new max bounty
    *   claimFee - fee in ETH to be transferred with every logging of a claim
    */
=======
    function addTokensToSwap(
        IERC20 _asset,
        address _hacker,
        uint256 _swapAndBurn,
        uint256 _hackersHatReward,
        uint256 _governanceHatReward
    ) external {
        uint256 amount = _swapAndBurn + _hackersHatReward + _governanceHatReward;
        swapAndBurn[address(_asset)] += _swapAndBurn;
        hackersHatReward[address(_asset)][_hacker] += _hackersHatReward;
        governanceHatReward[address(_asset)] += _governanceHatReward;
        _asset.safeTransferFrom(msg.sender, address(this), amount);
    }

    /**
    * @notice Swap the vault's token to HATs.
    * Send to beneficiary and governance their HATs rewards.
    * Burn the rest of HAT tokens.
    * Only governance is authorized to call this function.
    * @param _beneficiary beneficiary
    * @param _amountOutMinimum minimum output of HAT tokens at swap
    * @param _routingContract routing contract to call for the swap
    * @param _routingPayload payload to send to the _routingContract for the swap
    **/
    function swapBurnSend(
        address _asset,
        address _beneficiary,
        uint256 _amountOutMinimum,
        address _routingContract,
        bytes calldata _routingPayload
    ) external onlyOwner {
        uint256 amount = swapAndBurn[_asset] + hackersHatReward[_asset][_beneficiary] + governanceHatReward[_asset];
        if (amount == 0) revert AmountToSwapIsZero();
        ERC20Burnable _HAT = HAT;
        uint256 hatsReceived = swapTokenForHAT(_asset, amount, _amountOutMinimum, _routingContract, _routingPayload);
        uint256 burntHats = hatsReceived * swapAndBurn[_asset] / amount;
        uint256 hackerReward = hatsReceived * hackersHatReward[_asset][_beneficiary] / amount;
        swapAndBurn[_asset] = 0;
        governanceHatReward[_asset] = 0;
        hackersHatReward[_asset][_beneficiary] = 0;
        if (burntHats > 0) {
            _HAT.burn(burntHats);
        }
        emit SwapAndBurn(amount, burntHats);

        address tokenLock;
        if (hackerReward > 0) {
            // hacker gets her reward via vesting contract
            tokenLock = tokenLockFactory.createTokenLock(
                address(_HAT),
                0x000000000000000000000000000000000000dEaD, //this address as owner, so it can do nothing.
                _beneficiary,
                hackerReward,
                // solhint-disable-next-line not-rely-on-time
                block.timestamp, //start
                // solhint-disable-next-line not-rely-on-time
                block.timestamp + generalParameters.hatVestingDuration, //end
                generalParameters.hatVestingPeriods,
                0, // no release start
                0, // no cliff
                ITokenLock.Revocability.Disabled,
                true
            );
            _HAT.safeTransfer(tokenLock, hackerReward);
        }
        emit SwapAndSend(_beneficiary, amount, hackerReward, tokenLock);
        _HAT.safeTransfer(owner(), hatsReceived - hackerReward - burntHats);
    }

    function swapTokenForHAT(
        address _asset,
        uint256 _amount,
        uint256 _amountOutMinimum,
        address _routingContract,
        bytes calldata _routingPayload)
    internal
    returns (uint256 hatsReceived)
    {
        ERC20Burnable _HAT = HAT;
        if (_asset == address(_HAT)) {
            return _amount;
        }
        if (!whitelistedRouters[_routingContract])
            revert RoutingContractNotWhitelisted();
        IERC20(_asset).safeApprove(_routingContract, _amount);
        uint256 balanceBefore = _HAT.balanceOf(address(this));

        // solhint-disable-next-line avoid-low-level-calls
        (bool success,) = _routingContract.call(_routingPayload);
        if (!success) revert SwapFailed();
        hatsReceived = _HAT.balanceOf(address(this)) - balanceBefore;
        if (hatsReceived < _amountOutMinimum)
            revert AmountSwappedLessThanMinimum();
            
        IERC20(_asset).safeApprove(address(_routingContract), 0);
    }

>>>>>>> 972c49fe
    function getGeneralParameters() external view returns(GeneralParameters memory) {
        return generalParameters;
    }

    /**
    * @notice Returns the number of vaults that have been previously created 
    */
    function getNumberOfVaults() external view returns(uint256) {
        return hatVaults.length;
    }
}<|MERGE_RESOLUTION|>--- conflicted
+++ resolved
@@ -37,7 +37,6 @@
 // Wrong amount received
 error AmountSwappedLessThanMinimum();
 
-<<<<<<< HEAD
 /**  @title Registry to manage all Hats.finance vaults
 * @author hats.finance
 * @notice Hats.finance is a proactive bounty protocol for white hat hackers
@@ -58,20 +57,9 @@
 * This project is open-source and can be found at:
 * https://github.com/hats-finance/hats-contracts
 */
-contract HATVaultsRegistry is Ownable, ReentrancyGuard {
-=======
-/// @title Manage all Hats.finance vaults
-/// Hats.finance is a proactive bounty protocol for white hat hackers and
-/// auditors, where projects, community members, and stakeholders incentivize
-/// protocol security and responsible disclosure.
-/// Hats create scalable vaults using the project’s own token. The value of the
-/// bounty increases with the success of the token and project.
-/// This project is open-source and can be found on:
-/// https://github.com/hats-finance/hats-contracts
 contract HATVaultsRegistry is Ownable {
     using SafeERC20 for IERC20;
     using SafeERC20 for ERC20Burnable;
->>>>>>> 972c49fe
 
     struct GeneralParameters {
         // vesting duration for the part of the bounty given to the hacker in HAT tokens
@@ -161,16 +149,9 @@
     * @notice initialize -
     * @param _hatVaultImplementation The hat vault implementation address.
     * @param _hatGovernance The governance address.
-<<<<<<< HEAD
-    * @param _swapToken The token that part of a payout will be swapped for
-    * and burned - this would typically be HATs
+    * @param _HAT the HAT token address
     * @param _whitelistedRouters Initial list of whitelisted routers allowed
     * to be used to swap tokens for HAT token.
-=======
-    * @param _HAT the HAT token address
-    * @param _whitelistedRouters initial list of whitelisted routers allowed to
-    * be used to swap tokens for HAT token.
->>>>>>> 972c49fe
     * @param _tokenLockFactory Address of the token lock factory to be used
     * to create a vesting contract for the approved claim reporter.
     */
@@ -393,29 +374,6 @@
         );
     }
 
-<<<<<<< HEAD
-    /**
-    * @notice Returns the general parameters for all vaults
-    * @return generalParameters: 
-    *   hatVestingDuration - vesting duration for the part of the bounty given
-    *   to the hacker in HAT tokens
-    *   hatVestingPeriods - vesting periods for the part of the bounty given
-    *   to the hacker in HAT tokens
-    *   withdrawPeriod - withdraw enable period. safetyPeriod starts when
-    *   finished.
-    *   safetyPeriod - withdraw disable period - time for the committee to
-    *   gather and decide on actions, withdrawals are not possible in this
-    *   time. withdrawPeriod starts when finished.
-    *   withdrawRequestEnablePeriod - period of time after 
-    *   withdrawRequestPendingPeriod where it is possible to withdraw (after 
-    *   which withdrawals are not possible)
-    *   withdrawRequestPendingPeriod - period of time that has to pass after
-    *   withdraw request until withdraw is possible
-    *   setMaxBountyDelay - period of time that has to pass after setting a
-    *   pending max bounty before it can be set as the new max bounty
-    *   claimFee - fee in ETH to be transferred with every logging of a claim
-    */
-=======
     function addTokensToSwap(
         IERC20 _asset,
         address _hacker,
@@ -513,7 +471,27 @@
         IERC20(_asset).safeApprove(address(_routingContract), 0);
     }
 
->>>>>>> 972c49fe
+    /**
+    * @notice Returns the general parameters for all vaults
+    * @return generalParameters: 
+    *   hatVestingDuration - vesting duration for the part of the bounty given
+    *   to the hacker in HAT tokens
+    *   hatVestingPeriods - vesting periods for the part of the bounty given
+    *   to the hacker in HAT tokens
+    *   withdrawPeriod - withdraw enable period. safetyPeriod starts when
+    *   finished.
+    *   safetyPeriod - withdraw disable period - time for the committee to
+    *   gather and decide on actions, withdrawals are not possible in this
+    *   time. withdrawPeriod starts when finished.
+    *   withdrawRequestEnablePeriod - period of time after 
+    *   withdrawRequestPendingPeriod where it is possible to withdraw (after 
+    *   which withdrawals are not possible)
+    *   withdrawRequestPendingPeriod - period of time that has to pass after
+    *   withdraw request until withdraw is possible
+    *   setMaxBountyDelay - period of time that has to pass after setting a
+    *   pending max bounty before it can be set as the new max bounty
+    *   claimFee - fee in ETH to be transferred with every logging of a claim
+    */    
     function getGeneralParameters() external view returns(GeneralParameters memory) {
         return generalParameters;
     }
