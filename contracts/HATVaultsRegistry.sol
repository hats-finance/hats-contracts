// SPDX-License-Identifier: MIT
// Disclaimer https://github.com/hats-finance/hats-contracts/blob/main/DISCLAIMER.md

pragma solidity 0.8.16;

import "@openzeppelin/contracts/access/Ownable.sol";
import "@openzeppelin/contracts/token/ERC20/IERC20.sol";
import "@openzeppelin/contracts/token/ERC20/extensions/ERC20Burnable.sol";
import "@openzeppelin/contracts/proxy/Clones.sol";
import "./tokenlock/TokenLockFactory.sol";
import "./interfaces/IRewardController.sol";
import "./HATVault.sol";

// Errors:
// Withdraw period must be >= 1 hour
error WithdrawPeriodTooShort();
// Safety period must be <= 6 hours
error SafetyPeriodTooLong();
// Withdraw request pending period must be <= 3 months
error WithdrawRequestPendingPeriodTooLong();
// Withdraw request enabled period must be >= 6 hour
error WithdrawRequestEnabledPeriodTooShort();
// Withdraw request enabled period must be <= 100 days
error WithdrawRequestEnabledPeriodTooLong();
// Vesting duration is too long
error VestingDurationTooLong();
// Vesting periods cannot be zero
error VestingPeriodsCannotBeZero();
// Vesting duration smaller than periods
error VestingDurationSmallerThanPeriods();
// Delay is too short
error DelayTooShort();
// Amount to swap is zero
error AmountToSwapIsZero();
// Swap was not successful
error SwapFailed();
// Routing contract must be whitelisted
error RoutingContractNotWhitelisted();
// Wrong amount received
error AmountSwappedLessThanMinimum();
// Challenge period too short
error ChallengePeriodTooShort();
// Challenge period too long
error ChallengePeriodTooLong();
// Challenge timeout period too short
error ChallengeTimeOutPeriodTooShort();
// Challenge timeout period too long
error ChallengeTimeOutPeriodTooLong();

/** @title Registry to deploy Hats.finance vaults and manage shared parameters
* @author hats.finance
* @notice Hats.finance is a proactive bounty protocol for white hat hackers
* and auditors, where projects, community members, and stakeholders
* incentivize protocol security and responsible disclosure.
* Hats create scalable vaults using the project’s own token. The value of the
* bounty increases with the success of the token and project.
*
* The HATVaultsRegistry defines a few roles which are relevant to all vaults:
* Governance - The owner of HATVaultsRegistry and every HATVault created, has
* the permission to set the feeSetter and arbitrator roles, to set time limits
* and bounty parameters and change vaults' info.
* Arbitrator - Can challenge submitted claims for bounty payouts, approve them
* with a different bounty percentage or dismiss them.
* FeeSetter - The only address which can set the fee on withdrawals on all
* vaults.
*
* This project is open-source and can be found at:
* https://github.com/hats-finance/hats-contracts
*/
contract HATVaultsRegistry is Ownable {
    using SafeERC20 for IERC20;
    using SafeERC20 for ERC20Burnable;

    struct GeneralParameters {
        // vesting duration for the part of the bounty given to the hacker in HAT tokens
        uint256 hatVestingDuration;
        // vesting periods for the part of the bounty given to the hacker in HAT tokens
        uint256 hatVestingPeriods;
        // withdraw enable period. safetyPeriod starts when finished.
        uint256 withdrawPeriod;
        // withdraw disable period - time for the committee to gather and decide on actions,
        // withdrawals are not possible in this time. withdrawPeriod starts when finished.
        uint256 safetyPeriod;
        // period of time after withdrawRequestPendingPeriod where it is possible to withdraw
        // (after which withdrawals are not possible)
        uint256 withdrawRequestEnablePeriod;
        // period of time that has to pass after withdraw request until withdraw is possible
        uint256 withdrawRequestPendingPeriod;
        // period of time that has to pass after setting a pending max
        // bounty before it can be set as the new max bounty
        uint256 setMaxBountyDelay;
        // fee in ETH to be transferred with every logging of a claim
        uint256 claimFee;  
    }

    struct SwapData {
        uint256 totalHackersHatReward;
        uint256 amount;
        uint256 swapAndBurn;
        uint256 hatsReceived;
        uint256 burntHats;
        uint256 totalHackerReward;
    }

    address public immutable hatVaultImplementation;
    address[] public hatVaults;

    // PARAMETERS FOR ALL VAULTS
    // time during which a claim can be challenged by the arbitrator
    uint256 public challengePeriod;
    // time after which a challenged claim is automatically dismissed
    uint256 public challengeTimeOutPeriod;
    // a struct with parameters for all vaults
    GeneralParameters public generalParameters;
    ITokenLockFactory public immutable tokenLockFactory;
    // feeSetter sets the withdrawal fee
    address public feeSetter;
    // address of the arbitrator - which can dispute claims and override the committee's decisions
    address public arbitrator;
    // the token into which a part of the the bounty will be swapped-into-and-burnt - this will
    // typically be HATs
    ERC20Burnable public immutable HAT;
    mapping(address => bool) public whitelistedRouters;

    // asset => amount
    mapping(address => uint256) public swapAndBurn;
    // asset => hacker address => amount
    mapping(address => mapping(address => uint256)) public hackersHatReward;
    // asset => amount
    mapping(address => uint256) public governanceHatReward;

    event LogClaim(address indexed _claimer, string _descriptionHash);
    event SetFeeSetter(address indexed _newFeeSetter);
    event SetChallengePeriod(uint256 _challengePeriod);
    event SetChallengeTimeOutPeriod(uint256 _challengeTimeOutPeriod);
    event SetArbitrator(address indexed _arbitrator);
    event SetWithdrawRequestParams(
        uint256 _withdrawRequestPendingPeriod,
        uint256 _withdrawRequestEnablePeriod
    );
    event SetClaimFee(uint256 _fee);
    event SetWithdrawSafetyPeriod(uint256 _withdrawPeriod, uint256 _safetyPeriod);
    event SetHatVestingParams(uint256 _duration, uint256 _periods);
    event SetMaxBountyDelay(uint256 _delay);
    event RouterWhitelistStatusChanged(address indexed _router, bool _status);
    event SetVaultVisibility(address indexed _vault, bool indexed _visible);
    event SetVaultDescription(address indexed _vault, string _descriptionHash);
    event VaultCreated(
        address indexed _vault,
        address indexed _asset,
        address _committee,
        IRewardController _rewardController,
        string _descriptionHash,
        uint256 _maxBounty,
        HATVault.BountySplit _bountySplit,
        uint256 _bountyVestingDuration,
        uint256 _bountyVestingPeriods
    );
    event SwapAndBurn(
        uint256 _amountSwapped,
        uint256 _amountBurned
    );
    event SwapAndSend(
        address indexed _beneficiary,
        uint256 _amountSwapped,
        uint256 _amountReceived,
        address indexed _tokenLock
    );

    /**
    * @notice initialize -
    * @param _hatVaultImplementation The hat vault implementation address.
    * @param _hatGovernance The governance address.
    * @param _HAT the HAT token address
    * @param _whitelistedRouters Initial list of whitelisted routers allowed
    * to be used to swap tokens for HAT token.
    * @param _tokenLockFactory Address of the token lock factory to be used
    * to create a vesting contract for the approved claim reporter.
    */
    constructor(
        address _hatVaultImplementation,
        address _hatGovernance,
        address _HAT,
        address[] memory _whitelistedRouters,
        ITokenLockFactory _tokenLockFactory
    ) {
        _transferOwnership(_hatGovernance);
        hatVaultImplementation = _hatVaultImplementation;
        HAT = ERC20Burnable(_HAT);

        for (uint256 i = 0; i < _whitelistedRouters.length; i++) {
            whitelistedRouters[_whitelistedRouters[i]] = true;
        }
        tokenLockFactory = _tokenLockFactory;
        generalParameters = GeneralParameters({
            hatVestingDuration: 90 days,
            hatVestingPeriods: 90,
            withdrawPeriod: 11 hours,
            safetyPeriod: 1 hours,
            setMaxBountyDelay: 2 days,
            withdrawRequestEnablePeriod: 7 days,
            withdrawRequestPendingPeriod: 7 days,
            claimFee: 0
        });
        arbitrator = _hatGovernance;
        challengePeriod = 3 days;
        challengeTimeOutPeriod = 5 weeks;
    }

    /**
<<<<<<< HEAD
    * @notice Called by governance to set the fee setter role
    * @param _feeSetter Address of new fee setter
    */
    function setFeeSetter(address _feeSetter) external onlyOwner {
        feeSetter = _feeSetter;
        emit SetFeeSetter(_feeSetter);
=======
    * @notice emit an event that includes the given _descriptionHash
    * This can be used by the claimer as evidence that she had access to the information at the time of the call
    * if a claimFee > 0, the caller must send claimFee Ether for the claim to succeed
    * @param _descriptionHash - a hash of an ipfs encrypted file which describes the claim.
    */
    function logClaim(string memory _descriptionHash) external payable {
        if (generalParameters.claimFee > 0) {
            if (msg.value < generalParameters.claimFee)
                revert NotEnoughFeePaid();
            // solhint-disable-next-line indent
            payable(owner()).transfer(msg.value);
        }
        emit LogClaim(msg.sender, _descriptionHash);
    }

    function setFeeSetter(address _newFeeSetter) external onlyOwner {
        feeSetter = _newFeeSetter;
        emit SetFeeSetter(_newFeeSetter);
>>>>>>> b9474779
    }

    /**
    * @notice Called by governance to set the arbitrator role
    * @param _arbitrator Address of new arbitrator
    */
    function setArbitrator(address _arbitrator) external onlyOwner {
        arbitrator = _arbitrator;
        emit SetArbitrator(_arbitrator);
    }

    /**
    * @notice Called by governance to set time limits for withdraw requests
    * @param _withdrawRequestPendingPeriod Time period where the withdraw
    * request is pending
    * @param _withdrawRequestEnablePeriod Time period after the peding period
    * has ended during which withdrawal is enabled
    */
    function setWithdrawRequestParams(uint256 _withdrawRequestPendingPeriod, uint256  _withdrawRequestEnablePeriod)
    external
    onlyOwner {
        if (90 days < _withdrawRequestPendingPeriod)
            revert WithdrawRequestPendingPeriodTooLong();
        if (6 hours > _withdrawRequestEnablePeriod)
            revert WithdrawRequestEnabledPeriodTooShort();
        if (100 days < _withdrawRequestEnablePeriod)
            revert WithdrawRequestEnabledPeriodTooLong();
        generalParameters.withdrawRequestPendingPeriod = _withdrawRequestPendingPeriod;
        generalParameters.withdrawRequestEnablePeriod = _withdrawRequestEnablePeriod;
        emit SetWithdrawRequestParams(_withdrawRequestPendingPeriod, _withdrawRequestEnablePeriod);
    }

    /**
    * @notice Called by governance to set the fee for logging a claim for a
    * bounty in any vault.
    * @param _fee Claim fee in ETH to be transferred on any call of logClaim
    */
    function setClaimFee(uint256 _fee) external onlyOwner {
        generalParameters.claimFee = _fee;
        emit SetClaimFee(_fee);
    }

    /**
    * @notice Called by governance to set the time during which a claim can be
    * challenged by the arbitrator
    * @param _challengePeriod Time period after claim submittion during
    * which the claim can be challenged
    */
    function setChallengePeriod(uint256 _challengePeriod) external onlyOwner {
        if (1 days > _challengePeriod) revert ChallengePeriodTooShort();
        if (5 days < _challengePeriod) revert ChallengePeriodTooLong();
        challengePeriod = _challengePeriod;
        emit SetChallengePeriod(_challengePeriod);
    }

    /**
    * @notice Called by governance to set time after which a challenged claim 
    * is automatically dismissed
    * @param _challengeTimeOutPeriod Time period after claim has been
    * challenged where the only possible action is dismissal
    */
    function setChallengeTimeOutPeriod(uint256 _challengeTimeOutPeriod) external onlyOwner {
        if (2 days > _challengeTimeOutPeriod) revert ChallengeTimeOutPeriodTooShort();
        if (85 days < _challengeTimeOutPeriod) revert ChallengeTimeOutPeriodTooLong();
        challengeTimeOutPeriod = _challengeTimeOutPeriod;
        emit SetChallengeTimeOutPeriod(_challengeTimeOutPeriod);
    }

    /**
    * @notice Called by governance to set the withdraw period and safety
    * period, which are always interchanging.
    * The safety period is time that the committee can submit claims for 
    * bounty payouts, and during which withdrawals are disabled and the bounty
    * split cannot be changed.
    * @param _withdrawPeriod Amount of time during which withdrawals are
    * enabled, and the bounty split can be changed by the governance. Must be
    * at least 1 hour.
    * @param _safetyPeriod Amount of time during which claims for bounties 
    * can be submitted and withdrawals are disabled. Must be at most 6 hours.
    */
    function setWithdrawSafetyPeriod(uint256 _withdrawPeriod, uint256 _safetyPeriod) external onlyOwner {
        if (1 hours > _withdrawPeriod) revert WithdrawPeriodTooShort();
        if (_safetyPeriod > 6 hours) revert SafetyPeriodTooLong();
        generalParameters.withdrawPeriod = _withdrawPeriod;
        generalParameters.safetyPeriod = _safetyPeriod;
        emit SetWithdrawSafetyPeriod(_withdrawPeriod, _safetyPeriod);
    }

    /**
    * @notice Called by governance to set vesting params for rewarding claim
    * reporters with rewardToken, for all vaults
    * @param _duration Duration of the vesting period. Must be less than 180 days.
    * @param _periods The number of vesting periods. Must be more than 0 and 
    * less then the vesting duration.
    */
    function setHatVestingParams(uint256 _duration, uint256 _periods) external onlyOwner {
        if (_duration >= 180 days) revert VestingDurationTooLong();
        if (_periods == 0) revert VestingPeriodsCannotBeZero();
        if (_duration < _periods) revert VestingDurationSmallerThanPeriods();
        generalParameters.hatVestingDuration = _duration;
        generalParameters.hatVestingPeriods = _periods;
        emit SetHatVestingParams(_duration, _periods);
    }

    /**
    * @notice Called by governance to set the timelock delay for setting the
    * max bounty (the time between setPendingMaxBounty and setMaxBounty)
    * @param _delay The time period for the delay. Must be at least 2 days.
    */
    function setMaxBountyDelay(uint256 _delay)
    external
    onlyOwner {
        if (_delay < 2 days) revert DelayTooShort();
        generalParameters.setMaxBountyDelay = _delay;
        emit SetMaxBountyDelay(_delay);
    }

    /**
    * @notice Called by governance to add or remove address from the whitelist
    * of routers that can be used for token swapping.
    * @param _router The address of the swapping router
    * @param _isWhitelisted Is this router approved to be used for swapping
    */
    function setRouterWhitelistStatus(address _router, bool _isWhitelisted) external onlyOwner {
        whitelistedRouters[_router] = _isWhitelisted;
        emit RouterWhitelistStatusChanged(_router, _isWhitelisted);
    }

    /**
    * @notice Create a new vault
    * @param _asset The vault's token
    * @param _committee The address of the vault's committee 
    * @param _rewardController The reward controller for the vault
    * @param _maxBounty The maximum percentage of the vault that can be paid
    * out as a bounty. Must be between 0 and `HUNDRED_PERCENT`
    * @param _bountySplit The way to split the bounty between the hacker, 
    * committee and governance.
    *   Each entry is a number between 0 and `HUNDRED_PERCENT`.
    *   Total splits should be equal to `HUNDRED_PERCENT`.
    *   Bounty larger than 0 must be specified for the hacker (direct or 
    *   vested in vault's token).
    * @param _descriptionHash Hash of the vault description.
    * @param _bountyVestingParams Vesting params for the bounty
    *        _bountyVestingParams[0] - vesting duration
    *        _bountyVestingParams[1] - vesting periods
    * @param _isPaused Whether to initialize the vault with deposits disabled
    * @return vault The address of the new vault
    */
    function createVault(
        IERC20 _asset,
        address _committee,
        IRewardController _rewardController,
        uint256 _maxBounty,
        HATVault.BountySplit memory _bountySplit,
        string memory _descriptionHash,
        uint256[2] memory _bountyVestingParams,
        bool _isPaused
    ) 
    external 
    returns(address vault)
    {
        vault = Clones.clone(hatVaultImplementation);

        HATVault(vault).initialize(
            _rewardController,
            _bountyVestingParams[0],
            _bountyVestingParams[1],
            _maxBounty,
            _bountySplit,
            _asset,
            _committee,
            _isPaused
        );

        hatVaults.push(vault);

        emit VaultCreated(
            vault,
            address(_asset),
            _committee,
            _rewardController,
            _descriptionHash,
            _maxBounty,
            _bountySplit,
            _bountyVestingParams[0],
            _bountyVestingParams[1]
        );
    }

    /**
<<<<<<< HEAD
    * @notice Transfer the part of the bounty that is supposed to be swapped
    * into HAT tokens from the HATVault to the registry, and keep track of the
    * amounts to be swapped and sent/burnt in a later transaction
    * @param _asset The vault's token
    * @param _hacker The address of the beneficiary of the bounty
    * @param _swapAndBurn The amount of the vault's token to be swapped to HAT
    * tokens and burnt
    * @param _hackersHatReward The amount of the vault's token to be swapped to 
    * HAT tokens and sent to the hacker via a vesting contract
    * @param _governanceHatReward The amount of the vault's token to be 
    * swapped to HAT tokens and sent to governance
    */
=======
    * @notice change the UI visibility of a vault
    * only calleable by the owner of the contract
    * @param _vault the vault to update
    * @param _visible is this vault visible in the UI
    * This parameter can be used by the UI to include or exclude the vault
    */
    function setVaultVisibility(address _vault, bool _visible) external onlyOwner {
        emit SetVaultVisibility(_vault, _visible);
    }

    /**
    * @notice change the description of a vault
    * only calleable by the owner of the contract
    * @param _vault the vault to update
    * @param _descriptionHash the hash of the vault's description.
    */
    function setVaultDescription(address _vault, string memory _descriptionHash) external onlyOwner {
        emit SetVaultDescription(_vault, _descriptionHash);
    }

>>>>>>> b9474779
    function addTokensToSwap(
        IERC20 _asset,
        address _hacker,
        uint256 _swapAndBurn,
        uint256 _hackersHatReward,
        uint256 _governanceHatReward
    ) external {
        uint256 amount = _swapAndBurn + _hackersHatReward + _governanceHatReward;
        swapAndBurn[address(_asset)] += _swapAndBurn;
        hackersHatReward[address(_asset)][_hacker] += _hackersHatReward;
        governanceHatReward[address(_asset)] += _governanceHatReward;
        _asset.safeTransferFrom(msg.sender, address(this), amount);
    }

    /**
<<<<<<< HEAD
    * @notice Called by governance to swap vault's tokens to HAT tokens and
    * distribute the HAT tokens: Send to governance their share, send to
    * beneficiary her share through a vesting contract and burn the rest.
    * @param _asset The vault's token
    * @param _beneficiary Address of beneficiary
    * @param _amountOutMinimum Minimum amount of HAT tokens at swap
    * @param _routingContract Routing contract to call for the swap
    * @param _routingPayload Payload to send to the _routingContract for the
    * swap
    */
=======
    * @notice Swap the vault's token to HATs.
    * Send to beneficiary and governance their HATs rewards.
    * Burn the rest of HAT tokens.
    * Only governance is authorized to call this function.
    * @param _beneficiaries beneficiaries to swap for
    * @param _amountOutMinimum minimum output of HAT tokens at swap
    * @param _routingContract routing contract to call for the swap
    * @param _routingPayload payload to send to the _routingContract for the swap
    **/
>>>>>>> b9474779
    function swapBurnSend(
        address _asset,
        address[] calldata _beneficiaries,
        uint256 _amountOutMinimum,
        address _routingContract,
        bytes calldata _routingPayload
    ) external onlyOwner {
        // Needed to avoid a stack too deep error
        SwapData memory swapData;
        swapData.swapAndBurn = swapAndBurn[_asset];
        for (uint256 i = 0; i < _beneficiaries.length; i++) {
            swapData.totalHackersHatReward += hackersHatReward[_asset][_beneficiaries[i]];
        }
        swapData.amount = swapAndBurn[_asset] + swapData.totalHackersHatReward + governanceHatReward[_asset];
        if (swapData.amount == 0) revert AmountToSwapIsZero();
        ERC20Burnable _HAT = HAT;
        swapData.hatsReceived = swapTokenForHAT(_asset, swapData.amount, _amountOutMinimum, _routingContract, _routingPayload);
        swapData.burntHats = swapData.hatsReceived * swapAndBurn[_asset] / swapData.amount;
        if (swapData.burntHats > 0) {
            _HAT.burn(swapData.burntHats);
        }
        emit SwapAndBurn(swapData.amount, swapData.burntHats);

        swapAndBurn[_asset] = 0;
        governanceHatReward[_asset] = 0;

        for (uint256 i = 0; i < _beneficiaries.length; i++) {
            uint256 hackerReward = swapData.hatsReceived * hackersHatReward[_asset][_beneficiaries[i]] / swapData.amount;
            swapData.totalHackerReward += hackerReward;
            hackersHatReward[_asset][_beneficiaries[i]] = 0;
            address tokenLock;
            if (hackerReward > 0) {
                // hacker gets her reward via vesting contract
                tokenLock = tokenLockFactory.createTokenLock(
                    address(_HAT),
                    0x000000000000000000000000000000000000dEaD, //this address as owner, so it can do nothing.
                    _beneficiaries[i],
                    hackerReward,
                    // solhint-disable-next-line not-rely-on-time
                    block.timestamp, //start
                    // solhint-disable-next-line not-rely-on-time
                    block.timestamp + generalParameters.hatVestingDuration, //end
                    generalParameters.hatVestingPeriods,
                    0, // no release start
                    0, // no cliff
                    ITokenLock.Revocability.Disabled,
                    true
                );
                _HAT.safeTransfer(tokenLock, hackerReward);
            }
            emit SwapAndSend(_beneficiaries[i], swapData.amount, hackerReward, tokenLock);
        }
        _HAT.safeTransfer(owner(), swapData.hatsReceived - swapData.totalHackerReward - swapData.burntHats);
    }

    /**
    * @dev Use the given routing contract to swap the given token to HAT token
    * @param _asset The token to swap
    * @param _amount Amount of token to swap
    * @param _amountOutMinimum Minimum amount of HAT tokens at swap
    * @param _routingContract Routing contract to call for the swap
    * @param _routingPayload Payload to send to the _routingContract for the 
    * swap
    */
    function swapTokenForHAT(
        address _asset,
        uint256 _amount,
        uint256 _amountOutMinimum,
        address _routingContract,
        bytes calldata _routingPayload)
    internal
    returns (uint256 hatsReceived)
    {
        ERC20Burnable _HAT = HAT;
        if (_asset == address(_HAT)) {
            return _amount;
        }
        if (!whitelistedRouters[_routingContract])
            revert RoutingContractNotWhitelisted();
        IERC20(_asset).safeApprove(_routingContract, _amount);
        uint256 balanceBefore = _HAT.balanceOf(address(this));

        // solhint-disable-next-line avoid-low-level-calls
        (bool success,) = _routingContract.call(_routingPayload);
        if (!success) revert SwapFailed();
        hatsReceived = _HAT.balanceOf(address(this)) - balanceBefore;
        if (hatsReceived < _amountOutMinimum)
            revert AmountSwappedLessThanMinimum();
            
        IERC20(_asset).safeApprove(address(_routingContract), 0);
    }

    /**
    * @notice Returns the general parameters for all vaults
    * @return generalParameters: 
    *   hatVestingDuration - vesting duration for the part of the bounty given
    *   to the hacker in HAT tokens
    *   hatVestingPeriods - vesting periods for the part of the bounty given
    *   to the hacker in HAT tokens
    *   withdrawPeriod - withdraw enable period. safetyPeriod starts when
    *   finished.
    *   safetyPeriod - withdraw disable period - time for the committee to
    *   gather and decide on actions, withdrawals are not possible in this
    *   time. withdrawPeriod starts when finished.
    *   withdrawRequestEnablePeriod - period of time after 
    *   withdrawRequestPendingPeriod where it is possible to withdraw (after 
    *   the withdraw request expires)
    *   withdrawRequestPendingPeriod - period of time that has to pass after
    *   withdraw request until withdrawal is possible
    *   setMaxBountyDelay - period of time that has to pass after setting a
    *   pending max bounty before it can be set as the new max bounty
    *   claimFee - fee in ETH to be transferred with every logging of a claim
    */    
    function getGeneralParameters() external view returns(GeneralParameters memory) {
        return generalParameters;
    }

    /**
    * @notice Returns the number of vaults that have been previously created 
    */
    function getNumberOfVaults() external view returns(uint256) {
        return hatVaults.length;
    }
}<|MERGE_RESOLUTION|>--- conflicted
+++ resolved
@@ -208,14 +208,6 @@
     }
 
     /**
-<<<<<<< HEAD
-    * @notice Called by governance to set the fee setter role
-    * @param _feeSetter Address of new fee setter
-    */
-    function setFeeSetter(address _feeSetter) external onlyOwner {
-        feeSetter = _feeSetter;
-        emit SetFeeSetter(_feeSetter);
-=======
     * @notice emit an event that includes the given _descriptionHash
     * This can be used by the claimer as evidence that she had access to the information at the time of the call
     * if a claimFee > 0, the caller must send claimFee Ether for the claim to succeed
@@ -230,11 +222,14 @@
         }
         emit LogClaim(msg.sender, _descriptionHash);
     }
-
+   
+    /**
+    * @notice Called by governance to set the fee setter role
+    * @param _feeSetter Address of new fee setter
+    */
     function setFeeSetter(address _newFeeSetter) external onlyOwner {
         feeSetter = _newFeeSetter;
         emit SetFeeSetter(_newFeeSetter);
->>>>>>> b9474779
     }
 
     /**
@@ -425,7 +420,27 @@
     }
 
     /**
-<<<<<<< HEAD
+    * @notice change the UI visibility of a vault
+    * only calleable by the owner of the contract
+    * @param _vault the vault to update
+    * @param _visible is this vault visible in the UI
+    * This parameter can be used by the UI to include or exclude the vault
+    */
+    function setVaultVisibility(address _vault, bool _visible) external onlyOwner {
+        emit SetVaultVisibility(_vault, _visible);
+    }
+
+    /**
+    * @notice change the description of a vault
+    * only calleable by the owner of the contract
+    * @param _vault the vault to update
+    * @param _descriptionHash the hash of the vault's description.
+    */
+    function setVaultDescription(address _vault, string memory _descriptionHash) external onlyOwner {
+        emit SetVaultDescription(_vault, _descriptionHash);
+    }
+
+    /**
     * @notice Transfer the part of the bounty that is supposed to be swapped
     * into HAT tokens from the HATVault to the registry, and keep track of the
     * amounts to be swapped and sent/burnt in a later transaction
@@ -438,28 +453,6 @@
     * @param _governanceHatReward The amount of the vault's token to be 
     * swapped to HAT tokens and sent to governance
     */
-=======
-    * @notice change the UI visibility of a vault
-    * only calleable by the owner of the contract
-    * @param _vault the vault to update
-    * @param _visible is this vault visible in the UI
-    * This parameter can be used by the UI to include or exclude the vault
-    */
-    function setVaultVisibility(address _vault, bool _visible) external onlyOwner {
-        emit SetVaultVisibility(_vault, _visible);
-    }
-
-    /**
-    * @notice change the description of a vault
-    * only calleable by the owner of the contract
-    * @param _vault the vault to update
-    * @param _descriptionHash the hash of the vault's description.
-    */
-    function setVaultDescription(address _vault, string memory _descriptionHash) external onlyOwner {
-        emit SetVaultDescription(_vault, _descriptionHash);
-    }
-
->>>>>>> b9474779
     function addTokensToSwap(
         IERC20 _asset,
         address _hacker,
@@ -475,28 +468,16 @@
     }
 
     /**
-<<<<<<< HEAD
     * @notice Called by governance to swap vault's tokens to HAT tokens and
     * distribute the HAT tokens: Send to governance their share, send to
-    * beneficiary her share through a vesting contract and burn the rest.
+    * beneficiaries their share through a vesting contract and burn the rest.
     * @param _asset The vault's token
-    * @param _beneficiary Address of beneficiary
+    * @param _beneficiaries Addresses of beneficiaries
     * @param _amountOutMinimum Minimum amount of HAT tokens at swap
     * @param _routingContract Routing contract to call for the swap
     * @param _routingPayload Payload to send to the _routingContract for the
     * swap
     */
-=======
-    * @notice Swap the vault's token to HATs.
-    * Send to beneficiary and governance their HATs rewards.
-    * Burn the rest of HAT tokens.
-    * Only governance is authorized to call this function.
-    * @param _beneficiaries beneficiaries to swap for
-    * @param _amountOutMinimum minimum output of HAT tokens at swap
-    * @param _routingContract routing contract to call for the swap
-    * @param _routingPayload payload to send to the _routingContract for the swap
-    **/
->>>>>>> b9474779
     function swapBurnSend(
         address _asset,
         address[] calldata _beneficiaries,
