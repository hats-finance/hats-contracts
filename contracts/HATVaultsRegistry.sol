// SPDX-License-Identifier: MIT
// Disclaimer https://github.com/hats-finance/hats-contracts/blob/main/DISCLAIMER.md

pragma solidity 0.8.16;

import "@openzeppelin/contracts/access/Ownable.sol";
import "@openzeppelin/contracts/token/ERC20/IERC20.sol";
import "@openzeppelin/contracts/proxy/Clones.sol";
import "./tokenlock/TokenLockFactory.sol";
import "./interfaces/IRewardController.sol";
import "./HATVault.sol";

// Errors:
// Withdraw period must be >= 1 hour
error WithdrawPeriodTooShort();
// Safety period must be <= 6 hours
error SafetyPeriodTooLong();
// Withdraw request pending period must be <= 3 months
error WithdrawRequestPendingPeriodTooLong();
// Withdraw request enabled period must be >= 6 hour
error WithdrawRequestEnabledPeriodTooShort();
// Withdraw request enabled period must be <= 100 days
error WithdrawRequestEnabledPeriodTooLong();
// Vesting duration is too long
error VestingDurationTooLong();
// Vesting periods cannot be zero
error VestingPeriodsCannotBeZero();
// Vesting duration smaller than periods
error VestingDurationSmallerThanPeriods();
// Delay is too short
error DelayTooShort();
// Amount to swap is zero
error AmountToSwapIsZero();
// Swap was not successful
error SwapFailed();
// Wrong amount received
error AmountSwappedLessThanMinimum();
// Hats bounty split should be less than `HUNDRED_PERCENT`
error TotalHatsSplitPercentageShouldBeLessThanHundredPercent();
// Challenge period too short
error ChallengePeriodTooShort();
// Challenge period too long
error ChallengePeriodTooLong();
// Challenge timeout period too short
error ChallengeTimeOutPeriodTooShort();
// Challenge timeout period too long
error ChallengeTimeOutPeriodTooLong();

/** @title Registry to deploy Hats.finance vaults and manage shared parameters
* @author hats.finance
* @notice Hats.finance is a proactive bounty protocol for white hat hackers
* and auditors, where projects, community members, and stakeholders
* incentivize protocol security and responsible disclosure.
* Hats create scalable vaults using the project’s own token. The value of the
* bounty increases with the success of the token and project.
*
* The HATVaultsRegistry defines a few roles which are relevant to all vaults:
* Governance - The owner of HATVaultsRegistry and every HATVault created, has
* the permission to set the feeSetter and arbitrator roles, to set time limits
* and bounty parameters and change vaults' info.
* Arbitrator - Can challenge submitted claims for bounty payouts, approve them
* with a different bounty percentage or dismiss them.
* FeeSetter - The only address which can set the fee on withdrawals on all
* vaults.
*
* This project is open-source and can be found at:
* https://github.com/hats-finance/hats-contracts
*/
contract HATVaultsRegistry is Ownable {
    using SafeERC20 for IERC20;

    struct GeneralParameters {
        // vesting duration for the part of the bounty given to the hacker in HAT tokens
        uint256 hatVestingDuration;
        // vesting periods for the part of the bounty given to the hacker in HAT tokens
        uint256 hatVestingPeriods;
        // withdraw enable period. safetyPeriod starts when finished.
        uint256 withdrawPeriod;
        // withdraw disable period - time for the committee to gather and decide on actions,
        // withdrawals are not possible in this time. withdrawPeriod starts when finished.
        uint256 safetyPeriod;
        // period of time after withdrawRequestPendingPeriod where it is possible to withdraw
        // (after which withdrawals are not possible)
        uint256 withdrawRequestEnablePeriod;
        // period of time that has to pass after withdraw request until withdraw is possible
        uint256 withdrawRequestPendingPeriod;
        // period of time that has to pass after setting a pending max
        // bounty before it can be set as the new max bounty
        uint256 setMaxBountyDelay;
        // fee in ETH to be transferred with every logging of a claim
        uint256 claimFee;  
    }

    // How to divide the hats bounties of the vault, in percentages (out of `HUNDRED_PERCENT`)
    // The precentages are taken from the total bounty
    struct HATBountySplit {
        // the percentage of the total bounty to be swapped to HATs and sent to governance
        uint256 governanceHat;
        // the percentage of the total bounty to be swapped to HATs and sent to the hacker via vesting contract
        uint256 hackerHatVested;
    }

    struct SwapData {
        uint256 totalHackersHatReward;
        uint256 amount;
        uint256 amountUnused;
        uint256 hatsReceived;
        uint256 totalHackerReward;
    }

    uint256 public constant HUNDRED_PERCENT = 10000;

    address public immutable hatVaultImplementation;
    address[] public hatVaults;
    mapping(address => bool) public isVaultVisible;

    // PARAMETERS FOR ALL VAULTS
    // a struct with parameters for all vaults
    GeneralParameters public generalParameters;
    ITokenLockFactory public immutable tokenLockFactory;
    // feeSetter sets the withdrawal fee
    address public feeSetter;

    // the token into which a part of the the bounty will be swapped into
    IERC20 public immutable HAT;

    // asset => hacker address => amount
    mapping(address => mapping(address => uint256)) public hackersHatReward;
    // asset => amount
    mapping(address => uint256) public governanceHatReward;

    HATBountySplit public defaultHATBountySplit;

    address public defaultArbitrator;
    uint256 public defaultChallengePeriod;
    uint256 public defaultChallengeTimeOutPeriod;

    bool public isEmergencyPaused;

    event LogClaim(address indexed _claimer, string _descriptionHash);
    event SetFeeSetter(address indexed _newFeeSetter);
    event SetWithdrawRequestParams(
        uint256 _withdrawRequestPendingPeriod,
        uint256 _withdrawRequestEnablePeriod
    );
    event SetClaimFee(uint256 _fee);
    event SetWithdrawSafetyPeriod(uint256 _withdrawPeriod, uint256 _safetyPeriod);
    event SetHatVestingParams(uint256 _duration, uint256 _periods);
    event SetMaxBountyDelay(uint256 _delay);
    event SetVaultVisibility(address indexed _vault, bool indexed _visible);
    event VaultCreated(
        address indexed _vault,
        address indexed _asset,
        address _committee,
        IRewardController _rewardController,
        string _descriptionHash,
        uint256 _maxBounty,
        HATVault.BountySplit _bountySplit,
        uint256 _bountyVestingDuration,
        uint256 _bountyVestingPeriods
    );
    event SwapAndSend(
        address indexed _beneficiary,
        uint256 _amountSwapped,
        uint256 _amountReceived,
        address indexed _tokenLock
    );
    event SetDefaultHATBountySplit(HATBountySplit _defaultHATBountySplit);
    event SetDefaultArbitrator(address indexed _arbitrator);
    event SetDefaultChallengePeriod(uint256 _challengePeriod);
    event SetDefaultChallengeTimeOutPeriod(uint256 _challengeTimeOutPeriod);
    event SetEmergencyPaused(bool _isEmergencyPaused);


    /**
    * @notice initialize -
    * @param _hatVaultImplementation The hat vault implementation address.
    * @param _hatGovernance The governance address.
    * @param _HAT the HAT token address
    * @param _defaultHATBountySplit The default way to split the hat bounty betweeen
    * the hacker and the governance
    *   Each entry is a number between 0 and `HUNDRED_PERCENT`.
    *   Total splits should be less than `HUNDRED_PERCENT`.
    * @param _tokenLockFactory Address of the token lock factory to be used
    * to create a vesting contract for the approved claim reporter.
    */
    constructor(
        address _hatVaultImplementation,
        address _hatGovernance,
        address _HAT,
        HATBountySplit memory _defaultHATBountySplit,
        ITokenLockFactory _tokenLockFactory
    ) {
        _transferOwnership(_hatGovernance);
        hatVaultImplementation = _hatVaultImplementation;
        HAT = IERC20(_HAT);

        validateHATSplit(_defaultHATBountySplit);
        defaultHATBountySplit = _defaultHATBountySplit;
        tokenLockFactory = _tokenLockFactory;
        generalParameters = GeneralParameters({
            hatVestingDuration: 90 days,
            hatVestingPeriods: 90,
            withdrawPeriod: 11 hours,
            safetyPeriod: 1 hours,
            setMaxBountyDelay: 2 days,
            withdrawRequestEnablePeriod: 7 days,
            withdrawRequestPendingPeriod: 7 days,
            claimFee: 0
        });

        defaultArbitrator = _hatGovernance;
        defaultChallengePeriod = 3 days;
        defaultChallengeTimeOutPeriod = 5 weeks;
    }

    /**
    * @notice Called by governance to pause/ unpause the system in case of an emergency
    * @param _isEmergencyPaused Is the system in an emergency pause
    */
    function setEmergencyPaused(bool _isEmergencyPaused) external onlyOwner {
        isEmergencyPaused = _isEmergencyPaused;
        emit SetEmergencyPaused(_isEmergencyPaused);
    }

    /**
    * @notice emit an event that includes the given _descriptionHash
    * This can be used by the claimer as evidence that she had access to the information at the time of the call
    * if a claimFee > 0, the caller must send claimFee Ether for the claim to succeed
    * @param _descriptionHash - a hash of an ipfs encrypted file which describes the claim.
    */
    function logClaim(string memory _descriptionHash) external payable {
        if (generalParameters.claimFee > 0) {
            if (msg.value < generalParameters.claimFee)
                revert NotEnoughFeePaid();
            // solhint-disable-next-line indent
            payable(owner()).transfer(msg.value);
        }
        emit LogClaim(msg.sender, _descriptionHash);
    }

    /**
    * @notice Called by governance to set the default HAT token bounty split upon
    * an approval. This default vaule is used when creating a new vault.
    * @param _defaultHATBountySplit The HAT bounty split
    */
    function setDefaultHATBountySplit(HATBountySplit memory _defaultHATBountySplit) external onlyOwner {
        validateHATSplit(_defaultHATBountySplit);
        defaultHATBountySplit = _defaultHATBountySplit;
        emit SetDefaultHATBountySplit(_defaultHATBountySplit);
    }

    /** 
    * @dev Check that a given hats bounty split is legal, meaning that:
    *   Each entry is a number between 0 and less than `HUNDRED_PERCENT`.
    *   Total splits should be less than `HUNDRED_PERCENT`.
    * function will revert in case the bounty split is not legal.
    * @param _hatBountySplit The bounty split to check
    */
    function validateHATSplit(HATBountySplit memory _hatBountySplit) public pure {
        if (_hatBountySplit.governanceHat +
            _hatBountySplit.hackerHatVested >= HUNDRED_PERCENT)
            revert TotalHatsSplitPercentageShouldBeLessThanHundredPercent();
    }

    /**
    * @notice Called by governance to set the default arbitrator.
    * @param _defaultArbitrator The default arbitrator address
    */
    function setDefaultArbitrator(address _defaultArbitrator) external onlyOwner {
        defaultArbitrator = _defaultArbitrator;
        emit SetDefaultArbitrator(_defaultArbitrator);
    }

    /**
    * @notice Called by governance to set the default challenge period
    * @param _defaultChallengePeriod The default challenge period
    */
    function setDefaultChallengePeriod(uint256 _defaultChallengePeriod) external onlyOwner {
        validateChallengePeriod(_defaultChallengePeriod);
        defaultChallengePeriod = _defaultChallengePeriod;
        emit SetDefaultChallengePeriod(_defaultChallengePeriod);
    }

    /**
    * @notice Called by governance to set the default challenge timeout
    * @param _defaultChallengeTimeOutPeriod The Default challenge timeout
    */
    function setDefaultChallengeTimeOutPeriod(uint256 _defaultChallengeTimeOutPeriod) external onlyOwner {
        validateChallengeTimeOutPeriod(_defaultChallengeTimeOutPeriod);
        defaultChallengeTimeOutPeriod = _defaultChallengeTimeOutPeriod;
        emit SetDefaultChallengeTimeOutPeriod(_defaultChallengeTimeOutPeriod);
    }

    function validateChallengePeriod(uint256 _challengePeriod) public pure {
        if ( _challengePeriod < 1 days) revert ChallengePeriodTooShort();
        if (_challengePeriod > 5 days) revert ChallengePeriodTooLong();
    }

    function validateChallengeTimeOutPeriod(uint256 _challengeTimeOutPeriod) public pure {
        if (_challengeTimeOutPeriod < 2 days) revert ChallengeTimeOutPeriodTooShort();
        if (_challengeTimeOutPeriod > 85 days) revert ChallengeTimeOutPeriodTooLong();
    }
   
    /**
    * @notice Called by governance to set the fee setter role
    * @param _feeSetter Address of new fee setter
    */
    function setFeeSetter(address _feeSetter) external onlyOwner {
        feeSetter = _feeSetter;
        emit SetFeeSetter(_feeSetter);
    }

    /**
    * @notice Called by governance to set time limits for withdraw requests
    * @param _withdrawRequestPendingPeriod Time period where the withdraw
    * request is pending
    * @param _withdrawRequestEnablePeriod Time period after the peding period
    * has ended during which withdrawal is enabled
    */
    function setWithdrawRequestParams(uint256 _withdrawRequestPendingPeriod, uint256  _withdrawRequestEnablePeriod)
    external
    onlyOwner {
        if (_withdrawRequestPendingPeriod > 90 days)
            revert WithdrawRequestPendingPeriodTooLong();
<<<<<<< HEAD
        if (_withdrawRequestEnablePeriod < 6 hours)
            revert WithdrawRequestEnabledPeriodTooShort();
        if (_withdrawRequestEnablePeriod > 100 days)
=======
        if (_withdrawRequestEnablePeriod < 6 hours )
            revert WithdrawRequestEnabledPeriodTooShort();
        if (_withdrawRequestEnablePeriod > 100 days  )
>>>>>>> b67b5458
            revert WithdrawRequestEnabledPeriodTooLong();
        generalParameters.withdrawRequestPendingPeriod = _withdrawRequestPendingPeriod;
        generalParameters.withdrawRequestEnablePeriod = _withdrawRequestEnablePeriod;
        emit SetWithdrawRequestParams(_withdrawRequestPendingPeriod, _withdrawRequestEnablePeriod);
    }

    /**
    * @notice Called by governance to set the fee for logging a claim for a
    * bounty in any vault.
    * @param _fee Claim fee in ETH to be transferred on any call of logClaim
    */
    function setClaimFee(uint256 _fee) external onlyOwner {
        generalParameters.claimFee = _fee;
        emit SetClaimFee(_fee);
    }

    /**
    * @notice Called by governance to set the withdraw period and safety
    * period, which are always interchanging.
    * The safety period is time that the committee can submit claims for 
    * bounty payouts, and during which withdrawals are disabled and the bounty
    * split cannot be changed.
    * @param _withdrawPeriod Amount of time during which withdrawals are
    * enabled, and the bounty split can be changed by the governance. Must be
    * at least 1 hour.
    * @param _safetyPeriod Amount of time during which claims for bounties 
    * can be submitted and withdrawals are disabled. Must be at most 6 hours.
    */
    function setWithdrawSafetyPeriod(uint256 _withdrawPeriod, uint256 _safetyPeriod) external onlyOwner {
        if (_withdrawPeriod < 1 hours) revert WithdrawPeriodTooShort();
        if (_safetyPeriod > 6 hours) revert SafetyPeriodTooLong();
        generalParameters.withdrawPeriod = _withdrawPeriod;
        generalParameters.safetyPeriod = _safetyPeriod;
        emit SetWithdrawSafetyPeriod(_withdrawPeriod, _safetyPeriod);
    }

    /**
    * @notice Called by governance to set vesting params for rewarding claim
    * reporters with rewardToken, for all vaults
    * @param _duration Duration of the vesting period. Must be less than 180 days.
    * @param _periods The number of vesting periods. Must be more than 0 and 
    * less then the vesting duration.
    */
    function setHatVestingParams(uint256 _duration, uint256 _periods) external onlyOwner {
        if (_duration >= 180 days) revert VestingDurationTooLong();
        if (_periods == 0) revert VestingPeriodsCannotBeZero();
        if (_duration < _periods) revert VestingDurationSmallerThanPeriods();
        generalParameters.hatVestingDuration = _duration;
        generalParameters.hatVestingPeriods = _periods;
        emit SetHatVestingParams(_duration, _periods);
    }

    /**
    * @notice Called by governance to set the timelock delay for setting the
    * max bounty (the time between setPendingMaxBounty and setMaxBounty)
    * @param _delay The time period for the delay. Must be at least 2 days.
    */
    function setMaxBountyDelay(uint256 _delay)
    external
    onlyOwner {
        if (_delay < 2 days) revert DelayTooShort();
        generalParameters.setMaxBountyDelay = _delay;
        emit SetMaxBountyDelay(_delay);
    }

    /**
    * @notice Create a new vault
    * @param _asset The vault's native token
    * @param _committee The address of the vault's committee 
    * @param _rewardController The reward controller for the vault
    * @param _maxBounty The maximum percentage of the vault that can be paid
    * out as a bounty. Must be between 0 and `HUNDRED_PERCENT`
    * @param _bountySplit The way to split the bounty between the hacker, 
    * hacker vested, and committee.
    *   Each entry is a number between 0 and `HUNDRED_PERCENT`.
    *   Total splits should be equal to `HUNDRED_PERCENT`.
    * @param _descriptionHash Hash of the vault description.
    * @param _bountyVestingParams Vesting params for the bounty
    *        _bountyVestingParams[0] - vesting duration
    *        _bountyVestingParams[1] - vesting periods
    * @param _isPaused Whether to initialize the vault with deposits disabled
    * @return vault The address of the new vault
    */
    function createVault(
        IERC20 _asset,
        address _owner,
        address _committee,
        IRewardController _rewardController,
        uint256 _maxBounty,
        HATVault.BountySplit memory _bountySplit,
        string memory _descriptionHash,
        uint256[2] memory _bountyVestingParams,
        bool _isPaused
    ) 
    external 
    returns(address vault)
    {
        vault = Clones.clone(hatVaultImplementation);

        HATVault(vault).initialize(
            HATVault.VaultInitParams({
                rewardController: _rewardController,
                vestingDuration: _bountyVestingParams[0],
                vestingPeriods: _bountyVestingParams[1],
                maxBounty: _maxBounty,
                bountySplit: _bountySplit,
                asset: _asset,
                owner: _owner,
                committee: _committee,
                isPaused: _isPaused
            })
        );

        hatVaults.push(vault);

        emit VaultCreated(
            vault,
            address(_asset),
            _committee,
            _rewardController,
            _descriptionHash,
            _maxBounty,
            _bountySplit,
            _bountyVestingParams[0],
            _bountyVestingParams[1]
        );
    }

    /**
    * @notice change the UI visibility of a vault
    * only calleable by the owner of the contract
    * @param _vault the vault to update
    * @param _visible is this vault visible in the UI
    * This parameter can be used by the UI to include or exclude the vault
    */
    function setVaultVisibility(address _vault, bool _visible) external onlyOwner {
        isVaultVisible[_vault] = _visible;
        emit SetVaultVisibility(_vault, _visible);
    }

    /**
    * @notice Transfer the part of the bounty that is supposed to be swapped
    * into HAT tokens from the HATVault to the registry, and keep track of the
    * amounts to be swapped and sent/burnt in a later transaction
    * @param _asset The vault's native token
    * @param _hacker The address of the beneficiary of the bounty
    * @param _hackersHatReward The amount of the vault's native token to be
    * swapped to HAT tokens and sent to the hacker via a vesting contract
    * @param _governanceHatReward The amount of the vault's native token to be
    * swapped to HAT tokens and sent to governance
    */
    function addTokensToSwap(
        IERC20 _asset,
        address _hacker,
        uint256 _hackersHatReward,
        uint256 _governanceHatReward
    ) external {
        uint256 amount = _hackersHatReward + _governanceHatReward;
        hackersHatReward[address(_asset)][_hacker] += _hackersHatReward;
        governanceHatReward[address(_asset)] += _governanceHatReward;
        _asset.safeTransferFrom(msg.sender, address(this), amount);
    }

    /**
    * @notice Called by governance to swap vault's native tokens to HAT tokens
    * and distribute the HAT tokens: Send to governance their share and send to
    * beneficiaries their share through a vesting contract.
    * @param _asset The vault's native token
    * @param _beneficiaries Addresses of beneficiaries
    * @param _amountOutMinimum Minimum amount of HAT tokens at swap
    * @param _routingContract Routing contract to call for the swap
    * @param _routingPayload Payload to send to the _routingContract for the
    * swap
    */
    function swapAndSend(
        address _asset,
        address[] calldata _beneficiaries,
        uint256 _amountOutMinimum,
        address _routingContract,
        bytes calldata _routingPayload
    ) external onlyOwner {
        // Needed to avoid a stack too deep error
        SwapData memory swapData;
        for (uint256 i = 0; i < _beneficiaries.length; i++) {
            swapData.totalHackersHatReward += hackersHatReward[_asset][_beneficiaries[i]];
        }
        swapData.amount = swapData.totalHackersHatReward + governanceHatReward[_asset];
        if (swapData.amount == 0) revert AmountToSwapIsZero();
        IERC20 _HAT = HAT;
        (swapData.hatsReceived, swapData.amountUnused) = swapTokenForHAT(IERC20(_asset), swapData.amount, _amountOutMinimum, _routingContract, _routingPayload);

        governanceHatReward[_asset] = swapData.amountUnused * governanceHatReward[_asset] / swapData.amount;

        for (uint256 i = 0; i < _beneficiaries.length; i++) {
            uint256 hackerReward = swapData.hatsReceived * hackersHatReward[_asset][_beneficiaries[i]] / swapData.amount;
            swapData.totalHackerReward += hackerReward;
            hackersHatReward[_asset][_beneficiaries[i]] = swapData.amountUnused * hackersHatReward[_asset][_beneficiaries[i]] / swapData.amount;
            address tokenLock;
            if (hackerReward > 0) {
                // hacker gets her reward via vesting contract
                tokenLock = tokenLockFactory.createTokenLock(
                    address(_HAT),
                    0x0000000000000000000000000000000000000000, //this address as owner, so it can do nothing.
                    _beneficiaries[i],
                    hackerReward,
                    // solhint-disable-next-line not-rely-on-time
                    block.timestamp, //start
                    // solhint-disable-next-line not-rely-on-time
                    block.timestamp + generalParameters.hatVestingDuration, //end
                    generalParameters.hatVestingPeriods,
                    0, // no release start
                    0, // no cliff
                    ITokenLock.Revocability.Disabled,
                    true
                );
                _HAT.safeTransfer(tokenLock, hackerReward);
            }
            emit SwapAndSend(_beneficiaries[i], swapData.amount, hackerReward, tokenLock);
        }
        _HAT.safeTransfer(owner(), swapData.hatsReceived - swapData.totalHackerReward);
    }

    /**
    * @dev Use the given routing contract to swap the given token to HAT token
    * @param _asset The token to swap
    * @param _amount Amount of token to swap
    * @param _amountOutMinimum Minimum amount of HAT tokens at swap
    * @param _routingContract Routing contract to call for the swap
    * @param _routingPayload Payload to send to the _routingContract for the 
    * swap
    */
    function swapTokenForHAT(
        IERC20 _asset,
        uint256 _amount,
        uint256 _amountOutMinimum,
        address _routingContract,
        bytes calldata _routingPayload)
    internal
    returns (uint256 hatsReceived, uint256 amountUnused)
    {
        IERC20 _HAT = HAT;
        if (_asset == _HAT) {
            return (_amount, 0);
        }

        IERC20(_asset).safeApprove(_routingContract, _amount);
        uint256 balanceBefore = _HAT.balanceOf(address(this));
        uint256 assetBalanceBefore = _asset.balanceOf(address(this));

        // solhint-disable-next-line avoid-low-level-calls
        (bool success,) = _routingContract.call(_routingPayload);
        if (!success) revert SwapFailed();
        hatsReceived = _HAT.balanceOf(address(this)) - balanceBefore;
        amountUnused = _amount - (assetBalanceBefore - _asset.balanceOf(address(this)));
        if (hatsReceived < _amountOutMinimum)
            revert AmountSwappedLessThanMinimum();
            
        IERC20(_asset).safeApprove(address(_routingContract), 0);
    }

    /**
    * @notice Returns the general parameters for all vaults
    * @return generalParameters: 
    *   hatVestingDuration - vesting duration for the part of the bounty given
    *   to the hacker in HAT tokens
    *   hatVestingPeriods - vesting periods for the part of the bounty given
    *   to the hacker in HAT tokens
    *   withdrawPeriod - withdraw enable period. safetyPeriod starts when
    *   finished.
    *   safetyPeriod - withdraw disable period - time for the committee to
    *   gather and decide on actions, withdrawals are not possible in this
    *   time. withdrawPeriod starts when finished.
    *   withdrawRequestEnablePeriod - period of time after 
    *   withdrawRequestPendingPeriod where it is possible to withdraw (after 
    *   the withdraw request expires)
    *   withdrawRequestPendingPeriod - period of time that has to pass after
    *   withdraw request until withdrawal is possible
    *   setMaxBountyDelay - period of time that has to pass after setting a
    *   pending max bounty before it can be set as the new max bounty
    *   claimFee - fee in ETH to be transferred with every logging of a claim
    */    
    function getGeneralParameters() external view returns(GeneralParameters memory) {
        return generalParameters;
    }

    /**
    * @notice Returns the number of vaults that have been previously created 
    */
    function getNumberOfVaults() external view returns(uint256) {
        return hatVaults.length;
    }
}<|MERGE_RESOLUTION|>--- conflicted
+++ resolved
@@ -323,15 +323,9 @@
     onlyOwner {
         if (_withdrawRequestPendingPeriod > 90 days)
             revert WithdrawRequestPendingPeriodTooLong();
-<<<<<<< HEAD
         if (_withdrawRequestEnablePeriod < 6 hours)
             revert WithdrawRequestEnabledPeriodTooShort();
         if (_withdrawRequestEnablePeriod > 100 days)
-=======
-        if (_withdrawRequestEnablePeriod < 6 hours )
-            revert WithdrawRequestEnabledPeriodTooShort();
-        if (_withdrawRequestEnablePeriod > 100 days  )
->>>>>>> b67b5458
             revert WithdrawRequestEnabledPeriodTooLong();
         generalParameters.withdrawRequestPendingPeriod = _withdrawRequestPendingPeriod;
         generalParameters.withdrawRequestEnablePeriod = _withdrawRequestEnablePeriod;
